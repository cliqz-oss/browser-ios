--- conflicted
+++ resolved
@@ -107,10 +107,7 @@
     case StorageFormatTooNew(expected: Int)  // This'll disappear eventually; we'll wipe the server and upload m/g.
     case StateMachineNotReady                // Because we're not done implementing.
     case RedLight
-<<<<<<< HEAD
-=======
     case Unknown                             // Likely a programming error.
->>>>>>> 2ef499f9
 
     var description: String {
         switch self {
