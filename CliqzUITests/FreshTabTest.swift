//
//  FreshTabTest.swift
//  Client
//
//  Created by Kiiza Joseph Bazaare on 12/20/16.
//  Copyright © 2016 Mozilla. All rights reserved.
//

import XCTest
import KIF


class FreshTabTest: KIFTestCase {

    func testFreshTabInitialState() {
        tester.wait(forTimeInterval: 2)
    
        XCTAssertTrue(tester.viewExistsWithLabel("topSites"), "Top Sites are not shown on this view")
        XCTAssertTrue(tester.viewExistsWithLabel("topNews"), "Top New is not displayed on this view")
    }

    func testFreshTabOnOpeningEmptyTabFromTabsManager() {
        showToolBar()
<<<<<<< HEAD
        tester.tapView(withAccessibilityLabel: "Show Tabs")
        tester.waitForView(withAccessibilityLabel: "New Tab")
        tester.tapView(withAccessibilityLabel: "cliqzBack")
        tester.wait(forTimeInterval: 2)
=======
        tester.tapViewWithAccessibilityLabel("Show Tabs")
        tester.waitForViewWithAccessibilityLabel("New Tab, Most visited sites and News")
        tester.tapViewWithAccessibilityLabel("cliqzBack")
        tester.waitForTimeInterval(2)
>>>>>>> ca8a29c9
        XCTAssertTrue(tester.viewExistsWithLabel("topSites"), "Top Sites are not shown on this view")
        XCTAssertTrue(tester.viewExistsWithLabel("topNews"), "Top New is not displayed on this view")
    }
    
}<|MERGE_RESOLUTION|>--- conflicted
+++ resolved
@@ -21,17 +21,10 @@
 
     func testFreshTabOnOpeningEmptyTabFromTabsManager() {
         showToolBar()
-<<<<<<< HEAD
         tester.tapView(withAccessibilityLabel: "Show Tabs")
-        tester.waitForView(withAccessibilityLabel: "New Tab")
+        tester.waitForView(withAccessibilityLabel: "New Tab, Most visited sites and News")
         tester.tapView(withAccessibilityLabel: "cliqzBack")
         tester.wait(forTimeInterval: 2)
-=======
-        tester.tapViewWithAccessibilityLabel("Show Tabs")
-        tester.waitForViewWithAccessibilityLabel("New Tab, Most visited sites and News")
-        tester.tapViewWithAccessibilityLabel("cliqzBack")
-        tester.waitForTimeInterval(2)
->>>>>>> ca8a29c9
         XCTAssertTrue(tester.viewExistsWithLabel("topSites"), "Top Sites are not shown on this view")
         XCTAssertTrue(tester.viewExistsWithLabel("topNews"), "Top New is not displayed on this view")
     }
