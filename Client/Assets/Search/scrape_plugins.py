--- conflicted
+++ resolved
@@ -63,49 +63,6 @@
         print("no files for locale: %s" % locale)
         return
 
-<<<<<<< HEAD
-        # Get the default search engine for this locale.
-        default = scraper.getDefault(locale)
-        if default == None:
-            continue
-        saveDefault(locale, default)
-
-        for file in files:
-            path = os.path.join(directory, file)
-            downloadedFile = scraper.getFile(locale, file)
-            name, extension = os.path.splitext(file)
-
-            # Apply iOS-specific overlays for this engine if they are defined.
-            if extension == ".xml":
-                engine = name.split("-")[0]
-                overlay = overlayForEngine(engine)
-                if overlay:
-                    plugin = etree.parse(downloadedFile)
-                    overlay.apply(plugin)
-                    contents = header + etree.tostring(plugin.getroot(), encoding="utf-8", pretty_print=True)
-                    with open(path, "w") as outfile:
-                        outfile.write(contents)
-                    continue
-
-            # Otherwise, just use the downloaded file as is.
-            shutil.move(downloadedFile, path)
-
-def copyOverrides():
-    for locale in os.listdir("SearchOverrides"):
-        if not locale.startswith("."):
-            print("copying overrides for %s..." % locale)
-            localeSrc = os.path.join("SearchOverrides", locale)
-            localeDst = os.path.join("SearchPlugins", locale)
-            if not os.path.exists(localeDst):
-                os.makedirs(localeDst)
-
-            for file in os.listdir(localeSrc):
-                if localeSrc.startswith("."): continue
-                overrideSrc = os.path.join(localeSrc, file)
-                overrideDst = os.path.join(localeDst, file)
-                print("  overriding: %s..." % file)
-                shutil.copy(overrideSrc, overrideDst)
-=======
     print("  found search plugins")
 
     directory = os.path.join("SearchPlugins", locale)
@@ -137,7 +94,6 @@
 
         # Otherwise, just use the downloaded file as is.
         shutil.move(downloadedFile, path)
->>>>>>> 3156cb6e
 
 def verifyEngines():
     print("verifying engines...")
