--- conflicted
+++ resolved
@@ -77,13 +77,15 @@
       "scale" : "2x"
     },
     {
+      "size" : "50x50",
       "idiom" : "ipad",
-      "size" : "50x50",
+      "filename" : "app-icon-50.png",
       "scale" : "1x"
     },
     {
+      "size" : "50x50",
       "idiom" : "ipad",
-      "size" : "50x50",
+      "filename" : "app-icon-100.png",
       "scale" : "2x"
     },
     {
@@ -113,11 +115,7 @@
     {
       "size" : "83.5x83.5",
       "idiom" : "ipad",
-<<<<<<< HEAD
-      "filename" : "icon_167.png",
-=======
-      "filename" : "Icon-iPadPro@2x.png",
->>>>>>> ba858e01
+      "filename" : "app-icon-167.png",
       "scale" : "2x"
     },
     {
@@ -137,12 +135,14 @@
     {
       "size" : "29x29",
       "idiom" : "watch",
+      "filename" : "app-icon-58-watch.png",
       "role" : "companionSettings",
       "scale" : "2x"
     },
     {
       "size" : "29x29",
       "idiom" : "watch",
+      "filename" : "app-icon-87-watch.png",
       "role" : "companionSettings",
       "scale" : "3x"
     },
@@ -183,13 +183,6 @@
       "idiom" : "mac",
       "size" : "512x512",
       "scale" : "2x"
-    },
-    {
-      "size" : "83.5x83.5",
-      "idiom" : "ipad",
-      "filename" : "app-icon-168.png",
-      "unassigned" : true,
-      "scale" : "2x"
     }
   ],
   "info" : {
