baidu
taobao
<<<<<<< HEAD
=======
bing
>>>>>>> b479f722
google
wikipedia-zh-CN<|MERGE_RESOLUTION|>--- conflicted
+++ resolved
@@ -1,8 +1,5 @@
 baidu
 taobao
-<<<<<<< HEAD
-=======
 bing
->>>>>>> b479f722
 google
 wikipedia-zh-CN