--- conflicted
+++ resolved
@@ -216,10 +216,6 @@
         if #available(iOS 9.0, *) {
             self.configureHomeShortCuts()
         }
-<<<<<<< HEAD
-//		Lookback.setupWithAppToken("HWiD4ErSbeNy9JcRg")
-//		Lookback.sharedLookback().shakeToRecord = true
-=======
 
         // Cliqz: comented Firefox 3D Touch code
 //        if #available(iOS 9, *) {
@@ -236,7 +232,6 @@
         // Cliqz: Added Lookback integration
 		Lookback.setupWithAppToken("HWiD4ErSbeNy9JcRg")
 		Lookback.sharedLookback().shakeToRecord = true
->>>>>>> ba726b10
 //		Lookback.sharedLookback() = false
 
         log.debug("Done with applicationDidFinishLaunching.")
