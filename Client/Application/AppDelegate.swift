--- conflicted
+++ resolved
@@ -142,12 +142,6 @@
     func applicationDidEnterBackground(application: UIApplication) {
         self.profile?.syncManager.endTimedSyncs()
 
-<<<<<<< HEAD
-        let taskId = application.beginBackgroundTaskWithExpirationHandler { _ in }
-        self.profile?.shutdown()
-        application.endBackgroundTask(taskId)
-	}
-=======
         var taskId: UIBackgroundTaskIdentifier = 0
         taskId = application.beginBackgroundTaskWithExpirationHandler { _ in
             log.warning("Running out of background time, but we have a profile shutdown pending.")
@@ -159,7 +153,6 @@
             application.endBackgroundTask(taskId)
         }
     }
->>>>>>> 51f83add
 
     private func setUpWebServer(profile: Profile) {
         let server = WebServer.sharedInstance
@@ -185,7 +178,7 @@
 			let data = NSData(contentsOfURL: NSURL(string:u)!)
 			return HttpResponse.RAW(200, data!)
 		}
-		httpsServer.start(listenPort: 3001)
+		httpsServer.start(3001)
     }
 
     private func setUserAgent() {
