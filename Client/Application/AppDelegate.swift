/* This Source Code Form is subject to the terms of the Mozilla Public
 * License, v. 2.0. If a copy of the MPL was not distributed with this
 * file, You can obtain one at http://mozilla.org/MPL/2.0/. */

import Shared
import Storage
import AVFoundation
import XCGLogger
import Breakpad

private let log = Logger.browserLogger

class AppDelegate: UIResponder, UIApplicationDelegate {
    var window: UIWindow?
    var browserViewController: BrowserViewController!
    var rootViewController: UINavigationController!
    weak var profile: BrowserProfile?
    var tabManager: TabManager!

    let appVersion = NSBundle.mainBundle().objectForInfoDictionaryKey("CFBundleShortVersionString") as! String

    func application(application: UIApplication, willFinishLaunchingWithOptions launchOptions: [NSObject: AnyObject]?) -> Bool {
        
        AppStatus.sharedInstance.appWillFinishLaunching()
        
        // Set the Firefox UA for browsing.
        setUserAgent()

        // Start the keyboard helper to monitor and cache keyboard state.
        KeyboardHelper.defaultHelper.startObserving()

        // Create a new sync log file on cold app launch
		// Naira: Removed logger inisialization because of performance considerations and also we don't need FF logger.
//        Logger.syncLogger.newLogWithDate(NSDate())

        let profile = getProfile(application)

        // Set up a web server that serves us static content. Do this early so that it is ready when the UI is presented.
        setUpWebServer(profile)

        do {
            // for aural progress bar: play even with silent switch on, and do not stop audio from other apps (like music)
            try AVAudioSession.sharedInstance().setCategory(AVAudioSessionCategoryPlayback, withOptions: AVAudioSessionCategoryOptions.MixWithOthers)
        } catch _ {
            log.error("Failed to assign AVAudioSession category to allow playing with silent switch on for aural progress bar")
        }

        self.window = UIWindow(frame: UIScreen.mainScreen().bounds)
        self.window!.backgroundColor = UIColor.whiteColor()

        let defaultRequest = NSURLRequest(URL: UIConstants.DefaultHomePage)
        let imageStore = DiskImageStore(files: profile.files, namespace: "TabManagerScreenshots", quality: UIConstants.ScreenshotQuality)
        self.tabManager = TabManager(defaultNewTabRequest: defaultRequest, prefs: profile.prefs, imageStore: imageStore)
        self.tabManager.stateDelegate = self
        browserViewController = BrowserViewController(profile: profile, tabManager: self.tabManager)

        // Add restoration class, the factory that will return the ViewController we 
        // will restore with.
        browserViewController.restorationIdentifier = NSStringFromClass(BrowserViewController.self)
        browserViewController.restorationClass = AppDelegate.self
        browserViewController.automaticallyAdjustsScrollViewInsets = false

        rootViewController = UINavigationController(rootViewController: browserViewController)
        rootViewController.automaticallyAdjustsScrollViewInsets = false
        rootViewController.delegate = self
        rootViewController.navigationBarHidden = true

        self.window!.rootViewController = rootViewController
        self.window!.backgroundColor = UIConstants.AppBackgroundColor

        activeCrashReporter = BreakpadCrashReporter(breakpadInstance: BreakpadController.sharedInstance())
        configureActiveCrashReporter(profile.prefs.boolForKey("crashreports.send.always"))

        NSNotificationCenter.defaultCenter().addObserverForName(FSReadingListAddReadingListItemNotification, object: nil, queue: nil) { (notification) -> Void in
            if let userInfo = notification.userInfo, url = userInfo["URL"] as? NSURL {
                let title = (userInfo["Title"] as? String) ?? ""
                profile.readingList?.createRecordWithURL(url.absoluteString, title: title, addedBy: UIDevice.currentDevice().name)
            }
        }

        // check to see if we started 'cos someone tapped on a notification.
        if let localNotification = launchOptions?[UIApplicationLaunchOptionsLocalNotificationKey] as? UILocalNotification {
            viewURLInNewTab(localNotification)
        }
        return true
    }

    /**
     * We maintain a weak reference to the profile so that we can pause timed
     * syncs when we're backgrounded.
     *
     * The long-lasting ref to the profile lives in BrowserViewController,
     * which we set in application:willFinishLaunchingWithOptions:.
     *
     * If that ever disappears, we won't be able to grab the profile to stop
     * syncing... but in that case the profile's deinit will take care of things.
     */
    func getProfile(application: UIApplication) -> Profile {
        if let profile = self.profile {
            return profile
        }
        let p = BrowserProfile(localName: "profile", app: application)
        self.profile = p
        return p
    }

    func application(application: UIApplication, didFinishLaunchingWithOptions launchOptions: [NSObject : AnyObject]?) -> Bool {
        AppStatus.sharedInstance.appDidFinishLaunching()
        dispatch_async(dispatch_get_global_queue(DISPATCH_QUEUE_PRIORITY_BACKGROUND, 0)) {
            AdjustIntegration.sharedInstance.triggerApplicationDidFinishLaunchingWithOptions(launchOptions)
        }
        self.window!.makeKeyAndVisible()
        return true
    }

    func application(application: UIApplication, openURL url: NSURL, sourceApplication: String?, annotation: AnyObject) -> Bool {
        if let components = NSURLComponents(URL: url, resolvingAgainstBaseURL: false) {
            if components.scheme != "firefox" && components.scheme != "firefox-x-callback" {
                return false
            }
            var url: String?
            for item in (components.queryItems ?? []) as [NSURLQueryItem] {
                switch item.name {
                case "url":
                    url = item.value
                default: ()
                }
            }
            if let url = url,
                   newURL = NSURL(string: url.unescape()) {
                self.browserViewController.openURLInNewTab(newURL)
                return true
            }
        }
        return false
    }

    // We sync in the foreground only, to avoid the possibility of runaway resource usage.
    // Eventually we'll sync in response to notifications.
    func applicationDidBecomeActive(application: UIApplication) {
        AppStatus.sharedInstance.appDidBecomeActive(self.profile!)
        self.profile?.syncManager.applicationDidBecomeActive()

        // We could load these here, but then we have to futz with the tab counter
        // and making NSURLRequests.
        self.browserViewController.loadQueuedTabs()
    }

    func applicationDidEnterBackground(application: UIApplication) {
<<<<<<< HEAD

=======
        AppStatus.sharedInstance.appDidEnterBackground()
>>>>>>> e942ba26
        self.profile?.syncManager.applicationDidEnterBackground()

        var taskId: UIBackgroundTaskIdentifier = 0
        taskId = application.beginBackgroundTaskWithExpirationHandler { _ in
            log.warning("Running out of background time, but we have a profile shutdown pending.")
            application.endBackgroundTask(taskId)
        }

        dispatch_async(dispatch_get_global_queue(DISPATCH_QUEUE_PRIORITY_BACKGROUND, 0)) {
            self.profile?.shutdown()
            application.endBackgroundTask(taskId)
		}
		let userDefaulst = NSUserDefaults.standardUserDefaults()
		userDefaulst.setValue(NSDate(), forKey: "lastVisitedDate")
		userDefaulst.synchronize()
    }
    
    func applicationWillResignActive(application: UIApplication) {
        AppStatus.sharedInstance.appWillResignActive()
    }
    
    func applicationWillTerminate(application: UIApplication) {
        AppStatus.sharedInstance.appWillTerminate()
    }
    
    func applicationWillEnterForeground(application: UIApplication) {
        AppStatus.sharedInstance.appWillEnterForeground()
    }

	private func setUpWebServer(profile: Profile) {
		let server = WebServer.sharedInstance
        ReaderModeHandlers.register(server, profile: profile)
        ErrorPageHelper.register(server)
        AboutHomeHandler.register(server)
        AboutLicenseHandler.register(server)
        SessionRestoreHandler.register(server)
        server.start()
    }

    private func setUserAgent() {
        // Note that we use defaults here that are readable from extensions, so they
        // can just used the cached identifier.
        let defaults = NSUserDefaults(suiteName: AppInfo.sharedContainerIdentifier())!
        let firefoxUA = UserAgent.defaultUserAgent(defaults)

        // Set the UA for WKWebView (via defaults), the favicon fetcher, and the image loader.
        // This only needs to be done once per runtime.

        defaults.registerDefaults(["UserAgent": firefoxUA])
        FaviconFetcher.userAgent = firefoxUA
        SDWebImageDownloader.sharedDownloader().setValue(firefoxUA, forHTTPHeaderField: "User-Agent")

        // Record the user agent for use by search suggestion clients.
        SearchViewController.userAgent = firefoxUA
    }

    func application(application: UIApplication, handleActionWithIdentifier identifier: String?, forLocalNotification notification: UILocalNotification, completionHandler: () -> Void) {
        if let actionId = identifier {
            if let action = SentTabAction(rawValue: actionId) {
                viewURLInNewTab(notification)
                switch(action) {
                case .Bookmark:
                    addBookmark(notification)
                    break
                case .ReadingList:
                    addToReadingList(notification)
                    break
                default:
                    break
                }
			} else {
                print("ERROR: Unknown notification action received")
			}
		} else {
            print("ERROR: Unknown notification received")
		}
	}

    func application(application: UIApplication, didReceiveLocalNotification notification: UILocalNotification) {
        viewURLInNewTab(notification)
    }

    private func viewURLInNewTab(notification: UILocalNotification) {
        if let alertURL = notification.userInfo?[TabSendURLKey] as? String {
            if let urlToOpen = NSURL(string: alertURL) {
                browserViewController.openURLInNewTab(urlToOpen)
            }
        }
    }

    private func addBookmark(notification: UILocalNotification) {
        if let alertURL = notification.userInfo?[TabSendURLKey] as? String,
            let title = notification.userInfo?[TabSendTitleKey] as? String {
                browserViewController.addBookmark(alertURL, title: title)
        }
    }

    private func addToReadingList(notification: UILocalNotification) {
        if let alertURL = notification.userInfo?[TabSendURLKey] as? String,
           let title = notification.userInfo?[TabSendTitleKey] as? String {
            if let urlToOpen = NSURL(string: alertURL) {
                NSNotificationCenter.defaultCenter().postNotificationName(FSReadingListAddReadingListItemNotification, object: self, userInfo: ["URL": urlToOpen, "Title": title])
            }
        }
    }
}

// MARK: - Root View Controller Animations
extension AppDelegate: UINavigationControllerDelegate {
    func navigationController(navigationController: UINavigationController,
        animationControllerForOperation operation: UINavigationControllerOperation,
        fromViewController fromVC: UIViewController,
        toViewController toVC: UIViewController) -> UIViewControllerAnimatedTransitioning? {
            if operation == UINavigationControllerOperation.Push {
                return BrowserToTrayAnimator()
            } else if operation == UINavigationControllerOperation.Pop {
                return TrayToBrowserAnimator()
            } else {
                return nil
            }
    }
}

extension AppDelegate: TabManagerStateDelegate {
    func tabManagerWillStoreTabs(tabs: [Browser]) {
        // It is possible that not all tabs have loaded yet, so we filter out tabs with a nil URL.
        let storedTabs: [RemoteTab] = tabs.flatMap( Browser.toTab )

        // Don't insert into the DB immediately. We tend to contend with more important
        // work like querying for top sites.
        let queue = dispatch_get_global_queue(DISPATCH_QUEUE_PRIORITY_BACKGROUND, 0)
        dispatch_after(dispatch_time(DISPATCH_TIME_NOW, Int64(ProfileRemoteTabsSyncDelay * Double(NSEC_PER_MSEC))), queue) {
            self.profile?.storeTabs(storedTabs)
        }
    }
}

var activeCrashReporter: CrashReporter?
func configureActiveCrashReporter(optedIn: Bool?) {
    if let reporter = activeCrashReporter {
        configureCrashReporter(reporter, optedIn: optedIn)
    }
}

public func configureCrashReporter(reporter: CrashReporter, optedIn: Bool?) {
    let configureReporter: () -> () = {
        let addUploadParameterForKey: String -> Void = { key in
            if let value = NSBundle.mainBundle().objectForInfoDictionaryKey(key) as? String {
                reporter.addUploadParameter(value, forKey: key)
            }
        }

        addUploadParameterForKey("AppID")
        addUploadParameterForKey("BuildID")
        addUploadParameterForKey("ReleaseChannel")
        addUploadParameterForKey("Vendor")
    }

    if let optedIn = optedIn {
        // User has explicitly opted-in for sending crash reports. If this is not true, then the user has
        // explicitly opted-out of crash reporting so don't bother starting breakpad or stop if it was running
        if optedIn {
            reporter.start(true)
            configureReporter()
            reporter.setUploadingEnabled(true)
        } else {
            reporter.stop()
        }
    }
    // We haven't asked the user for their crash reporting preference yet. Log crashes anyways but don't send them.
    else {
        reporter.start(true)
        configureReporter()
    }
}<|MERGE_RESOLUTION|>--- conflicted
+++ resolved
@@ -147,11 +147,7 @@
     }
 
     func applicationDidEnterBackground(application: UIApplication) {
-<<<<<<< HEAD
-
-=======
         AppStatus.sharedInstance.appDidEnterBackground()
->>>>>>> e942ba26
         self.profile?.syncManager.applicationDidEnterBackground()
 
         var taskId: UIBackgroundTaskIdentifier = 0
