--- conflicted
+++ resolved
@@ -169,13 +169,11 @@
 
         log.debug("Updating authentication keychain state to reflect system state")
         self.updateAuthenticationInfo()
-<<<<<<< HEAD
-=======
         SystemUtils.onFirstRun()
 
         sendCorePing()
->>>>>>> 2ef499f9
-
+
+        
         log.debug("Done with setting up the application.")
 		self.clearLocalDataIfNeeded()
 
@@ -412,27 +410,11 @@
         // `applicationDidBecomeActive` will get called whenever the Touch ID authentication overlay disappears.
         self.updateAuthenticationInfo()
         
+        sendCorePing()
+        
         // Cliqz: call AppStatus
         AppStatus.sharedInstance.appWillEnterForeground()
 
-    }
-
-    private func updateAuthenticationInfo() {
-        if let authInfo = KeychainWrapper.authenticationInfo() {
-            if !LAContext().canEvaluatePolicy(.DeviceOwnerAuthenticationWithBiometrics, error: nil) {
-                authInfo.useTouchID = false
-                KeychainWrapper.setAuthenticationInfo(authInfo)
-            }
-        }
-    }
-
-    func applicationWillEnterForeground(application: UIApplication) {
-        // The reason we need to call this method here instead of `applicationDidBecomeActive`
-        // is that this method is only invoked whenever the application is entering the foreground where as 
-        // `applicationDidBecomeActive` will get called whenever the Touch ID authentication overlay disappears.
-        self.updateAuthenticationInfo()
-
-        sendCorePing()
     }
 
     /// Send a telemetry ping if the user hasn't disabled reporting.
@@ -461,17 +443,13 @@
         ErrorPageHelper.register(server, certStore: profile.certStore)
         AboutHomeHandler.register(server)
         AboutLicenseHandler.register(server)
-<<<<<<< HEAD
-        SessionRestoreHandler.register(server)
+
         // Cliqz: Registered trampolineForward to be able to load it via URLRequest
         server.registerMainBundleResource("trampolineForward.html", module: "cliqz")
         
         // Cliqz: starting the navigation extension
         NavigationExtension.start()
         
-=======
-
->>>>>>> 2ef499f9
         // Bug 1223009 was an issue whereby CGDWebserver crashed when moving to a background task
         // catching and handling the error seemed to fix things, but we're not sure why.
         // Either way, not implicitly unwrapping a try is not a great way of doing things
