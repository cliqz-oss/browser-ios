--- conflicted
+++ resolved
@@ -92,7 +92,6 @@
         
         log.debug("Setting custom menu items…")
         MenuHelper.defaultHelper.setItems()
-<<<<<<< HEAD
         
         // Cliqz: Removed logger inisialization because of performance considerations and also we don't need FF logger.
 //        log.debug("Creating Sync log file…")
@@ -108,26 +107,11 @@
         
         log.debug("Getting profile…")
         let profile = getProfile(application)
-        
-        
-=======
-
-        log.debug("Creating Sync log file…")
-        let logDate = NSDate()
-        // Create a new sync log file on cold app launch. Note that this doesn't roll old logs.
-        Logger.syncLogger.newLogWithDate(logDate)
-
-        log.debug("Creating Browser log file…")
-        Logger.browserLogger.newLogWithDate(logDate)
-
-        log.debug("Getting profile…")
-        let profile = getProfile(application)
         appStateStore = AppStateStore(prefs: profile.prefs)
 
         log.debug("Initializing telemetry…")
         Telemetry.initWithPrefs(profile.prefs)
 
->>>>>>> 3156cb6e
         if !DebugSettingsBundleOptions.disableLocalWebServer {
             log.debug("Starting web server…")
             // Set up a web server that serves us static content. Do this early so that it is ready when the UI is presented.
@@ -142,10 +126,6 @@
             log.error("Failed to assign AVAudioSession category to allow playing with silent switch on for aural progress bar")
         }
 
-<<<<<<< HEAD
-        let defaultRequest = PrivilegedRequest(URL: UIConstants.DefaultHomePage)
-=======
->>>>>>> 3156cb6e
         let imageStore = DiskImageStore(files: profile.files, namespace: "TabManagerScreenshots", quality: UIConstants.ScreenshotQuality)
 
         log.debug("Configuring tabManager…")
@@ -172,19 +152,13 @@
 
         self.window!.rootViewController = rootViewController
 
-<<<<<<< HEAD
-        // Cliqz: disable BreakPad crash reporting
-//        log.debug("Configuring Breakpad…")
-//        activeCrashReporter = BreakpadCrashReporter(breakpadInstance: BreakpadController.sharedInstance())
-//        configureActiveCrashReporter(profile.prefs.boolForKey("crashreports.send.always"))
-=======
-        do {
-            log.debug("Configuring Crash Reporting...")
-            try PLCrashReporter.sharedReporter().enableCrashReporterAndReturnError()
-        } catch let error as NSError {
-            log.error("Failed to enable PLCrashReporter - \(error.description)")
-        }
->>>>>>> 3156cb6e
+        // Cliqz: disable crash reporting
+//        do {
+//            log.debug("Configuring Crash Reporting...")
+//            try PLCrashReporter.sharedReporter().enableCrashReporterAndReturnError()
+//        } catch let error as NSError {
+//            log.error("Failed to enable PLCrashReporter - \(error.description)")
+//        }
 
         log.debug("Adding observers…")
         NSNotificationCenter.defaultCenter().addObserverForName(FSReadingListAddReadingListItemNotification, object: nil, queue: nil) { (notification) -> Void in
@@ -210,8 +184,6 @@
         log.debug("Updating authentication keychain state to reflect system state")
         self.updateAuthenticationInfo()
         SystemUtils.onFirstRun()
-<<<<<<< HEAD
-=======
 
         resetForegroundStartTime()
         if !(profile.prefs.boolForKey(InitialPingSentKey) ?? false) {
@@ -222,7 +194,7 @@
             profile.prefs.setBool(true, forKey: InitialPingSentKey)
             sendCorePing()
         }
->>>>>>> 3156cb6e
+
 
         sendCorePing()
 
@@ -325,15 +297,10 @@
         guard let components = NSURLComponents(URL: url, resolvingAgainstBaseURL: false) else {
             return false
         }
-<<<<<<< HEAD
-        if components.scheme != "cliqz" && components.scheme != "firefox-x-callback" {
-=======
-
         guard let urlTypes = NSBundle.mainBundle().objectForInfoDictionaryKey("CFBundleURLTypes") as? [AnyObject],
                 urlSchemes = urlTypes.first?["CFBundleURLSchemes"] as? [String] else {
             // Something very strange has happened; org.mozilla.Client should be the zeroeth URL type.
             log.error("Custom URL schemes not available for validating")
->>>>>>> 3156cb6e
             return false
         }
 
@@ -389,13 +356,9 @@
             return thirdPartyKeyboardSettingBool
         }
 
-<<<<<<< HEAD
         return true
-*/
+         */
 		return false
-=======
-        return false
->>>>>>> 3156cb6e
     }
 
     // We sync in the foreground only, to avoid the possibility of runaway resource usage.
@@ -447,13 +410,12 @@
     }
 
     func applicationDidEnterBackground(application: UIApplication) {
-<<<<<<< HEAD
-		
-		NSUserDefaults.standardUserDefaults().setBool(false, forKey: IsAppTerminated)
-		NSUserDefaults.standardUserDefaults().synchronize()
-
+
+		// Cliqz: mark the app not being termenated while closing
+        LocalDataStore.setObject(false, forKey: IsAppTerminated)
+        // Cliq: notify the AppStatus that the app entered background
         AppStatus.sharedInstance.appDidEnterBackground()
-=======
+        
         // Workaround for crashing in the background when <select> popovers are visible (rdar://24571325).
         let jsBlurSelect = "if (document.activeElement && document.activeElement.tagName === 'SELECT') { document.activeElement.blur(); }"
         tabManager.selectedTab?.webView?.evaluateJavaScript(jsBlurSelect, completionHandler: nil)
@@ -470,7 +432,6 @@
             return
         }
 
->>>>>>> 3156cb6e
         self.profile?.syncManager.applicationDidEnterBackground()
 
         var taskId: UIBackgroundTaskIdentifier = 0
@@ -484,22 +445,12 @@
         self.profile?.syncManager.syncEverything().uponQueue(backgroundQueue) { _ in
             self.profile?.shutdown()
             application.endBackgroundTask(taskId)
-<<<<<<< HEAD
-		}
-        
-        // Workaround for crashing in the background when <select> popovers are visible (rdar://24571325).
-        let jsBlurSelect = "if (document.activeElement && document.activeElement.tagName === 'SELECT') { document.activeElement.blur(); }"
-        tabManager.selectedTab?.webView?.evaluateJavaScript(jsBlurSelect, completionHandler: nil)
-=======
-        }
-    }
-
+        }
+    }
+    
     func applicationWillResignActive(application: UIApplication) {
         NightModeHelper.restoreNightModeBrightness((self.profile?.prefs)!, toForeground: false)
->>>>>>> 3156cb6e
-    }
-    
-    func applicationWillResignActive(application: UIApplication) {
+        // Cliqz: notify AppStatus that the app will resign active
         AppStatus.sharedInstance.appWillResignActive()
     }
     
@@ -508,33 +459,20 @@
         // is that this method is only invoked whenever the application is entering the foreground where as 
         // `applicationDidBecomeActive` will get called whenever the Touch ID authentication overlay disappears.
         self.updateAuthenticationInfo()
-<<<<<<< HEAD
-        
-        sendCorePing()
-        
+
         // Cliqz: call AppStatus
         AppStatus.sharedInstance.appWillEnterForeground()
 
-=======
-
         resetForegroundStartTime()
     }
 
     private func resetForegroundStartTime() {
         foregroundStartTime = Int(NSDate().timeIntervalSince1970)
->>>>>>> 3156cb6e
     }
 
     /// Send a telemetry ping if the user hasn't disabled reporting.
     /// We still create and log the ping for non-release channels, but we don't submit it.
     private func sendCorePing() {
-<<<<<<< HEAD
-        if let profile = profile where (profile.prefs.boolForKey("settings.sendUsageData") ?? true) {
-            dispatch_async(dispatch_get_global_queue(DISPATCH_QUEUE_PRIORITY_BACKGROUND, 0)) {
-                let ping = CorePing(profile: profile)
-                Telemetry.sendPing(ping)
-            }
-=======
         guard let profile = profile where (profile.prefs.boolForKey("settings.sendUsageData") ?? true) else {
             log.debug("Usage sending is disabled. Not creating core telemetry ping.")
             return
@@ -552,7 +490,6 @@
 
             let ping = CorePing(profile: profile)
             Telemetry.sendPing(ping)
->>>>>>> 3156cb6e
         }
     }
 
@@ -572,15 +509,12 @@
         AboutHomeHandler.register(server)
         AboutLicenseHandler.register(server)
 
-<<<<<<< HEAD
         // Cliqz: Registered trampolineForward to be able to load it via URLRequest
         server.registerMainBundleResource("trampolineForward.html", module: "cliqz")
         
         // Cliqz: starting the navigation extension
         NavigationExtension.start()
-
-=======
->>>>>>> 3156cb6e
+        
         // Bug 1223009 was an issue whereby CGDWebserver crashed when moving to a background task
         // catching and handling the error seemed to fix things, but we're not sure why.
         // Either way, not implicitly unwrapping a try is not a great way of doing things
@@ -688,25 +622,15 @@
     private func addBookmark(notification: UILocalNotification) {
         if let alertURL = notification.userInfo?[TabSendURLKey] as? String,
             let title = notification.userInfo?[TabSendTitleKey] as? String {
-<<<<<<< HEAD
-                browserViewController.addBookmark(alertURL, title: title)
-            
+            let tabState = TabState(isPrivate: false, desktopSite: false, isBookmarked: false, url: NSURL(string: alertURL), title: title, favicon: nil)
+                browserViewController.addBookmark(tabState)
+
             // Cliqz: comented Firefox 3D Touch code
 //                if #available(iOS 9, *) {
 //                    let userData = [QuickActions.TabURLKey: alertURL,
 //                        QuickActions.TabTitleKey: title]
 //                    QuickActions.sharedInstance.addDynamicApplicationShortcutItemOfType(.OpenLastBookmark, withUserData: userData, toApplication: UIApplication.sharedApplication())
 //                }
-=======
-            let tabState = TabState(isPrivate: false, desktopSite: false, isBookmarked: false, url: NSURL(string: alertURL), title: title, favicon: nil)
-                browserViewController.addBookmark(tabState)
-
-                if #available(iOS 9, *) {
-                    let userData = [QuickActions.TabURLKey: alertURL,
-                        QuickActions.TabTitleKey: title]
-                    QuickActions.sharedInstance.addDynamicApplicationShortcutItemOfType(.OpenLastBookmark, withUserData: userData, toApplication: UIApplication.sharedApplication())
-                }
->>>>>>> 3156cb6e
         }
     }
 
