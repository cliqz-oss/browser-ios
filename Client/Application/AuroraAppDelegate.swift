/* This Source Code Form is subject to the terms of the Mozilla Public
 * License, v. 2.0. If a copy of the MPL was not distributed with this
 * file, You can obtain one at http://mozilla.org/MPL/2.0/. */

import Alamofire
import MessageUI

private let AuroraPropertyListURL = "https://people.mozilla.org/iosbuilds/FennecAurora.plist"
private let AuroraDownloadPageURL = "https://people.mozilla.org/iosbuilds/index.html"

private let AppUpdateTitle = NSLocalizedString("New version available", comment: "Prompt title for application update")
private let AppUpdateMessage = NSLocalizedString("There is a new version available of Firefox Aurora. Tap OK to go to the download page.", comment: "Prompt message for application update")
private let AppUpdateCancel = NSLocalizedString("Not Now", comment: "Label for button to cancel application update prompt")
private let AppUpdateOK = NSLocalizedString("OK", comment: "Label for OK button in the application update prompt")

class AuroraAppDelegate: AppDelegate {
    private var naggedAboutAuroraUpdate = false
    private let feedbackDelegate = FeedbackSnapshotDelegate()

    override func application(application: UIApplication, willFinishLaunchingWithOptions launchOptions: [NSObject : AnyObject]?) -> Bool {
        super.application(application, willFinishLaunchingWithOptions: launchOptions)

        checkForAuroraUpdate()
        registerFeedbackNotification()

        return true
    }

    override func applicationDidBecomeActive(application: UIApplication) {
        if !naggedAboutAuroraUpdate {
            checkForAuroraUpdate()
        }
        super.applicationDidBecomeActive(application)
    }

    func application(application: UIApplication, applicationWillTerminate app: UIApplication) {
        unregisterFeedbackNotification()
    }

    override func applicationWillResignActive(application: UIApplication) {
<<<<<<< HEAD
=======
        super.applicationWillResignActive(application)
>>>>>>> 3156cb6e
        unregisterFeedbackNotification()
    }

    private func registerFeedbackNotification() {
        NSNotificationCenter.defaultCenter().addObserverForName(
            UIApplicationUserDidTakeScreenshotNotification,
            object: nil,
            queue: NSOperationQueue.mainQueue()) { (notification) -> Void in
                if let window = self.window {
                    UIGraphicsBeginImageContext(window.bounds.size)
                    window.drawViewHierarchyInRect(window.bounds, afterScreenUpdates: true)
                    let image = UIGraphicsGetImageFromCurrentImageContext()
                    UIGraphicsEndImageContext()
                    self.sendFeedbackMailWithImage(image)
                }
        }
    }

    private func unregisterFeedbackNotification() {
        NSNotificationCenter.defaultCenter().removeObserver(self,
            name: UIApplicationUserDidTakeScreenshotNotification, object: nil)
    }
}

extension AuroraAppDelegate: UIAlertViewDelegate {
    private func checkForAuroraUpdate() {
        if let localVersion = localVersion() {
            fetchLatestAuroraVersion() { version in
                if let remoteVersion = version {
                    if localVersion.compare(remoteVersion as String, options: NSStringCompareOptions.NumericSearch) == NSComparisonResult.OrderedAscending {
                        self.naggedAboutAuroraUpdate = true

                        let alert = UIAlertView(title: AppUpdateTitle, message: AppUpdateMessage, delegate: self, cancelButtonTitle: AppUpdateCancel, otherButtonTitles: AppUpdateOK)
                        alert.show()
                    }
                }
            }
        }
    }

    private func localVersion() -> NSString? {
        return NSBundle.mainBundle().objectForInfoDictionaryKey(String(kCFBundleVersionKey)) as? NSString
    }

    private func fetchLatestAuroraVersion(completionHandler: NSString? -> Void) {
        Alamofire.request(.GET, AuroraPropertyListURL).responsePropertyList(options: NSPropertyListReadOptions(), completionHandler: { (_, _, object) -> Void in
            if let plist = object.value as? NSDictionary {
                if let items = plist["items"] as? NSArray {
                    if let item = items[0] as? NSDictionary {
                        if let metadata = item["metadata"] as? NSDictionary {
                            if let remoteVersion = metadata["bundle-version"] as? String {
                                completionHandler(remoteVersion)
                                return
                            }
                        }
                    }
                }
            }
            completionHandler(nil)
        })
    }

    func alertView(alertView: UIAlertView, clickedButtonAtIndex buttonIndex: Int) {
        if buttonIndex == 1 {
            UIApplication.sharedApplication().openURL(NSURL(string: AuroraDownloadPageURL)!)
        }
    }
}

extension AuroraAppDelegate {
    func sendFeedbackMailWithImage(image: UIImage) {
        if (MFMailComposeViewController.canSendMail()) {
            if let buildNumber = NSBundle.mainBundle().objectForInfoDictionaryKey(String(kCFBundleVersionKey)) as? NSString {
                let mailComposeViewController = MFMailComposeViewController()
                mailComposeViewController.mailComposeDelegate = self.feedbackDelegate
                mailComposeViewController.setSubject("Feedback on iOS client version v\(appVersion) (\(buildNumber))")
                mailComposeViewController.setToRecipients(["ios-feedback@mozilla.com"])

                if let imageData = UIImagePNGRepresentation(image) {
                    mailComposeViewController.addAttachmentData(imageData, mimeType: "image/png", fileName: "feedback.png")
                    window?.rootViewController?.presentViewController(mailComposeViewController, animated: true, completion: nil)
                }
            }
        }
    }
}

private class FeedbackSnapshotDelegate: NSObject, MFMailComposeViewControllerDelegate {
    @objc func mailComposeController(mailComposeViewController: MFMailComposeViewController, didFinishWithResult result: MFMailComposeResult, error: NSError?) {
        mailComposeViewController.dismissViewControllerAnimated(true, completion: nil)
    }
}<|MERGE_RESOLUTION|>--- conflicted
+++ resolved
@@ -38,10 +38,7 @@
     }
 
     override func applicationWillResignActive(application: UIApplication) {
-<<<<<<< HEAD
-=======
         super.applicationWillResignActive(application)
->>>>>>> 3156cb6e
         unregisterFeedbackNotification()
     }
 
