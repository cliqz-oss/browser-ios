"NSLocationWhenInUseUsageDescription" = "Websites you visit may request your location.";

<<<<<<< HEAD
NSLocationWhenInUseUsageDescription = "This allows us to find the closest restaurants, cinemas, banks, etc. for you.";
=======
"ShortcutItemTitleNewPrivateTab" = "New Private Tab";

"ShortcutItemTitleNewTab" = "New Tab";
>>>>>>> b479f722
<|MERGE_RESOLUTION|>--- conflicted
+++ resolved
@@ -1,9 +1,5 @@
 "NSLocationWhenInUseUsageDescription" = "Websites you visit may request your location.";
 
-<<<<<<< HEAD
-NSLocationWhenInUseUsageDescription = "This allows us to find the closest restaurants, cinemas, banks, etc. for you.";
-=======
 "ShortcutItemTitleNewPrivateTab" = "New Private Tab";
 
 "ShortcutItemTitleNewTab" = "New Tab";
->>>>>>> b479f722
