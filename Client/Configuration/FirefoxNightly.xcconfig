--- conflicted
+++ resolved
@@ -7,25 +7,6 @@
 // Bundle Identifier
 MOZ_BUNDLE_ID = org.mozilla.ios.FirefoxNightly
 
-<<<<<<< HEAD
-// Product Name
-MOZ_SOCORRO_PRODUCT_NAME = CLIQZ
-
-// Crash-stats upload URL
-MOZ_BREAKPAD_URL = crash-reports.mozilla.com/submit?id=$(MOZ_BUNDLE_ID)&version=$(MOZ_VERSION)&buildid=$(MOZ_BUILD_ID)
-
-// Frequency to poll for uploads for crashes in seconds
-MOZ_BREAKPAD_UPLOAD_FREQUENCY = 30
- // Uploading to crash-stats which is a socorro instance
-MOZ_BREAKPAD_SERVER_TYPE = socorro
-
-// Vendor property to send to crash-stats
-MOZ_VENDOR = Mozilla
-
-MOZ_RELEASE_CHANNEL = nightly
-
-=======
->>>>>>> 571df128
 // Flag to indicate if we want to include the debug settings bundle or not
 INCLUDE_SETTINGS_BUNDLE = YES
 
