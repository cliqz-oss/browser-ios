// This Source Code Form is subject to the terms of the Mozilla Public
// License, v. 2.0. If a copy of the MPL was not distributed with this
// file, You can obtain one at http://mozilla.org/MPL/2.0/.

// Mozilla Application ID
MOZ_APP_ID = Cliqz

// Bundle Identifier
MOZ_BUNDLE_ID = com.$(MOZ_PRODUCT_NAME)

// App Version
MOZ_VERSION = 0.5.2

// Build ID
<<<<<<< HEAD
MOZ_BUILD_ID = 1026
=======
MOZ_BUILD_ID = 1154
>>>>>>> ba726b10

// Product Name
MOZ_SOCORRO_PRODUCT_NAME = MOZ_SOCORRO_PRODUCT_NAME = CLIQZ

// Crash-stats upload URL
MOZ_BREAKPAD_URL =

// Frequency to poll for uploads for crashes in seconds
MOZ_BREAKPAD_UPLOAD_FREQUENCY = 1000

// Uploading to crash-stats which is a socorro instance
MOZ_BREAKPAD_SERVER_TYPE = socorro

// Vendor property to send to crash-stats
MOZ_VENDOR = CLIQZ

// Flag to indicate if we want to include the debug settings bundle or not
INCLUDE_SETTINGS_BUNDLE = NO<|MERGE_RESOLUTION|>--- conflicted
+++ resolved
@@ -12,11 +12,7 @@
 MOZ_VERSION = 0.5.2
 
 // Build ID
-<<<<<<< HEAD
 MOZ_BUILD_ID = 1026
-=======
-MOZ_BUILD_ID = 1154
->>>>>>> ba726b10
 
 // Product Name
 MOZ_SOCORRO_PRODUCT_NAME = MOZ_SOCORRO_PRODUCT_NAME = CLIQZ
