--- conflicted
+++ resolved
@@ -3,48 +3,37 @@
 // file, You can obtain one at http://mozilla.org/MPL/2.0/.
 
 // Mozilla Application ID
-MOZ_APP_ID = fennecios@mozilla.org
+MOZ_APP_ID = CliqzBeta
 
 MOZ_BUNDLE_DISPLAY_NAME = Cliqz Beta
 
-<<<<<<< HEAD
-MOZ_PRODUCT_NAME = Cliqz Beta
-=======
 // The name of the product. Generally used as the prefix/name of all files associated with this build configuration.
-MOZ_PRODUCT_NAME = Firefox
->>>>>>> 2ef499f9
+MOZ_PRODUCT_NAME = CliqzBeta
 
 // Bundle Identifier
-MOZ_BUNDLE_ID = org.mozilla.ios.Firefox
+MOZ_BUNDLE_ID = cliqz.ios.$(MOZ_PRODUCT_NAME)
 
 // Product Name
 MOZ_SOCORRO_PRODUCT_NAME = FirefoxiOS
 
 // Crash-stats upload URL
-MOZ_BREAKPAD_URL = crash-reports.mozilla.com/submit?id=$(MOZ_BUNDLE_ID)&version=$(MOZ_VERSION)&buildid=$(MOZ_BUILD_ID)
+MOZ_BREAKPAD_URL =
 
 // Frequency to poll for uploads for crashes in seconds
-MOZ_BREAKPAD_UPLOAD_FREQUENCY = 30
+MOZ_BREAKPAD_UPLOAD_FREQUENCY = 3000
 
 // Uploading to crash-stats which is a socorro instance
 MOZ_BREAKPAD_SERVER_TYPE = socorro
 
 // Vendor property to send to crash-stats
-MOZ_VENDOR = Mozilla
+MOZ_VENDOR = CLIQZ
 
 MOZ_RELEASE_CHANNEL = release
 
-<<<<<<< HEAD
-ADJUST_ENVIRONMENT = production
-ADJUST_APP_TOKEN = gqrwnbypw28p
-
-INCLUDE_SETTINGS_BUNDLE = NO
-=======
 // Flag to indicate if we want to include the debug settings bundle or not
 INCLUDE_SETTINGS_BUNDLE = NO
 
 // Adjust SDK Variables
 ADJUST_ENVIRONMENT =
 
-ADJUST_APP_TOKEN =
->>>>>>> 2ef499f9
+ADJUST_APP_TOKEN =