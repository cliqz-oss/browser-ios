// This Source Code Form is subject to the terms of the Mozilla Public
// License, v. 2.0. If a copy of the MPL was not distributed with this
// file, You can obtain one at http://mozilla.org/MPL/2.0/.

#include "BaseConfig.xcconfig"

<<<<<<< HEAD
MOZ_BUNDLE_DISPLAY_NAME = CLIQZ

MOZ_PRODUCT_NAME = CLIQZ
=======
MOZ_BUNDLE_DISPLAY_NAME = Firefox

MOZ_PRODUCT_NAME = Firefox
>>>>>>> 461940c0

MOZ_RELEASE_CHANNEL = release

ADJUST_ENVIRONMENT = production
ADJUST_APP_TOKEN = gqrwnbypw28p

INCLUDE_SETTINGS_BUNDLE = NO
<|MERGE_RESOLUTION|>--- conflicted
+++ resolved
@@ -4,15 +4,9 @@
 
 #include "BaseConfig.xcconfig"
 
-<<<<<<< HEAD
 MOZ_BUNDLE_DISPLAY_NAME = CLIQZ
 
 MOZ_PRODUCT_NAME = CLIQZ
-=======
-MOZ_BUNDLE_DISPLAY_NAME = Firefox
-
-MOZ_PRODUCT_NAME = Firefox
->>>>>>> 461940c0
 
 MOZ_RELEASE_CHANNEL = release
 
