--- conflicted
+++ resolved
@@ -4,17 +4,13 @@
 
 #include "BaseConfig.xcconfig"
 
-MOZ_BUNDLE_DISPLAY_NAME = Cliqz Beta
+MOZ_BUNDLE_DISPLAY_NAME = Firefox
 
-MOZ_PRODUCT_NAME = Cliqz Beta
+MOZ_PRODUCT_NAME = Firefox
 
 MOZ_RELEASE_CHANNEL = release
 
 ADJUST_ENVIRONMENT = production
 ADJUST_APP_TOKEN = gqrwnbypw28p
 
-<<<<<<< HEAD
 INCLUDE_SETTINGS_BUNDLE = NO
-=======
-INCLUDE_SETTINGS_BUNDLE = NO
->>>>>>> ba858e01
