// This Source Code Form is subject to the terms of the Mozilla Public
// License, v. 2.0. If a copy of the MPL was not distributed with this
// file, You can obtain one at http://mozilla.org/MPL/2.0/.

// Mozilla Application ID
MOZ_APP_ID = CliqzBeta

MOZ_BUNDLE_DISPLAY_NAME = CLIQZ

<<<<<<< HEAD
MOZ_PRODUCT_NAME = CLIQZ
=======
// The name of the product. Generally used as the prefix/name of all files associated with this build configuration.
MOZ_PRODUCT_NAME = CliqzBeta
>>>>>>> f38ca297

// Bundle Identifier
MOZ_BUNDLE_ID = cliqz.ios.$(MOZ_PRODUCT_NAME)

// Product Name
MOZ_SOCORRO_PRODUCT_NAME = FirefoxiOS

// Crash-stats upload URL
MOZ_BREAKPAD_URL =

// Frequency to poll for uploads for crashes in seconds
MOZ_BREAKPAD_UPLOAD_FREQUENCY = 3000

// Uploading to crash-stats which is a socorro instance
MOZ_BREAKPAD_SERVER_TYPE = socorro

// Vendor property to send to crash-stats
MOZ_VENDOR = CLIQZ

MOZ_RELEASE_CHANNEL = release

// Flag to indicate if we want to include the debug settings bundle or not
INCLUDE_SETTINGS_BUNDLE = NO

// Adjust SDK Variables
ADJUST_ENVIRONMENT =

ADJUST_APP_TOKEN =<|MERGE_RESOLUTION|>--- conflicted
+++ resolved
@@ -7,12 +7,7 @@
 
 MOZ_BUNDLE_DISPLAY_NAME = CLIQZ
 
-<<<<<<< HEAD
 MOZ_PRODUCT_NAME = CLIQZ
-=======
-// The name of the product. Generally used as the prefix/name of all files associated with this build configuration.
-MOZ_PRODUCT_NAME = CliqzBeta
->>>>>>> f38ca297
 
 // Bundle Identifier
 MOZ_BUNDLE_ID = cliqz.ios.$(MOZ_PRODUCT_NAME)
