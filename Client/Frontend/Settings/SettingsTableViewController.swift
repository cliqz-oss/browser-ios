/* This Source Code Form is subject to the terms of the Mozilla Public
 * License, v. 2.0. If a copy of the MPL was not distributed with this
 * file, You can obtain one at http://mozilla.org/MPL/2.0/. */

import Account
import Base32
import Shared
import UIKit
import XCGLogger
import MessageUI


// The following are only here because we use master for L10N and otherwise these strings would disappear from the v1.0 release
private let Bug1204635_S1 = NSLocalizedString("Clear Everything", tableName: "ClearPrivateData", comment: "Title of the Clear private data dialog.")
private let Bug1204635_S2 = NSLocalizedString("Are you sure you want to clear all of your data? This will also close all open tabs.", tableName: "ClearPrivateData", comment: "Message shown in the dialog prompting users if they want to clear everything")
private let Bug1204635_S3 = NSLocalizedString("Clear", tableName: "ClearPrivateData", comment: "Used as a button label in the dialog to Clear private data dialog")
private let Bug1204635_S4 = NSLocalizedString("Cancel", tableName: "ClearPrivateData", comment: "Used as a button label in the dialog to cancel clear private data dialog")

// A base TableViewCell, to help minimize initialization and allow recycling.
class SettingsTableViewCell: UITableViewCell {
    override init(style: UITableViewCellStyle, reuseIdentifier: String?) {
        super.init(style: style, reuseIdentifier: reuseIdentifier)
        indentationWidth = 0
        layoutMargins = UIEdgeInsetsZero
        // So that the seperator line goes all the way to the left edge.
        separatorInset = UIEdgeInsetsZero
    }

    required init?(coder aDecoder: NSCoder) {
        fatalError("init(coder:) has not been implemented")
    }
}

// A base setting class that shows a title. You probably want to subclass this, not use it directly.
class Setting : NSObject {
    private var _title: NSAttributedString?

    weak var delegate: SettingsDelegate?

    // The url the SettingsContentViewController will show, e.g. Licenses and Privacy Policy.
    var url: NSURL? { return nil }

    // The title shown on the pref.
    var title: NSAttributedString? { return _title }

    // An optional second line of text shown on the pref.
    var status: NSAttributedString? { return nil }

    // Whether or not to show this pref.
    var hidden: Bool { return false }

    var style: UITableViewCellStyle { return .Subtitle }

    var accessoryType: UITableViewCellAccessoryType { return .None }

    private(set) var enabled: Bool = true

    // Called when the cell is setup. Call if you need the default behaviour.
    func onConfigureCell(cell: UITableViewCell) {
        cell.detailTextLabel?.attributedText = status
        cell.textLabel?.attributedText = title
        cell.accessoryType = accessoryType
        cell.accessoryView = nil
        cell.selectionStyle = enabled ? .Default : .None
    }

    // Called when the pref is tapped.
    func onClick(navigationController: UINavigationController?) { return }

    // Helper method to set up and push a SettingsContentViewController
    func setUpAndPushSettingsContentViewController(navigationController: UINavigationController?) {
        if let url = self.url {
            let viewController = SettingsContentViewController()
            viewController.settingsTitle = self.title
            viewController.url = url
            navigationController?.pushViewController(viewController, animated: true)
        }
    }

    init(title: NSAttributedString? = nil, delegate: SettingsDelegate? = nil, enabled: Bool? = nil) {
        self._title = title
        self.delegate = delegate
        self.enabled = enabled ?? true
    }
}

// A setting in the sections panel. Contains a sublist of Settings
class SettingSection : Setting {
    private let children: [Setting]

    init(title: NSAttributedString? = nil, children: [Setting]) {
        self.children = children
        super.init(title: title)
    }

    var count: Int {
        var count = 0
        for setting in children {
            if !setting.hidden {
                count++
            }
        }
        return count
    }

    subscript(val: Int) -> Setting? {
        var i = 0
        for setting in children {
            if !setting.hidden {
                if i == val {
                    return setting
                }
                i++
            }
        }
        return nil
    }
}

// A helper class for settings with a UISwitch.
// Takes and optional settingsDidChange callback and status text.
class BoolSetting: Setting {
<<<<<<< HEAD
    private let prefKey: String
    private let prefs: Prefs
    private let defaultValue: Bool
    private let settingDidChange: ((Bool) -> Void)?
    private let statusText: String?

    init(prefs: Prefs, prefKey: String, defaultValue: Bool, titleText: String, statusText: String? = nil, settingDidChange: ((Bool) -> Void)? = nil) {
=======
    let prefKey: String

    private let prefs: Prefs
    private let defaultValue: Bool
    private let settingDidChange: ((Bool) -> Void)?
    private let statusText: NSAttributedString?

    init(prefs: Prefs, prefKey: String, defaultValue: Bool, attributedTitleText: NSAttributedString, attributedStatusText: NSAttributedString? = nil, settingDidChange: ((Bool) -> Void)? = nil) {
>>>>>>> b479f722
        self.prefs = prefs
        self.prefKey = prefKey
        self.defaultValue = defaultValue
        self.settingDidChange = settingDidChange
<<<<<<< HEAD
        self.statusText = statusText
        super.init(title: NSAttributedString(string: titleText, attributes: [NSForegroundColorAttributeName: UIConstants.TableViewRowTextColor]))
    }

    override var status: NSAttributedString? {
        if let text = statusText {
            return NSAttributedString(string: text, attributes: [NSForegroundColorAttributeName: UIConstants.TableViewHeaderTextColor])
        } else {
            return nil
        }
=======
        self.statusText = attributedStatusText
        super.init(title: attributedTitleText)
    }

    convenience init(prefs: Prefs, prefKey: String, defaultValue: Bool, titleText: String, statusText: String? = nil, settingDidChange: ((Bool) -> Void)? = nil) {
        var statusTextAttributedString: NSAttributedString?
        if let statusTextString = statusText {
            statusTextAttributedString = NSAttributedString(string: statusTextString, attributes: [NSForegroundColorAttributeName: UIConstants.TableViewHeaderTextColor])
        }
        self.init(prefs: prefs, prefKey: prefKey, defaultValue: defaultValue, attributedTitleText: NSAttributedString(string: titleText, attributes: [NSForegroundColorAttributeName: UIConstants.TableViewRowTextColor]), attributedStatusText: statusTextAttributedString, settingDidChange: settingDidChange)
    }

    override var status: NSAttributedString? {
        return statusText
>>>>>>> b479f722
    }

    override func onConfigureCell(cell: UITableViewCell) {
        super.onConfigureCell(cell)
        let control = UISwitch()
        control.onTintColor = UIConstants.ControlTintColor
        control.addTarget(self, action: "switchValueChanged:", forControlEvents: UIControlEvents.ValueChanged)
        control.on = prefs.boolForKey(prefKey) ?? defaultValue
        cell.accessoryView = control
    }

    @objc func switchValueChanged(control: UISwitch) {
        prefs.setBool(control.on, forKey: prefKey)
        settingDidChange?(control.on)
    }
}

// A helper class for prefs that deal with sync. Handles reloading the tableView data if changes to
// the fxAccount happen.
class AccountSetting: Setting, FxAContentViewControllerDelegate {
    unowned var settings: SettingsTableViewController

    var profile: Profile {
        return settings.profile
    }

    override var title: NSAttributedString? { return nil }

    init(settings: SettingsTableViewController) {
        self.settings = settings
        super.init(title: nil)
    }

    override func onConfigureCell(cell: UITableViewCell) {
        super.onConfigureCell(cell)
        if settings.profile.getAccount() != nil {
            cell.selectionStyle = .None
        }
    }

    override var accessoryType: UITableViewCellAccessoryType { return .None }

    func contentViewControllerDidSignIn(viewController: FxAContentViewController, data: JSON) -> Void {
        if data["keyFetchToken"].asString == nil || data["unwrapBKey"].asString == nil {
            // The /settings endpoint sends a partial "login"; ignore it entirely.
            NSLog("Ignoring didSignIn with keyFetchToken or unwrapBKey missing.")
            return
        }

        // TODO: Error handling.
        let account = FirefoxAccount.fromConfigurationAndJSON(profile.accountConfiguration, data: data)!
        settings.profile.setAccount(account)

        // Reload the data to reflect the new Account immediately.
        settings.tableView.reloadData()
        // And start advancing the Account state in the background as well.
        settings.SELrefresh()

        settings.navigationController?.popToRootViewControllerAnimated(true)
    }

    func contentViewControllerDidCancel(viewController: FxAContentViewController) {
        NSLog("didCancel")
        settings.navigationController?.popToRootViewControllerAnimated(true)
    }
}

class WithAccountSetting: AccountSetting {
    override var hidden: Bool { return !profile.hasAccount() }
}

class WithoutAccountSetting: AccountSetting {
    override var hidden: Bool { return profile.hasAccount() }
}

<<<<<<< HEAD
// Sync setting for connecting a Firefox Account.  Shown when we don't have an account.
private class ConnectSetting: WithoutAccountSetting {
    override var accessoryType: UITableViewCellAccessoryType { return .DisclosureIndicator }

    override var title: NSAttributedString? {
        return NSAttributedString(string: NSLocalizedString("Sign In", comment: "Text message / button in the settings table view"), attributes: [NSForegroundColorAttributeName: UIConstants.TableViewRowTextColor])
    }

    override func onClick(navigationController: UINavigationController?) {
        let viewController = FxAContentViewController()
        viewController.delegate = self
        viewController.url = settings.profile.accountConfiguration.signInURL
        navigationController?.pushViewController(viewController, animated: true)
    }
}

// Sync setting for disconnecting a Firefox Account.  Shown when we have an account.
private class DisconnectSetting: WithAccountSetting {
    override var accessoryType: UITableViewCellAccessoryType { return .None }

    override var title: NSAttributedString? {
        return NSAttributedString(string: NSLocalizedString("Log Out", comment: "Button in settings screen to disconnect from your account"), attributes: [NSForegroundColorAttributeName: UIConstants.DestructiveRed])
    }

    override func onClick(navigationController: UINavigationController?) {
        let alertController = UIAlertController(
            title: NSLocalizedString("Log Out?", comment: "Title of the 'log out Cliqz account' alert"),
            message: NSLocalizedString("Firefox will stop syncing with your account, but won’t delete any of your browsing data on this device.", comment: "Text of the 'log out Cliqz account' alert"),
            preferredStyle: UIAlertControllerStyle.Alert)
        alertController.addAction(
            UIAlertAction(title: NSLocalizedString("Cancel", comment: "Cancel button in the 'log out Cliqz account' alert"), style: .Cancel) { (action) in
                // Do nothing.
            })
        alertController.addAction(
            UIAlertAction(title: NSLocalizedString("Log Out", comment: "Disconnect button in the 'log out Cliqz account' alert"), style: .Destructive) { (action) in
                self.settings.profile.removeAccount()
                // Refresh, to show that we no longer have an Account immediately.
                self.settings.SELrefresh()
            })
        navigationController?.presentViewController(alertController, animated: true, completion: nil)
    }
}

private class SyncNowSetting: WithAccountSetting {
    private let syncNowTitle = NSAttributedString(string: NSLocalizedString("Sync Now", comment: "Sync Cliqz Account"), attributes: [NSForegroundColorAttributeName: UIColor.blackColor(), NSFontAttributeName: UIConstants.DefaultStandardFont])

    private let syncingTitle = NSAttributedString(string: NSLocalizedString("Syncing…", comment: "Syncing Cliqz Account"), attributes: [NSForegroundColorAttributeName: UIColor.grayColor(), NSFontAttributeName: UIFont.systemFontOfSize(UIConstants.DefaultStandardFontSize, weight: UIFontWeightRegular)])

    override var accessoryType: UITableViewCellAccessoryType { return .None }

    override var style: UITableViewCellStyle { return .Value1 }

    override var title: NSAttributedString? {
        return profile.syncManager.isSyncing ? syncingTitle : syncNowTitle
    }

    override var status: NSAttributedString? {
        guard let timestamp = profile.syncManager.lastSyncFinishTime else {
            return nil
        }

        let label = NSLocalizedString("Last synced: %@", comment: "Last synced time label beside Sync Now setting option. Argument is the relative date string.")
        let formattedLabel = String(format: label, NSDate.fromTimestamp(timestamp).toRelativeTimeString())
        let attributedString = NSMutableAttributedString(string: formattedLabel)
        let attributes = [NSForegroundColorAttributeName: UIColor.grayColor(), NSFontAttributeName: UIFont.systemFontOfSize(12, weight: UIFontWeightRegular)]
        let range = NSMakeRange(0, attributedString.length)
        attributedString.setAttributes(attributes, range: range)
        return attributedString
    }

    override func onConfigureCell(cell: UITableViewCell) {
        cell.textLabel?.attributedText = title
        cell.detailTextLabel?.attributedText = status
        cell.accessoryType = accessoryType
        cell.accessoryView = nil
        cell.userInteractionEnabled = !profile.syncManager.isSyncing
    }

    override func onClick(navigationController: UINavigationController?) {
        profile.syncManager.syncEverything()
    }
}

// Sync setting that shows the current Firefox Account status.
private class AccountStatusSetting: WithAccountSetting {
    override var accessoryType: UITableViewCellAccessoryType {
        if let account = profile.getAccount() {
            switch account.actionNeeded {
            case .NeedsVerification:
                // We link to the resend verification email page.
                return .DisclosureIndicator
            case .NeedsPassword:
                 // We link to the re-enter password page.
                return .DisclosureIndicator
            case .None, .NeedsUpgrade:
                // In future, we'll want to link to /settings and an upgrade page, respectively.
                return .None
            }
        }
        return .DisclosureIndicator
    }

    override var title: NSAttributedString? {
        if let account = profile.getAccount() {
            return NSAttributedString(string: account.email, attributes: [NSFontAttributeName: UIConstants.DefaultStandardFontBold, NSForegroundColorAttributeName: UIConstants.TableViewRowTextColor])
        }
        return nil
    }

    override var status: NSAttributedString? {
        if let account = profile.getAccount() {
            switch account.actionNeeded {
            case .None:
                return nil
            case .NeedsVerification:
                return NSAttributedString(string: NSLocalizedString("Verify your email address.", comment: "Text message in the settings table view"), attributes: [NSForegroundColorAttributeName: UIConstants.TableViewRowTextColor])
            case .NeedsPassword:
                let string = NSLocalizedString("Enter your password to connect.", comment: "Text message in the settings table view")
                let range = NSRange(location: 0, length: string.characters.count)
                let orange = UIColor(red: 255.0 / 255, green: 149.0 / 255, blue: 0.0 / 255, alpha: 1)
                let attrs = [NSForegroundColorAttributeName : orange]
                let res = NSMutableAttributedString(string: string)
                res.setAttributes(attrs, range: range)
                return res
            case .NeedsUpgrade:
                let string = NSLocalizedString("Upgrade Cliqz to connect.", comment: "Text message in the settings table view")
                let range = NSRange(location: 0, length: string.characters.count)
                let orange = UIColor(red: 255.0 / 255, green: 149.0 / 255, blue: 0.0 / 255, alpha: 1)
                let attrs = [NSForegroundColorAttributeName : orange]
                let res = NSMutableAttributedString(string: string)
                res.setAttributes(attrs, range: range)
                return res
            }
        }
        return nil
    }

    override func onClick(navigationController: UINavigationController?) {
        let viewController = FxAContentViewController()
        viewController.delegate = self

        if let account = profile.getAccount() {
            switch account.actionNeeded {
            case .NeedsVerification:
                let cs = NSURLComponents(URL: account.configuration.settingsURL, resolvingAgainstBaseURL: false)
                cs?.queryItems?.append(NSURLQueryItem(name: "email", value: account.email))
                viewController.url = cs?.URL
            case .NeedsPassword:
                let cs = NSURLComponents(URL: account.configuration.forceAuthURL, resolvingAgainstBaseURL: false)
                cs?.queryItems?.append(NSURLQueryItem(name: "email", value: account.email))
                viewController.url = cs?.URL
            case .None, .NeedsUpgrade:
                // In future, we'll want to link to /settings and an upgrade page, respectively.
                return
            }
        }
        navigationController?.pushViewController(viewController, animated: true)
    }
}

// For great debugging!
private class RequirePasswordDebugSetting: WithAccountSetting {
    override var hidden: Bool {
        if !ShowDebugSettings {
            return true
        }
        if let account = profile.getAccount() where account.actionNeeded != FxAActionNeeded.NeedsPassword {
            return false
        }
        return true
    }

    override var title: NSAttributedString? {
        return NSAttributedString(string: NSLocalizedString("Debug: require password", comment: "Debug option"), attributes: [NSForegroundColorAttributeName: UIConstants.TableViewRowTextColor])
    }

    override func onClick(navigationController: UINavigationController?) {
        profile.getAccount()?.makeSeparated()
        settings.tableView.reloadData()
    }
}


// For great debugging!
private class RequireUpgradeDebugSetting: WithAccountSetting {
    override var hidden: Bool {
        if !ShowDebugSettings {
            return true
        }
        if let account = profile.getAccount() where account.actionNeeded != FxAActionNeeded.NeedsUpgrade {
            return false
        }
        return true
    }

    override var title: NSAttributedString? {
        return NSAttributedString(string: NSLocalizedString("Debug: require upgrade", comment: "Debug option"), attributes: [NSForegroundColorAttributeName: UIConstants.TableViewRowTextColor])
    }

    override func onClick(navigationController: UINavigationController?) {
        profile.getAccount()?.makeDoghouse()
        settings.tableView.reloadData()
    }
}

// For great debugging!
private class ForgetSyncAuthStateDebugSetting: WithAccountSetting {
    override var hidden: Bool {
        if !ShowDebugSettings {
            return true
        }
        if let _ = profile.getAccount() {
            return false
        }
        return true
    }

    override var title: NSAttributedString? {
        return NSAttributedString(string: NSLocalizedString("Debug: forget Sync auth state", comment: "Debug option"), attributes: [NSForegroundColorAttributeName: UIConstants.TableViewRowTextColor])
    }

    override func onClick(navigationController: UINavigationController?) {
        profile.getAccount()?.syncAuthState.invalidate()
        settings.tableView.reloadData()
    }
}

// For great debugging!
private class HiddenSetting: Setting {
    let settings: SettingsTableViewController

    init(settings: SettingsTableViewController) {
        self.settings = settings
        super.init(title: nil)
    }

    override var hidden: Bool {
        return !ShowDebugSettings
    }
}

extension NSFileManager {
    public func removeItemInDirectory(directory: String, named: String) throws {
        if let file = NSURL.fileURLWithPath(directory).URLByAppendingPathComponent(named).path {
            try self.removeItemAtPath(file)
        }
    }
}

private class DeleteExportedDataSetting: HiddenSetting {
    override var title: NSAttributedString? {
        // Not localized for now.
        return NSAttributedString(string: "Debug: delete exported databases", attributes: [NSForegroundColorAttributeName: UIConstants.TableViewRowTextColor])
    }

    override func onClick(navigationController: UINavigationController?) {
        let documentsPath = NSSearchPathForDirectoriesInDomains(.DocumentDirectory, .UserDomainMask, true)[0]
        let fileManager = NSFileManager.defaultManager()
        do {
            let files = try fileManager.contentsOfDirectoryAtPath(documentsPath)
            for file in files {
                if file.startsWith("browser.") || file.startsWith("logins.") {
                    try fileManager.removeItemInDirectory(documentsPath, named: file)
                }
            }
        } catch {
            print("Couldn't delete exported data: \(error).")
        }
    }
}

private class ExportBrowserDataSetting: HiddenSetting {
    override var title: NSAttributedString? {
        // Not localized for now.
        return NSAttributedString(string: "Debug: copy databases to app container", attributes: [NSForegroundColorAttributeName: UIConstants.TableViewRowTextColor])
    }

    override func onClick(navigationController: UINavigationController?) {
        let documentsPath = NSSearchPathForDirectoriesInDomains(.DocumentDirectory, .UserDomainMask, true)[0]
        do {
            let log = Logger.syncLogger
            try self.settings.profile.files.copyMatching(fromRelativeDirectory: "", toAbsoluteDirectory: documentsPath) { file in
                log.debug("Matcher: \(file)")
                return file.startsWith("browser.") || file.startsWith("logins.")
            }
        } catch {
            print("Couldn't export browser data: \(error).")
        }
    }
}

// Show the current version of Firefox
private class VersionSetting : Setting {
    let settings: SettingsTableViewController

    init(settings: SettingsTableViewController) {
        self.settings = settings
        super.init(title: nil)
    }

    override var title: NSAttributedString? {
        let appVersion = NSBundle.mainBundle().objectForInfoDictionaryKey("CFBundleShortVersionString") as! String
        let buildNumber = NSBundle.mainBundle().objectForInfoDictionaryKey("CFBundleVersion") as! String
        return NSAttributedString(string: String(format: NSLocalizedString("Version %@ (%@)", comment: "Version number of Cliqz shown in settings"), appVersion, buildNumber), attributes: [NSForegroundColorAttributeName: UIConstants.TableViewRowTextColor])
    }
    private override func onConfigureCell(cell: UITableViewCell) {
        super.onConfigureCell(cell)
        cell.selectionStyle = .None
    }

    override func onClick(navigationController: UINavigationController?) {
        if AppConstants.BuildChannel != .Aurora {
            DebugSettingsClickCount += 1
            if DebugSettingsClickCount >= 5 {
                DebugSettingsClickCount = 0
                ShowDebugSettings = !ShowDebugSettings
                settings.tableView.reloadData()
            }
        }
    }
}

// Opens the the license page in a new tab
private class LicenseAndAcknowledgementsSetting: Setting {
    override var title: NSAttributedString? {
        //Cliqz: replaced FireFox licenses URL with Cliqz one
        return NSAttributedString(string: NSLocalizedString("Licenses", comment: "Settings item that opens a tab containing the licenses. See http://cdn.cliqz.com/mobile/extension/static/licenses.html"), attributes: [NSForegroundColorAttributeName: UIConstants.TableViewRowTextColor])
        
//        return NSAttributedString(string: NSLocalizedString("Licenses", comment: "Settings item that opens a tab containing the licenses. See http://mzl.la/1NSAWCG"), attributes: [NSForegroundColorAttributeName: UIConstants.TableViewRowTextColor])
    }

    override var url: NSURL? {
        return NSURL(string: WebServer.sharedInstance.URLForResource("license", module: "about"))
    }

    override func onClick(navigationController: UINavigationController?) {
        setUpAndPushSettingsContentViewController(navigationController)
    }
}

// Opens about:rights page in the content view controller
private class YourRightsSetting: Setting {
    override var title: NSAttributedString? {
        return NSAttributedString(string: NSLocalizedString("Your Rights", comment: "Your Rights settings section title"), attributes:
            [NSForegroundColorAttributeName: UIConstants.TableViewRowTextColor])
    }

    override var url: NSURL? {
        return NSURL(string: "https://www.mozilla.org/about/legal/terms/firefox/")
    }

    private override func onClick(navigationController: UINavigationController?) {
        setUpAndPushSettingsContentViewController(navigationController)
    }
}

// Opens the on-boarding screen again
private class ShowIntroductionSetting: Setting {
    let profile: Profile

    init(settings: SettingsTableViewController) {
        self.profile = settings.profile
        super.init(title: NSAttributedString(string: NSLocalizedString("Show Tour", comment: "Show the on-boarding screen again from the settings"), attributes: [NSForegroundColorAttributeName: UIConstants.TableViewRowTextColor]))
    }

    override func onClick(navigationController: UINavigationController?) {
        // Cliqz: dismiss the SettingsViewController without animation because we display it from History (i.e. we need to dismiss both settings and history views)
        navigationController?.dismissViewControllerAnimated(false, completion: {
            if let appDelegate = UIApplication.sharedApplication().delegate as? AppDelegate {
                appDelegate.browserViewController.presentIntroViewController(true)
            }
        })
    }
}

private class SendFeedbackSetting: Setting {
    override var title: NSAttributedString? {
        return NSAttributedString(string: NSLocalizedString("Send Feedback", comment: "Show an input.mozilla.org page where people can submit feedback"), attributes: [NSForegroundColorAttributeName: UIConstants.TableViewRowTextColor])
    }

    override var url: NSURL? {
        let appVersion = NSBundle.mainBundle().objectForInfoDictionaryKey("CFBundleShortVersionString") as! String
        return NSURL(string: "https://input.mozilla.org/feedback/fxios/\(appVersion)")
    }

    override func onClick(navigationController: UINavigationController?) {
        setUpAndPushSettingsContentViewController(navigationController)
    }
}

// Cliqz: Added Settings for sending email feedback
private class SendCliqzFeedbackSetting: Setting, MFMailComposeViewControllerDelegate {
	override var title: NSAttributedString? {
		return NSAttributedString(string: NSLocalizedString("Send Feedback", tableName: "Cliqz", comment: "Send Feedback Email"), attributes: [NSForegroundColorAttributeName: UIConstants.TableViewRowTextColor])
	}

	override func onClick(navigationController: UINavigationController?) {
		if MFMailComposeViewController.canSendMail() {
			let emailViewController = MFMailComposeViewController()
			emailViewController.setSubject(NSLocalizedString("Feedback to iOS Cliqz Browser", tableName: "Cliqz", comment: "Send Feedback Email Subject"))
			emailViewController.setToRecipients(["feedback@cliqz.com"])
			emailViewController.mailComposeDelegate = self
			let footnote = NSLocalizedString("Feedback to Cliqz Browser (Version %@) for iOS (Version %@) from %@", tableName: "Cliqz", comment: "Footnote message for feedback")
			emailViewController.setMessageBody(String(format: "\n\n" + footnote, AppStatus.sharedInstance.getCurrentAppVersion(), UIDevice.currentDevice().systemVersion, UIDevice.currentDevice().deviceType.rawValue), isHTML: false)
			navigationController?.presentViewController(emailViewController, animated: false, completion: nil)
		} else {
			let alertController = UIAlertController(
				title: NSLocalizedString("No Email account title", tableName: "Cliqz", comment: "Title for No Email account pop-up"),
				message: NSLocalizedString("No Email account message", tableName: "Cliqz", comment: "Text for the missing email account for sending feedback pop-up"),
				preferredStyle: UIAlertControllerStyle.Alert)
			alertController.addAction(UIAlertAction(title: NSLocalizedString("OK", comment: "OK button"), style: .Default, handler: nil))
			navigationController?.presentViewController(alertController, animated: true, completion: nil)
		}
	}

	@objc func mailComposeController(controller: MFMailComposeViewController, didFinishWithResult result: MFMailComposeResult, error: NSError?) {
		controller.dismissViewControllerAnimated(true, completion: nil)
	}
}

// Opens the the SUMO page in a new tab
private class OpenSupportPageSetting: Setting {
    init() {
        super.init(title: NSAttributedString(string: NSLocalizedString("Help", comment: "Show the SUMO support page from the Support section in the settings. see http://mzl.la/1dmM8tZ"), attributes: [NSForegroundColorAttributeName: UIConstants.TableViewRowTextColor]))
    }

    override func onClick(navigationController: UINavigationController?) {
        navigationController?.dismissViewControllerAnimated(true, completion: {
            if let appDelegate = UIApplication.sharedApplication().delegate as? AppDelegate {
                let rootNavigationController = appDelegate.rootViewController
                rootNavigationController.popViewControllerAnimated(true)
                if let url = NSURL(string: "https://support.mozilla.org/products/ios") {
                    appDelegate.browserViewController.openURLInNewTab(url)
                }
            }
        })
    }
}

// Opens the search settings pane
private class SearchSetting: Setting {
	// Cliqz: Added to update default search engine if it's changed
	unowned var settings: SettingsTableViewController
    let profile: Profile

    override var accessoryType: UITableViewCellAccessoryType { return .DisclosureIndicator }

    override var style: UITableViewCellStyle { return .Value1 }

    override var status: NSAttributedString { return NSAttributedString(string: profile.searchEngines.defaultEngine.shortName) }

    init(settings: SettingsTableViewController) {
        self.profile = settings.profile
		// Cliqz: Added to update default search engine if it's changed
		self.settings = settings
        super.init(title: NSAttributedString(string: NSLocalizedString("Search", tableName:"Settings", comment: "Open search section of settings"), attributes: [NSForegroundColorAttributeName: UIConstants.TableViewRowTextColor]))
    }

    override func onClick(navigationController: UINavigationController?) {
		// Cliqz: Changed SearchEngine view to the simple list as we don't need extra features
		let searchEnginePicker = SearchEnginePicker()
		searchEnginePicker.engines = profile.searchEngines.orderedEngines.sort { e, f in e.shortName < f.shortName }
		searchEnginePicker.selectedSearchEngineName = profile.searchEngines.defaultEngine.shortName
		searchEnginePicker.delegate = self
		navigationController?.pushViewController(searchEnginePicker, animated: true)
/*        let viewController = SearchSettingsTableViewController()
        viewController.model = profile.searchEngines
        navigationController?.pushViewController(viewController, animated: true)
*/
    }
}

// Cliqz: Added SearchEnginePickerDelegate to handle default Search Engine change.
extension SearchSetting: SearchEnginePickerDelegate {
	func searchEnginePicker(searchEnginePicker: SearchEnginePicker, didSelectSearchEngine searchEngine: OpenSearchEngine?) {
		if let engine = searchEngine {
			self.profile.searchEngines.defaultEngine = engine
			settings.tableView.reloadData()
		}
	}
}
// Cliqz: Added
private class ImprintSetting: Setting {
	override var title: NSAttributedString? {
        return NSAttributedString(string: NSLocalizedString("Imprint", tableName: "Cliqz", comment: "Show Cliqz legal page. See https://cliqz.com/legal"), attributes: [NSForegroundColorAttributeName: UIConstants.TableViewRowTextColor])
	}

	override var url: NSURL? {
        return NSURL(string: "https://cliqz.com/legal")
	}

    override func onClick(navigationController: UINavigationController?) {
        setUpAndPushSettingsContentViewController(navigationController)
    }
}
private class ClearPrivateDataSetting: Setting {
    let profile: Profile
    var tabManager: TabManager!

    override var accessoryType: UITableViewCellAccessoryType { return .DisclosureIndicator }

    init(settings: SettingsTableViewController) {
        self.profile = settings.profile
        self.tabManager = settings.tabManager

        let clearTitle = NSLocalizedString("Clear Private Data", comment: "Label used as an item in Settings. When touched it will open a dialog prompting the user to make sure they want to clear all of their private data.")
        super.init(title: NSAttributedString(string: clearTitle, attributes: [NSForegroundColorAttributeName: UIConstants.TableViewRowTextColor]))
    }

    override func onClick(navigationController: UINavigationController?) {
        let viewController = ClearPrivateDataTableViewController()
        viewController.profile = profile
        viewController.tabManager = tabManager
        navigationController?.pushViewController(viewController, animated: true)
    }
}

private class PrivacyPolicySetting: Setting {
    override var title: NSAttributedString? {
        //Cliqz: replaced FireFox Privacy Policy URL with Cliqz one
        return NSAttributedString(string: NSLocalizedString("Privacy Policy", comment: "Show Cliqz Browser Privacy Policy page from the Privacy section in the settings. See http://cdn.cliqz.com/mobile/extension/static/privacy.html"), attributes: [NSForegroundColorAttributeName: UIConstants.TableViewRowTextColor])
        
//        return NSAttributedString(string: NSLocalizedString("Privacy Policy", comment: "Show Firefox Browser Privacy Policy page from the Privacy section in the settings. See https://www.mozilla.org/privacy/firefox/"), attributes: [NSForegroundColorAttributeName: UIConstants.TableViewRowTextColor])
    }

    override var url: NSURL? {
        //Cliqz: replaced FireFox Privacy Policy URL with Cliqz one
        return NSURL(string: "http://cdn.cliqz.com/mobile/extension/static/privacy.html")

//        return NSURL(string: "https://www.mozilla.org/privacy/firefox/")
    }

    override func onClick(navigationController: UINavigationController?) {
        setUpAndPushSettingsContentViewController(navigationController)
    }
}

//Cliqz: Added new settings item for Human Web
private class HumanWebSetting: Setting {

	let profile: Profile

	init(settings: SettingsTableViewController) {
		self.profile = settings.profile

		let humanWebTitle = NSLocalizedString("Human Web", tableName: "", comment: "Label used as an item in Settings. When touched it will open a Human Web settings")
		super.init(title: NSAttributedString(string: humanWebTitle, attributes: [NSForegroundColorAttributeName: UIConstants.TableViewRowTextColor]))
	}
	
	override var accessoryType: UITableViewCellAccessoryType { return .DisclosureIndicator }

	override func onClick(navigationController: UINavigationController?) {
		let viewController = HumanWebSettingsTableViewController()
		viewController.profile = self.profile
		navigationController?.pushViewController(viewController, animated: true)
	}
}

private class ChinaSyncServiceSetting: WithoutAccountSetting {
    override var accessoryType: UITableViewCellAccessoryType { return .None }
    var prefs: Prefs { return settings.profile.prefs }
    let prefKey = "useChinaSyncService"

    override var title: NSAttributedString? {
        return NSAttributedString(string: "本地同步服务", attributes: [NSForegroundColorAttributeName: UIConstants.TableViewRowTextColor])
    }

    override var status: NSAttributedString? {
        return NSAttributedString(string: "本地服务使用火狐通行证同步数据", attributes: [NSForegroundColorAttributeName: UIConstants.TableViewHeaderTextColor])
    }

    override func onConfigureCell(cell: UITableViewCell) {
        super.onConfigureCell(cell)
        let control = UISwitch()
        control.onTintColor = UIConstants.ControlTintColor
        control.addTarget(self, action: "switchValueChanged:", forControlEvents: UIControlEvents.ValueChanged)
        control.on = prefs.boolForKey(prefKey) ?? true
        cell.accessoryView = control
        cell.selectionStyle = .None
    }

    @objc func switchValueChanged(toggle: UISwitch) {
        prefs.setObject(toggle.on, forKey: prefKey)
    }
=======
@objc
protocol SettingsDelegate: class {
    func settingsOpenURLInNewTab(url: NSURL)
>>>>>>> b479f722
}

// The base settings view controller.
class SettingsTableViewController: UITableViewController {

    typealias SettingsGenerator = (SettingsTableViewController, SettingsDelegate?) -> [SettingSection]

    private let Identifier = "CellIdentifier"
    private let SectionHeaderIdentifier = "SectionHeaderIdentifier"
    var settings = [SettingSection]()

    weak var settingsDelegate: SettingsDelegate?

    var profile: Profile!
    var tabManager: TabManager!

    override func viewDidLoad() {
        super.viewDidLoad()

<<<<<<< HEAD
        let privacyTitle = NSLocalizedString("Privacy", comment: "Privacy section title")

        //Cliqz: Removed unused sections from Settings table
//        let accountDebugSettings: [Setting]
//        if AppConstants.BuildChannel != .Aurora {
//            accountDebugSettings = [
//                // Debug settings:
//                RequirePasswordDebugSetting(settings: self),
//                RequireUpgradeDebugSetting(settings: self),
//                ForgetSyncAuthStateDebugSetting(settings: self),
//            ]
//        } else {
//            accountDebugSettings = []
//        }

        let prefs = profile.prefs
        
        //Cliqz: modified general settings unused sections from Settings table
        let generalSettings = [
            SearchSetting(settings: self),
            BoolSetting(prefs: prefs, prefKey: "blockPopups", defaultValue: true, titleText: NSLocalizedString("Block Pop-up Windows", comment: "Block pop-up windows setting")),
			BoolSetting(prefs: prefs, prefKey: "blockContent", defaultValue: true, titleText: NSLocalizedString("Block Explicit Content", tableName: "Cliqz", comment: "Block explicit content setting")),
            BoolSetting(prefs: prefs, prefKey: "blockAds", defaultValue: false, titleText: NSLocalizedString("Block Ads", tableName: "Cliqz", comment: "Block Ads setting")),
            SendCliqzFeedbackSetting(),
            ImprintSetting(),
			HumanWebSetting(settings: self)
            ]
        
//        var generalSettings = [
//            SearchSetting(settings: self),
//            BoolSetting(prefs: prefs, prefKey: "blockPopups", defaultValue: true,
//                titleText: NSLocalizedString("Block Pop-up Windows", comment: "Block pop-up windows setting")),
//            BoolSetting(prefs: prefs, prefKey: "saveLogins", defaultValue: true,
//                titleText: NSLocalizedString("Save Logins", comment: "Setting to enable the built-in password manager")),
//        ]

        //Cliqz: Removed unused sections from Settings table
//        let accountChinaSyncSetting: [Setting]
//        let locale = NSLocale.currentLocale()
//        if locale.localeIdentifier != "zh_CN" {
//            accountChinaSyncSetting = []
//        } else {
//            accountChinaSyncSetting = [
//                // Show China sync service setting:
//                ChinaSyncServiceSetting(settings: self)
//            ]
//        }
        
        //Cliqz: Removed unused sections from Settings table
//        // There is nothing to show in the Customize section if we don't include the compact tab layout
//        // setting on iPad. When more options are added that work on both device types, this logic can
//        // be changed.
//        if UIDevice.currentDevice().userInterfaceIdiom == .Phone {
//            generalSettings +=  [
//                BoolSetting(prefs: prefs, prefKey: "CompactTabLayout", defaultValue: true,
//                    titleText: NSLocalizedString("Use Compact Tabs", comment: "Setting to enable compact tabs in the tab overview"))
//            ]
//        }

        //Cliqz: Removed unused sections from Settings table
        settings += [
//            SettingSection(title: nil, children: [
//                // Without a Firefox Account:
//                ConnectSetting(settings: self),
//                // With a Firefox Account:
//                AccountStatusSetting(settings: self),
//                SyncNowSetting(settings: self)
//            ] + accountDebugSettings),
            SettingSection(title: NSAttributedString(string: NSLocalizedString("General", comment: "General settings section title")), children: generalSettings)
        ]

        
        var privacySettings: [Setting] = [ClearPrivateDataSetting(settings: self)]
        
        //Cliqz: Removed unused sections from Settings table
        privacySettings += [PrivacyPolicySetting()]
//
//        if #available(iOS 9, *) {
//            privacySettings += [
//                BoolSetting(prefs: prefs,
//                    prefKey: "settings.closePrivateTabs",
//                    defaultValue: false,
//                    titleText: NSLocalizedString("Close Private Tabs", tableName: "PrivateBrowsing", comment: "Setting for closing private tabs"),
//                    statusText: NSLocalizedString("When Leaving Private Browsing", tableName: "PrivateBrowsing", comment: "Will be displayed in Settings under 'Close Private Tabs'"))
//            ]
//        }
//
//        privacySettings += [
//            BoolSetting(prefs: prefs, prefKey: "crashreports.send.always", defaultValue: false,
//                titleText: NSLocalizedString("Send Crash Reports", comment: "Setting to enable the sending of crash reports"),
//                settingDidChange: { configureActiveCrashReporter($0) }),
//            PrivacyPolicySetting()
//        ]


        settings += [
            SettingSection(title: NSAttributedString(string: privacyTitle), children: privacySettings),
            SettingSection(title: NSAttributedString(string: NSLocalizedString("Support", comment: "Support section title")), children: [
                ShowIntroductionSetting(settings: self),
                //Cliqz: Removed unused sections from Settings table
//                SendFeedbackSetting(),
//                OpenSupportPageSetting()
            ]),
            SettingSection(title: NSAttributedString(string: NSLocalizedString("About", comment: "About settings section title")), children: [
                VersionSetting(settings: self),
                LicenseAndAcknowledgementsSetting(),
                //Cliqz: Removed unused sections from Settings table
//                YourRightsSetting(),
//                DisconnectSetting(settings: self),
//                ExportBrowserDataSetting(settings: self),
//                DeleteExportedDataSetting(settings: self),
            ])
        ]

        navigationItem.title = NSLocalizedString("Settings", comment: "Settings")
        navigationItem.leftBarButtonItem = UIBarButtonItem(
            title: NSLocalizedString("Done", comment: "Done button on left side of the Settings view controller title bar"),
            style: UIBarButtonItemStyle.Done,
            target: navigationController, action: "SELdone")
=======
>>>>>>> b479f722
        tableView.registerClass(SettingsTableViewCell.self, forCellReuseIdentifier: Identifier)
        tableView.registerClass(SettingsTableSectionHeaderFooterView.self, forHeaderFooterViewReuseIdentifier: SectionHeaderIdentifier)
        tableView.tableFooterView = SettingsTableFooterView(frame: CGRect(x: 0, y: 0, width: view.frame.width, height: 128))

        tableView.separatorColor = UIConstants.TableViewSeparatorColor
        tableView.backgroundColor = UIConstants.TableViewHeaderBackgroundColor
    }

    override func viewWillAppear(animated: Bool) {
        super.viewWillAppear(animated)
<<<<<<< HEAD
        NSNotificationCenter.defaultCenter().addObserver(self, selector: "SELsyncDidChangeState", name: NotificationProfileDidStartSyncing, object: nil)
        NSNotificationCenter.defaultCenter().addObserver(self, selector: "SELsyncDidChangeState", name: NotificationProfileDidFinishSyncing, object: nil)
=======

        settings = generateSettings()

        NSNotificationCenter.defaultCenter().addObserver(self, selector: "SELsyncDidChangeState", name: NotificationProfileDidStartSyncing, object: nil)
        NSNotificationCenter.defaultCenter().addObserver(self, selector: "SELsyncDidChangeState", name: NotificationProfileDidFinishSyncing, object: nil)
        NSNotificationCenter.defaultCenter().addObserver(self, selector: "SELfirefoxAccountDidChange", name: NotificationFirefoxAccountChanged, object: nil)

        tableView.reloadData()
>>>>>>> b479f722
    }

    override func viewDidAppear(animated: Bool) {
        super.viewDidAppear(animated)
        SELrefresh()
    }

    override func viewDidDisappear(animated: Bool) {
        super.viewDidDisappear(animated)
        NSNotificationCenter.defaultCenter().removeObserver(self, name: NotificationProfileDidStartSyncing, object: nil)
        NSNotificationCenter.defaultCenter().removeObserver(self, name: NotificationProfileDidFinishSyncing, object: nil)
<<<<<<< HEAD
=======
        NSNotificationCenter.defaultCenter().removeObserver(self, name: NotificationFirefoxAccountChanged, object: nil)
    }

    // Override to provide settings in subclasses
    func generateSettings() -> [SettingSection] {
        return []
>>>>>>> b479f722
    }

    @objc private func SELsyncDidChangeState() {
        dispatch_async(dispatch_get_main_queue()) {
            self.tableView.reloadData()
        }
    }

    @objc private func SELrefresh() {
        // Through-out, be aware that modifying the control while a refresh is in progress is /not/ supported and will likely crash the app.
        if let account = self.profile.getAccount() {
            account.advance().upon { _ in
                dispatch_async(dispatch_get_main_queue()) { () -> Void in
                    self.tableView.reloadData()
                }
            }
        } else {
            self.tableView.reloadData()
        }
    }

    @objc private func SELfirefoxAccountDidChange() {
        self.tableView.reloadData()
    }

    override func tableView(tableView: UITableView, cellForRowAtIndexPath indexPath: NSIndexPath) -> UITableViewCell {
        let section = settings[indexPath.section]
        if let setting = section[indexPath.row] {
            var cell: UITableViewCell!
            if let _ = setting.status {
                // Work around http://stackoverflow.com/a/9999821 and http://stackoverflow.com/a/25901083 by using a new cell.
                // I could not make any setNeedsLayout solution work in the case where we disconnect and then connect a new account.
                // Be aware that dequeing and then ignoring a cell appears to cause issues; only deque a cell if you're going to return it.
                cell = SettingsTableViewCell(style: setting.style, reuseIdentifier: nil)
            } else {
                cell = tableView.dequeueReusableCellWithIdentifier(Identifier, forIndexPath: indexPath)
            }
            setting.onConfigureCell(cell)
            return cell
        }
        return tableView.dequeueReusableCellWithIdentifier(Identifier, forIndexPath: indexPath)
    }

    override func numberOfSectionsInTableView(tableView: UITableView) -> Int {
        return settings.count
    }

    override func tableView(tableView: UITableView, numberOfRowsInSection section: Int) -> Int {
        let section = settings[section]
        return section.count
    }

    override func tableView(tableView: UITableView, viewForHeaderInSection section: Int) -> UIView? {
        let headerView = tableView.dequeueReusableHeaderFooterViewWithIdentifier(SectionHeaderIdentifier) as! SettingsTableSectionHeaderFooterView
        let sectionSetting = settings[section]
        if let sectionTitle = sectionSetting.title?.string {
            headerView.titleLabel.text = sectionTitle
        }

        // Hide the top border for the top section to avoid having a double line at the top
        if section == 0 {
            headerView.showTopBorder = false
        } else {
            headerView.showTopBorder = true
        }

        return headerView
    }

    override func tableView(tableView: UITableView, heightForHeaderInSection section: Int) -> CGFloat {
        // empty headers should be 13px high, but headers with text should be 44
        var height: CGFloat = 13
        let section = settings[section]
        if let sectionTitle = section.title {
            if sectionTitle.length > 0 {
                height = 44
            }
        }
        return height
    }

    override func tableView(tableView: UITableView, didSelectRowAtIndexPath indexPath: NSIndexPath) {
        let section = settings[indexPath.section]
        if let setting = section[indexPath.row] where setting.enabled {
            setting.onClick(navigationController)
        }
    }
}

class SettingsTableFooterView: UIView {
    var logo: UIImageView = {
        var image =  UIImageView(image: UIImage(named: "settingsFlatfox"))
        image.contentMode = UIViewContentMode.Center
        return image
    }()

    private lazy var topBorder: CALayer = {
        let topBorder = CALayer()
        topBorder.backgroundColor = UIConstants.SeparatorColor.CGColor
        return topBorder
    }()

    override init(frame: CGRect) {
        super.init(frame: frame)
        backgroundColor = UIConstants.TableViewHeaderBackgroundColor
        layer.addSublayer(topBorder)
        addSubview(logo)
    }

    required init?(coder aDecoder: NSCoder) {
        fatalError("init(coder:) has not been implemented")
    }

    override func layoutSubviews() {
        super.layoutSubviews()
        topBorder.frame = CGRectMake(0.0, 0.0, frame.size.width, 0.5)
        logo.center = CGPoint(x: frame.size.width / 2, y: frame.size.height / 2)
    }
}

<<<<<<< HEAD
class SettingsTableSectionHeaderFooterView: UITableViewHeaderFooterView {
=======
struct SettingsTableSectionHeaderFooterViewUX {
    static let titleHorizontalPadding: CGFloat = 15
    static let titleVerticalPadding: CGFloat = 6
}

class SettingsTableSectionHeaderFooterView: UITableViewHeaderFooterView {

    enum TitleAlignment {
        case Top
        case Bottom
    }

    var titleAlignment: TitleAlignment = .Bottom {
        didSet {
            if oldValue != titleAlignment {
                switch titleAlignment {
                case .Top:
                    titleLabel.snp_remakeConstraints { make in
                        make.left.equalTo(self).offset(SettingsTableSectionHeaderFooterViewUX.titleHorizontalPadding)
                        make.right.greaterThanOrEqualTo(self).offset(-SettingsTableSectionHeaderFooterViewUX.titleHorizontalPadding)
                        make.top.equalTo(self).offset(SettingsTableSectionHeaderFooterViewUX.titleVerticalPadding)
                    }
                case .Bottom:
                    titleLabel.snp_remakeConstraints { make in
                        make.left.equalTo(self).offset(SettingsTableSectionHeaderFooterViewUX.titleHorizontalPadding)
                        make.right.greaterThanOrEqualTo(self).offset(-SettingsTableSectionHeaderFooterViewUX.titleHorizontalPadding)
                        make.bottom.equalTo(self).offset(-SettingsTableSectionHeaderFooterViewUX.titleVerticalPadding)
                    }
                }
            }
        }
    }

>>>>>>> b479f722
    var showTopBorder: Bool = true {
        didSet {
            topBorder.hidden = !showTopBorder
        }
    }

    var showBottomBorder: Bool = true {
        didSet {
            bottomBorder.hidden = !showBottomBorder
        }
    }

    lazy var titleLabel: UILabel = {
        var headerLabel = UILabel()
        headerLabel.textColor = UIConstants.TableViewHeaderTextColor
        headerLabel.font = UIFont.systemFontOfSize(12.0, weight: UIFontWeightRegular)
        return headerLabel
    }()

    private lazy var topBorder: UIView = {
        let topBorder = UIView()
        topBorder.backgroundColor = UIConstants.SeparatorColor
        return topBorder
    }()

    private lazy var bottomBorder: UIView = {
        let bottomBorder = UIView()
        bottomBorder.backgroundColor = UIConstants.SeparatorColor
        return bottomBorder
    }()

    override init(reuseIdentifier: String?) {
        super.init(reuseIdentifier: reuseIdentifier)
        contentView.backgroundColor = UIConstants.TableViewHeaderBackgroundColor
        addSubview(titleLabel)
        addSubview(topBorder)
        addSubview(bottomBorder)
        clipsToBounds = true

        setupInitialConstraints()
    }

    override func prepareForReuse() {
        super.prepareForReuse()
        showTopBorder = true
        showBottomBorder = true
    }

    required init?(coder aDecoder: NSCoder) {
        fatalError("init(coder:) has not been implemented")
    }

    func setupInitialConstraints() {
        // Initially set title to the bottom
        titleLabel.snp_makeConstraints { make in
            make.left.equalTo(self).offset(SettingsTableSectionHeaderFooterViewUX.titleHorizontalPadding)
            make.right.greaterThanOrEqualTo(self).offset(-SettingsTableSectionHeaderFooterViewUX.titleHorizontalPadding)
            make.bottom.equalTo(self).offset(-SettingsTableSectionHeaderFooterViewUX.titleVerticalPadding)
        }

        bottomBorder.snp_makeConstraints { make in
            make.bottom.left.right.equalTo(self)
            make.height.equalTo(0.5)
        }

        topBorder.snp_makeConstraints { make in
            make.top.left.right.equalTo(self)
            make.height.equalTo(0.5)
        }
    }

    override func prepareForReuse() {
        super.prepareForReuse()
        showTopBorder = true
        showBottomBorder = true
        titleLabel.text = nil
        titleAlignment = .Bottom
    }
}<|MERGE_RESOLUTION|>--- conflicted
+++ resolved
@@ -1,13 +1,8 @@
-/* This Source Code Form is subject to the terms of the Mozilla Public
- * License, v. 2.0. If a copy of the MPL was not distributed with this
- * file, You can obtain one at http://mozilla.org/MPL/2.0/. */
-
 import Account
 import Base32
 import Shared
 import UIKit
 import XCGLogger
-import MessageUI
 
 
 // The following are only here because we use master for L10N and otherwise these strings would disappear from the v1.0 release
@@ -25,36 +20,38 @@
         // So that the seperator line goes all the way to the left edge.
         separatorInset = UIEdgeInsetsZero
     }
-
+    
     required init?(coder aDecoder: NSCoder) {
         fatalError("init(coder:) has not been implemented")
     }
 }
 
 // A base setting class that shows a title. You probably want to subclass this, not use it directly.
-class Setting : NSObject {
+// Cliqz: Modified Settings to extend from NSObject to prevent compilation errors for SendCliqzFeedbackSetting
+class Setting: NSObject {
+    
     private var _title: NSAttributedString?
-
+    
     weak var delegate: SettingsDelegate?
-
+    
     // The url the SettingsContentViewController will show, e.g. Licenses and Privacy Policy.
     var url: NSURL? { return nil }
-
+    
     // The title shown on the pref.
     var title: NSAttributedString? { return _title }
-
+    
     // An optional second line of text shown on the pref.
     var status: NSAttributedString? { return nil }
-
+    
     // Whether or not to show this pref.
     var hidden: Bool { return false }
-
+    
     var style: UITableViewCellStyle { return .Subtitle }
-
+    
     var accessoryType: UITableViewCellAccessoryType { return .None }
-
+    
     private(set) var enabled: Bool = true
-
+    
     // Called when the cell is setup. Call if you need the default behaviour.
     func onConfigureCell(cell: UITableViewCell) {
         cell.detailTextLabel?.attributedText = status
@@ -63,10 +60,10 @@
         cell.accessoryView = nil
         cell.selectionStyle = enabled ? .Default : .None
     }
-
+    
     // Called when the pref is tapped.
     func onClick(navigationController: UINavigationController?) { return }
-
+    
     // Helper method to set up and push a SettingsContentViewController
     func setUpAndPushSettingsContentViewController(navigationController: UINavigationController?) {
         if let url = self.url {
@@ -76,7 +73,7 @@
             navigationController?.pushViewController(viewController, animated: true)
         }
     }
-
+    
     init(title: NSAttributedString? = nil, delegate: SettingsDelegate? = nil, enabled: Bool? = nil) {
         self._title = title
         self.delegate = delegate
@@ -87,12 +84,12 @@
 // A setting in the sections panel. Contains a sublist of Settings
 class SettingSection : Setting {
     private let children: [Setting]
-
+    
     init(title: NSAttributedString? = nil, children: [Setting]) {
         self.children = children
         super.init(title: title)
     }
-
+    
     var count: Int {
         var count = 0
         for setting in children {
@@ -102,7 +99,7 @@
         }
         return count
     }
-
+    
     subscript(val: Int) -> Setting? {
         var i = 0
         for setting in children {
@@ -120,44 +117,22 @@
 // A helper class for settings with a UISwitch.
 // Takes and optional settingsDidChange callback and status text.
 class BoolSetting: Setting {
-<<<<<<< HEAD
-    private let prefKey: String
-    private let prefs: Prefs
-    private let defaultValue: Bool
-    private let settingDidChange: ((Bool) -> Void)?
-    private let statusText: String?
-
-    init(prefs: Prefs, prefKey: String, defaultValue: Bool, titleText: String, statusText: String? = nil, settingDidChange: ((Bool) -> Void)? = nil) {
-=======
     let prefKey: String
-
+    
     private let prefs: Prefs
     private let defaultValue: Bool
     private let settingDidChange: ((Bool) -> Void)?
     private let statusText: NSAttributedString?
-
+    
     init(prefs: Prefs, prefKey: String, defaultValue: Bool, attributedTitleText: NSAttributedString, attributedStatusText: NSAttributedString? = nil, settingDidChange: ((Bool) -> Void)? = nil) {
->>>>>>> b479f722
         self.prefs = prefs
         self.prefKey = prefKey
         self.defaultValue = defaultValue
         self.settingDidChange = settingDidChange
-<<<<<<< HEAD
-        self.statusText = statusText
-        super.init(title: NSAttributedString(string: titleText, attributes: [NSForegroundColorAttributeName: UIConstants.TableViewRowTextColor]))
-    }
-
-    override var status: NSAttributedString? {
-        if let text = statusText {
-            return NSAttributedString(string: text, attributes: [NSForegroundColorAttributeName: UIConstants.TableViewHeaderTextColor])
-        } else {
-            return nil
-        }
-=======
         self.statusText = attributedStatusText
         super.init(title: attributedTitleText)
     }
-
+    
     convenience init(prefs: Prefs, prefKey: String, defaultValue: Bool, titleText: String, statusText: String? = nil, settingDidChange: ((Bool) -> Void)? = nil) {
         var statusTextAttributedString: NSAttributedString?
         if let statusTextString = statusText {
@@ -165,12 +140,11 @@
         }
         self.init(prefs: prefs, prefKey: prefKey, defaultValue: defaultValue, attributedTitleText: NSAttributedString(string: titleText, attributes: [NSForegroundColorAttributeName: UIConstants.TableViewRowTextColor]), attributedStatusText: statusTextAttributedString, settingDidChange: settingDidChange)
     }
-
+    
     override var status: NSAttributedString? {
         return statusText
->>>>>>> b479f722
-    }
-
+    }
+    
     override func onConfigureCell(cell: UITableViewCell) {
         super.onConfigureCell(cell)
         let control = UISwitch()
@@ -179,7 +153,7 @@
         control.on = prefs.boolForKey(prefKey) ?? defaultValue
         cell.accessoryView = control
     }
-
+    
     @objc func switchValueChanged(control: UISwitch) {
         prefs.setBool(control.on, forKey: prefKey)
         settingDidChange?(control.on)
@@ -190,46 +164,46 @@
 // the fxAccount happen.
 class AccountSetting: Setting, FxAContentViewControllerDelegate {
     unowned var settings: SettingsTableViewController
-
+    
     var profile: Profile {
         return settings.profile
     }
-
+    
     override var title: NSAttributedString? { return nil }
-
+    
     init(settings: SettingsTableViewController) {
         self.settings = settings
         super.init(title: nil)
     }
-
+    
     override func onConfigureCell(cell: UITableViewCell) {
         super.onConfigureCell(cell)
         if settings.profile.getAccount() != nil {
             cell.selectionStyle = .None
         }
     }
-
+    
     override var accessoryType: UITableViewCellAccessoryType { return .None }
-
+    
     func contentViewControllerDidSignIn(viewController: FxAContentViewController, data: JSON) -> Void {
         if data["keyFetchToken"].asString == nil || data["unwrapBKey"].asString == nil {
             // The /settings endpoint sends a partial "login"; ignore it entirely.
             NSLog("Ignoring didSignIn with keyFetchToken or unwrapBKey missing.")
             return
         }
-
+        
         // TODO: Error handling.
         let account = FirefoxAccount.fromConfigurationAndJSON(profile.accountConfiguration, data: data)!
         settings.profile.setAccount(account)
-
+        
         // Reload the data to reflect the new Account immediately.
         settings.tableView.reloadData()
         // And start advancing the Account state in the background as well.
         settings.SELrefresh()
-
+        
         settings.navigationController?.popToRootViewControllerAnimated(true)
     }
-
+    
     func contentViewControllerDidCancel(viewController: FxAContentViewController) {
         NSLog("didCancel")
         settings.navigationController?.popToRootViewControllerAnimated(true)
@@ -244,788 +218,71 @@
     override var hidden: Bool { return profile.hasAccount() }
 }
 
-<<<<<<< HEAD
-// Sync setting for connecting a Firefox Account.  Shown when we don't have an account.
-private class ConnectSetting: WithoutAccountSetting {
-    override var accessoryType: UITableViewCellAccessoryType { return .DisclosureIndicator }
-
-    override var title: NSAttributedString? {
-        return NSAttributedString(string: NSLocalizedString("Sign In", comment: "Text message / button in the settings table view"), attributes: [NSForegroundColorAttributeName: UIConstants.TableViewRowTextColor])
-    }
-
-    override func onClick(navigationController: UINavigationController?) {
-        let viewController = FxAContentViewController()
-        viewController.delegate = self
-        viewController.url = settings.profile.accountConfiguration.signInURL
-        navigationController?.pushViewController(viewController, animated: true)
-    }
-}
-
-// Sync setting for disconnecting a Firefox Account.  Shown when we have an account.
-private class DisconnectSetting: WithAccountSetting {
-    override var accessoryType: UITableViewCellAccessoryType { return .None }
-
-    override var title: NSAttributedString? {
-        return NSAttributedString(string: NSLocalizedString("Log Out", comment: "Button in settings screen to disconnect from your account"), attributes: [NSForegroundColorAttributeName: UIConstants.DestructiveRed])
-    }
-
-    override func onClick(navigationController: UINavigationController?) {
-        let alertController = UIAlertController(
-            title: NSLocalizedString("Log Out?", comment: "Title of the 'log out Cliqz account' alert"),
-            message: NSLocalizedString("Firefox will stop syncing with your account, but won’t delete any of your browsing data on this device.", comment: "Text of the 'log out Cliqz account' alert"),
-            preferredStyle: UIAlertControllerStyle.Alert)
-        alertController.addAction(
-            UIAlertAction(title: NSLocalizedString("Cancel", comment: "Cancel button in the 'log out Cliqz account' alert"), style: .Cancel) { (action) in
-                // Do nothing.
-            })
-        alertController.addAction(
-            UIAlertAction(title: NSLocalizedString("Log Out", comment: "Disconnect button in the 'log out Cliqz account' alert"), style: .Destructive) { (action) in
-                self.settings.profile.removeAccount()
-                // Refresh, to show that we no longer have an Account immediately.
-                self.settings.SELrefresh()
-            })
-        navigationController?.presentViewController(alertController, animated: true, completion: nil)
-    }
-}
-
-private class SyncNowSetting: WithAccountSetting {
-    private let syncNowTitle = NSAttributedString(string: NSLocalizedString("Sync Now", comment: "Sync Cliqz Account"), attributes: [NSForegroundColorAttributeName: UIColor.blackColor(), NSFontAttributeName: UIConstants.DefaultStandardFont])
-
-    private let syncingTitle = NSAttributedString(string: NSLocalizedString("Syncing…", comment: "Syncing Cliqz Account"), attributes: [NSForegroundColorAttributeName: UIColor.grayColor(), NSFontAttributeName: UIFont.systemFontOfSize(UIConstants.DefaultStandardFontSize, weight: UIFontWeightRegular)])
-
-    override var accessoryType: UITableViewCellAccessoryType { return .None }
-
-    override var style: UITableViewCellStyle { return .Value1 }
-
-    override var title: NSAttributedString? {
-        return profile.syncManager.isSyncing ? syncingTitle : syncNowTitle
-    }
-
-    override var status: NSAttributedString? {
-        guard let timestamp = profile.syncManager.lastSyncFinishTime else {
-            return nil
-        }
-
-        let label = NSLocalizedString("Last synced: %@", comment: "Last synced time label beside Sync Now setting option. Argument is the relative date string.")
-        let formattedLabel = String(format: label, NSDate.fromTimestamp(timestamp).toRelativeTimeString())
-        let attributedString = NSMutableAttributedString(string: formattedLabel)
-        let attributes = [NSForegroundColorAttributeName: UIColor.grayColor(), NSFontAttributeName: UIFont.systemFontOfSize(12, weight: UIFontWeightRegular)]
-        let range = NSMakeRange(0, attributedString.length)
-        attributedString.setAttributes(attributes, range: range)
-        return attributedString
-    }
-
-    override func onConfigureCell(cell: UITableViewCell) {
-        cell.textLabel?.attributedText = title
-        cell.detailTextLabel?.attributedText = status
-        cell.accessoryType = accessoryType
-        cell.accessoryView = nil
-        cell.userInteractionEnabled = !profile.syncManager.isSyncing
-    }
-
-    override func onClick(navigationController: UINavigationController?) {
-        profile.syncManager.syncEverything()
-    }
-}
-
-// Sync setting that shows the current Firefox Account status.
-private class AccountStatusSetting: WithAccountSetting {
-    override var accessoryType: UITableViewCellAccessoryType {
-        if let account = profile.getAccount() {
-            switch account.actionNeeded {
-            case .NeedsVerification:
-                // We link to the resend verification email page.
-                return .DisclosureIndicator
-            case .NeedsPassword:
-                 // We link to the re-enter password page.
-                return .DisclosureIndicator
-            case .None, .NeedsUpgrade:
-                // In future, we'll want to link to /settings and an upgrade page, respectively.
-                return .None
-            }
-        }
-        return .DisclosureIndicator
-    }
-
-    override var title: NSAttributedString? {
-        if let account = profile.getAccount() {
-            return NSAttributedString(string: account.email, attributes: [NSFontAttributeName: UIConstants.DefaultStandardFontBold, NSForegroundColorAttributeName: UIConstants.TableViewRowTextColor])
-        }
-        return nil
-    }
-
-    override var status: NSAttributedString? {
-        if let account = profile.getAccount() {
-            switch account.actionNeeded {
-            case .None:
-                return nil
-            case .NeedsVerification:
-                return NSAttributedString(string: NSLocalizedString("Verify your email address.", comment: "Text message in the settings table view"), attributes: [NSForegroundColorAttributeName: UIConstants.TableViewRowTextColor])
-            case .NeedsPassword:
-                let string = NSLocalizedString("Enter your password to connect.", comment: "Text message in the settings table view")
-                let range = NSRange(location: 0, length: string.characters.count)
-                let orange = UIColor(red: 255.0 / 255, green: 149.0 / 255, blue: 0.0 / 255, alpha: 1)
-                let attrs = [NSForegroundColorAttributeName : orange]
-                let res = NSMutableAttributedString(string: string)
-                res.setAttributes(attrs, range: range)
-                return res
-            case .NeedsUpgrade:
-                let string = NSLocalizedString("Upgrade Cliqz to connect.", comment: "Text message in the settings table view")
-                let range = NSRange(location: 0, length: string.characters.count)
-                let orange = UIColor(red: 255.0 / 255, green: 149.0 / 255, blue: 0.0 / 255, alpha: 1)
-                let attrs = [NSForegroundColorAttributeName : orange]
-                let res = NSMutableAttributedString(string: string)
-                res.setAttributes(attrs, range: range)
-                return res
-            }
-        }
-        return nil
-    }
-
-    override func onClick(navigationController: UINavigationController?) {
-        let viewController = FxAContentViewController()
-        viewController.delegate = self
-
-        if let account = profile.getAccount() {
-            switch account.actionNeeded {
-            case .NeedsVerification:
-                let cs = NSURLComponents(URL: account.configuration.settingsURL, resolvingAgainstBaseURL: false)
-                cs?.queryItems?.append(NSURLQueryItem(name: "email", value: account.email))
-                viewController.url = cs?.URL
-            case .NeedsPassword:
-                let cs = NSURLComponents(URL: account.configuration.forceAuthURL, resolvingAgainstBaseURL: false)
-                cs?.queryItems?.append(NSURLQueryItem(name: "email", value: account.email))
-                viewController.url = cs?.URL
-            case .None, .NeedsUpgrade:
-                // In future, we'll want to link to /settings and an upgrade page, respectively.
-                return
-            }
-        }
-        navigationController?.pushViewController(viewController, animated: true)
-    }
-}
-
-// For great debugging!
-private class RequirePasswordDebugSetting: WithAccountSetting {
-    override var hidden: Bool {
-        if !ShowDebugSettings {
-            return true
-        }
-        if let account = profile.getAccount() where account.actionNeeded != FxAActionNeeded.NeedsPassword {
-            return false
-        }
-        return true
-    }
-
-    override var title: NSAttributedString? {
-        return NSAttributedString(string: NSLocalizedString("Debug: require password", comment: "Debug option"), attributes: [NSForegroundColorAttributeName: UIConstants.TableViewRowTextColor])
-    }
-
-    override func onClick(navigationController: UINavigationController?) {
-        profile.getAccount()?.makeSeparated()
-        settings.tableView.reloadData()
-    }
-}
-
-
-// For great debugging!
-private class RequireUpgradeDebugSetting: WithAccountSetting {
-    override var hidden: Bool {
-        if !ShowDebugSettings {
-            return true
-        }
-        if let account = profile.getAccount() where account.actionNeeded != FxAActionNeeded.NeedsUpgrade {
-            return false
-        }
-        return true
-    }
-
-    override var title: NSAttributedString? {
-        return NSAttributedString(string: NSLocalizedString("Debug: require upgrade", comment: "Debug option"), attributes: [NSForegroundColorAttributeName: UIConstants.TableViewRowTextColor])
-    }
-
-    override func onClick(navigationController: UINavigationController?) {
-        profile.getAccount()?.makeDoghouse()
-        settings.tableView.reloadData()
-    }
-}
-
-// For great debugging!
-private class ForgetSyncAuthStateDebugSetting: WithAccountSetting {
-    override var hidden: Bool {
-        if !ShowDebugSettings {
-            return true
-        }
-        if let _ = profile.getAccount() {
-            return false
-        }
-        return true
-    }
-
-    override var title: NSAttributedString? {
-        return NSAttributedString(string: NSLocalizedString("Debug: forget Sync auth state", comment: "Debug option"), attributes: [NSForegroundColorAttributeName: UIConstants.TableViewRowTextColor])
-    }
-
-    override func onClick(navigationController: UINavigationController?) {
-        profile.getAccount()?.syncAuthState.invalidate()
-        settings.tableView.reloadData()
-    }
-}
-
-// For great debugging!
-private class HiddenSetting: Setting {
-    let settings: SettingsTableViewController
-
-    init(settings: SettingsTableViewController) {
-        self.settings = settings
-        super.init(title: nil)
-    }
-
-    override var hidden: Bool {
-        return !ShowDebugSettings
-    }
-}
-
-extension NSFileManager {
-    public func removeItemInDirectory(directory: String, named: String) throws {
-        if let file = NSURL.fileURLWithPath(directory).URLByAppendingPathComponent(named).path {
-            try self.removeItemAtPath(file)
-        }
-    }
-}
-
-private class DeleteExportedDataSetting: HiddenSetting {
-    override var title: NSAttributedString? {
-        // Not localized for now.
-        return NSAttributedString(string: "Debug: delete exported databases", attributes: [NSForegroundColorAttributeName: UIConstants.TableViewRowTextColor])
-    }
-
-    override func onClick(navigationController: UINavigationController?) {
-        let documentsPath = NSSearchPathForDirectoriesInDomains(.DocumentDirectory, .UserDomainMask, true)[0]
-        let fileManager = NSFileManager.defaultManager()
-        do {
-            let files = try fileManager.contentsOfDirectoryAtPath(documentsPath)
-            for file in files {
-                if file.startsWith("browser.") || file.startsWith("logins.") {
-                    try fileManager.removeItemInDirectory(documentsPath, named: file)
-                }
-            }
-        } catch {
-            print("Couldn't delete exported data: \(error).")
-        }
-    }
-}
-
-private class ExportBrowserDataSetting: HiddenSetting {
-    override var title: NSAttributedString? {
-        // Not localized for now.
-        return NSAttributedString(string: "Debug: copy databases to app container", attributes: [NSForegroundColorAttributeName: UIConstants.TableViewRowTextColor])
-    }
-
-    override func onClick(navigationController: UINavigationController?) {
-        let documentsPath = NSSearchPathForDirectoriesInDomains(.DocumentDirectory, .UserDomainMask, true)[0]
-        do {
-            let log = Logger.syncLogger
-            try self.settings.profile.files.copyMatching(fromRelativeDirectory: "", toAbsoluteDirectory: documentsPath) { file in
-                log.debug("Matcher: \(file)")
-                return file.startsWith("browser.") || file.startsWith("logins.")
-            }
-        } catch {
-            print("Couldn't export browser data: \(error).")
-        }
-    }
-}
-
-// Show the current version of Firefox
-private class VersionSetting : Setting {
-    let settings: SettingsTableViewController
-
-    init(settings: SettingsTableViewController) {
-        self.settings = settings
-        super.init(title: nil)
-    }
-
-    override var title: NSAttributedString? {
-        let appVersion = NSBundle.mainBundle().objectForInfoDictionaryKey("CFBundleShortVersionString") as! String
-        let buildNumber = NSBundle.mainBundle().objectForInfoDictionaryKey("CFBundleVersion") as! String
-        return NSAttributedString(string: String(format: NSLocalizedString("Version %@ (%@)", comment: "Version number of Cliqz shown in settings"), appVersion, buildNumber), attributes: [NSForegroundColorAttributeName: UIConstants.TableViewRowTextColor])
-    }
-    private override func onConfigureCell(cell: UITableViewCell) {
-        super.onConfigureCell(cell)
-        cell.selectionStyle = .None
-    }
-
-    override func onClick(navigationController: UINavigationController?) {
-        if AppConstants.BuildChannel != .Aurora {
-            DebugSettingsClickCount += 1
-            if DebugSettingsClickCount >= 5 {
-                DebugSettingsClickCount = 0
-                ShowDebugSettings = !ShowDebugSettings
-                settings.tableView.reloadData()
-            }
-        }
-    }
-}
-
-// Opens the the license page in a new tab
-private class LicenseAndAcknowledgementsSetting: Setting {
-    override var title: NSAttributedString? {
-        //Cliqz: replaced FireFox licenses URL with Cliqz one
-        return NSAttributedString(string: NSLocalizedString("Licenses", comment: "Settings item that opens a tab containing the licenses. See http://cdn.cliqz.com/mobile/extension/static/licenses.html"), attributes: [NSForegroundColorAttributeName: UIConstants.TableViewRowTextColor])
-        
-//        return NSAttributedString(string: NSLocalizedString("Licenses", comment: "Settings item that opens a tab containing the licenses. See http://mzl.la/1NSAWCG"), attributes: [NSForegroundColorAttributeName: UIConstants.TableViewRowTextColor])
-    }
-
-    override var url: NSURL? {
-        return NSURL(string: WebServer.sharedInstance.URLForResource("license", module: "about"))
-    }
-
-    override func onClick(navigationController: UINavigationController?) {
-        setUpAndPushSettingsContentViewController(navigationController)
-    }
-}
-
-// Opens about:rights page in the content view controller
-private class YourRightsSetting: Setting {
-    override var title: NSAttributedString? {
-        return NSAttributedString(string: NSLocalizedString("Your Rights", comment: "Your Rights settings section title"), attributes:
-            [NSForegroundColorAttributeName: UIConstants.TableViewRowTextColor])
-    }
-
-    override var url: NSURL? {
-        return NSURL(string: "https://www.mozilla.org/about/legal/terms/firefox/")
-    }
-
-    private override func onClick(navigationController: UINavigationController?) {
-        setUpAndPushSettingsContentViewController(navigationController)
-    }
-}
-
-// Opens the on-boarding screen again
-private class ShowIntroductionSetting: Setting {
-    let profile: Profile
-
-    init(settings: SettingsTableViewController) {
-        self.profile = settings.profile
-        super.init(title: NSAttributedString(string: NSLocalizedString("Show Tour", comment: "Show the on-boarding screen again from the settings"), attributes: [NSForegroundColorAttributeName: UIConstants.TableViewRowTextColor]))
-    }
-
-    override func onClick(navigationController: UINavigationController?) {
-        // Cliqz: dismiss the SettingsViewController without animation because we display it from History (i.e. we need to dismiss both settings and history views)
-        navigationController?.dismissViewControllerAnimated(false, completion: {
-            if let appDelegate = UIApplication.sharedApplication().delegate as? AppDelegate {
-                appDelegate.browserViewController.presentIntroViewController(true)
-            }
-        })
-    }
-}
-
-private class SendFeedbackSetting: Setting {
-    override var title: NSAttributedString? {
-        return NSAttributedString(string: NSLocalizedString("Send Feedback", comment: "Show an input.mozilla.org page where people can submit feedback"), attributes: [NSForegroundColorAttributeName: UIConstants.TableViewRowTextColor])
-    }
-
-    override var url: NSURL? {
-        let appVersion = NSBundle.mainBundle().objectForInfoDictionaryKey("CFBundleShortVersionString") as! String
-        return NSURL(string: "https://input.mozilla.org/feedback/fxios/\(appVersion)")
-    }
-
-    override func onClick(navigationController: UINavigationController?) {
-        setUpAndPushSettingsContentViewController(navigationController)
-    }
-}
-
-// Cliqz: Added Settings for sending email feedback
-private class SendCliqzFeedbackSetting: Setting, MFMailComposeViewControllerDelegate {
-	override var title: NSAttributedString? {
-		return NSAttributedString(string: NSLocalizedString("Send Feedback", tableName: "Cliqz", comment: "Send Feedback Email"), attributes: [NSForegroundColorAttributeName: UIConstants.TableViewRowTextColor])
-	}
-
-	override func onClick(navigationController: UINavigationController?) {
-		if MFMailComposeViewController.canSendMail() {
-			let emailViewController = MFMailComposeViewController()
-			emailViewController.setSubject(NSLocalizedString("Feedback to iOS Cliqz Browser", tableName: "Cliqz", comment: "Send Feedback Email Subject"))
-			emailViewController.setToRecipients(["feedback@cliqz.com"])
-			emailViewController.mailComposeDelegate = self
-			let footnote = NSLocalizedString("Feedback to Cliqz Browser (Version %@) for iOS (Version %@) from %@", tableName: "Cliqz", comment: "Footnote message for feedback")
-			emailViewController.setMessageBody(String(format: "\n\n" + footnote, AppStatus.sharedInstance.getCurrentAppVersion(), UIDevice.currentDevice().systemVersion, UIDevice.currentDevice().deviceType.rawValue), isHTML: false)
-			navigationController?.presentViewController(emailViewController, animated: false, completion: nil)
-		} else {
-			let alertController = UIAlertController(
-				title: NSLocalizedString("No Email account title", tableName: "Cliqz", comment: "Title for No Email account pop-up"),
-				message: NSLocalizedString("No Email account message", tableName: "Cliqz", comment: "Text for the missing email account for sending feedback pop-up"),
-				preferredStyle: UIAlertControllerStyle.Alert)
-			alertController.addAction(UIAlertAction(title: NSLocalizedString("OK", comment: "OK button"), style: .Default, handler: nil))
-			navigationController?.presentViewController(alertController, animated: true, completion: nil)
-		}
-	}
-
-	@objc func mailComposeController(controller: MFMailComposeViewController, didFinishWithResult result: MFMailComposeResult, error: NSError?) {
-		controller.dismissViewControllerAnimated(true, completion: nil)
-	}
-}
-
-// Opens the the SUMO page in a new tab
-private class OpenSupportPageSetting: Setting {
-    init() {
-        super.init(title: NSAttributedString(string: NSLocalizedString("Help", comment: "Show the SUMO support page from the Support section in the settings. see http://mzl.la/1dmM8tZ"), attributes: [NSForegroundColorAttributeName: UIConstants.TableViewRowTextColor]))
-    }
-
-    override func onClick(navigationController: UINavigationController?) {
-        navigationController?.dismissViewControllerAnimated(true, completion: {
-            if let appDelegate = UIApplication.sharedApplication().delegate as? AppDelegate {
-                let rootNavigationController = appDelegate.rootViewController
-                rootNavigationController.popViewControllerAnimated(true)
-                if let url = NSURL(string: "https://support.mozilla.org/products/ios") {
-                    appDelegate.browserViewController.openURLInNewTab(url)
-                }
-            }
-        })
-    }
-}
-
-// Opens the search settings pane
-private class SearchSetting: Setting {
-	// Cliqz: Added to update default search engine if it's changed
-	unowned var settings: SettingsTableViewController
-    let profile: Profile
-
-    override var accessoryType: UITableViewCellAccessoryType { return .DisclosureIndicator }
-
-    override var style: UITableViewCellStyle { return .Value1 }
-
-    override var status: NSAttributedString { return NSAttributedString(string: profile.searchEngines.defaultEngine.shortName) }
-
-    init(settings: SettingsTableViewController) {
-        self.profile = settings.profile
-		// Cliqz: Added to update default search engine if it's changed
-		self.settings = settings
-        super.init(title: NSAttributedString(string: NSLocalizedString("Search", tableName:"Settings", comment: "Open search section of settings"), attributes: [NSForegroundColorAttributeName: UIConstants.TableViewRowTextColor]))
-    }
-
-    override func onClick(navigationController: UINavigationController?) {
-		// Cliqz: Changed SearchEngine view to the simple list as we don't need extra features
-		let searchEnginePicker = SearchEnginePicker()
-		searchEnginePicker.engines = profile.searchEngines.orderedEngines.sort { e, f in e.shortName < f.shortName }
-		searchEnginePicker.selectedSearchEngineName = profile.searchEngines.defaultEngine.shortName
-		searchEnginePicker.delegate = self
-		navigationController?.pushViewController(searchEnginePicker, animated: true)
-/*        let viewController = SearchSettingsTableViewController()
-        viewController.model = profile.searchEngines
-        navigationController?.pushViewController(viewController, animated: true)
-*/
-    }
-}
-
-// Cliqz: Added SearchEnginePickerDelegate to handle default Search Engine change.
-extension SearchSetting: SearchEnginePickerDelegate {
-	func searchEnginePicker(searchEnginePicker: SearchEnginePicker, didSelectSearchEngine searchEngine: OpenSearchEngine?) {
-		if let engine = searchEngine {
-			self.profile.searchEngines.defaultEngine = engine
-			settings.tableView.reloadData()
-		}
-	}
-}
-// Cliqz: Added
-private class ImprintSetting: Setting {
-	override var title: NSAttributedString? {
-        return NSAttributedString(string: NSLocalizedString("Imprint", tableName: "Cliqz", comment: "Show Cliqz legal page. See https://cliqz.com/legal"), attributes: [NSForegroundColorAttributeName: UIConstants.TableViewRowTextColor])
-	}
-
-	override var url: NSURL? {
-        return NSURL(string: "https://cliqz.com/legal")
-	}
-
-    override func onClick(navigationController: UINavigationController?) {
-        setUpAndPushSettingsContentViewController(navigationController)
-    }
-}
-private class ClearPrivateDataSetting: Setting {
-    let profile: Profile
-    var tabManager: TabManager!
-
-    override var accessoryType: UITableViewCellAccessoryType { return .DisclosureIndicator }
-
-    init(settings: SettingsTableViewController) {
-        self.profile = settings.profile
-        self.tabManager = settings.tabManager
-
-        let clearTitle = NSLocalizedString("Clear Private Data", comment: "Label used as an item in Settings. When touched it will open a dialog prompting the user to make sure they want to clear all of their private data.")
-        super.init(title: NSAttributedString(string: clearTitle, attributes: [NSForegroundColorAttributeName: UIConstants.TableViewRowTextColor]))
-    }
-
-    override func onClick(navigationController: UINavigationController?) {
-        let viewController = ClearPrivateDataTableViewController()
-        viewController.profile = profile
-        viewController.tabManager = tabManager
-        navigationController?.pushViewController(viewController, animated: true)
-    }
-}
-
-private class PrivacyPolicySetting: Setting {
-    override var title: NSAttributedString? {
-        //Cliqz: replaced FireFox Privacy Policy URL with Cliqz one
-        return NSAttributedString(string: NSLocalizedString("Privacy Policy", comment: "Show Cliqz Browser Privacy Policy page from the Privacy section in the settings. See http://cdn.cliqz.com/mobile/extension/static/privacy.html"), attributes: [NSForegroundColorAttributeName: UIConstants.TableViewRowTextColor])
-        
-//        return NSAttributedString(string: NSLocalizedString("Privacy Policy", comment: "Show Firefox Browser Privacy Policy page from the Privacy section in the settings. See https://www.mozilla.org/privacy/firefox/"), attributes: [NSForegroundColorAttributeName: UIConstants.TableViewRowTextColor])
-    }
-
-    override var url: NSURL? {
-        //Cliqz: replaced FireFox Privacy Policy URL with Cliqz one
-        return NSURL(string: "http://cdn.cliqz.com/mobile/extension/static/privacy.html")
-
-//        return NSURL(string: "https://www.mozilla.org/privacy/firefox/")
-    }
-
-    override func onClick(navigationController: UINavigationController?) {
-        setUpAndPushSettingsContentViewController(navigationController)
-    }
-}
-
-//Cliqz: Added new settings item for Human Web
-private class HumanWebSetting: Setting {
-
-	let profile: Profile
-
-	init(settings: SettingsTableViewController) {
-		self.profile = settings.profile
-
-		let humanWebTitle = NSLocalizedString("Human Web", tableName: "", comment: "Label used as an item in Settings. When touched it will open a Human Web settings")
-		super.init(title: NSAttributedString(string: humanWebTitle, attributes: [NSForegroundColorAttributeName: UIConstants.TableViewRowTextColor]))
-	}
-	
-	override var accessoryType: UITableViewCellAccessoryType { return .DisclosureIndicator }
-
-	override func onClick(navigationController: UINavigationController?) {
-		let viewController = HumanWebSettingsTableViewController()
-		viewController.profile = self.profile
-		navigationController?.pushViewController(viewController, animated: true)
-	}
-}
-
-private class ChinaSyncServiceSetting: WithoutAccountSetting {
-    override var accessoryType: UITableViewCellAccessoryType { return .None }
-    var prefs: Prefs { return settings.profile.prefs }
-    let prefKey = "useChinaSyncService"
-
-    override var title: NSAttributedString? {
-        return NSAttributedString(string: "本地同步服务", attributes: [NSForegroundColorAttributeName: UIConstants.TableViewRowTextColor])
-    }
-
-    override var status: NSAttributedString? {
-        return NSAttributedString(string: "本地服务使用火狐通行证同步数据", attributes: [NSForegroundColorAttributeName: UIConstants.TableViewHeaderTextColor])
-    }
-
-    override func onConfigureCell(cell: UITableViewCell) {
-        super.onConfigureCell(cell)
-        let control = UISwitch()
-        control.onTintColor = UIConstants.ControlTintColor
-        control.addTarget(self, action: "switchValueChanged:", forControlEvents: UIControlEvents.ValueChanged)
-        control.on = prefs.boolForKey(prefKey) ?? true
-        cell.accessoryView = control
-        cell.selectionStyle = .None
-    }
-
-    @objc func switchValueChanged(toggle: UISwitch) {
-        prefs.setObject(toggle.on, forKey: prefKey)
-    }
-=======
 @objc
 protocol SettingsDelegate: class {
     func settingsOpenURLInNewTab(url: NSURL)
->>>>>>> b479f722
 }
 
 // The base settings view controller.
 class SettingsTableViewController: UITableViewController {
-
+    
     typealias SettingsGenerator = (SettingsTableViewController, SettingsDelegate?) -> [SettingSection]
-
+    
     private let Identifier = "CellIdentifier"
     private let SectionHeaderIdentifier = "SectionHeaderIdentifier"
     var settings = [SettingSection]()
-
+    
     weak var settingsDelegate: SettingsDelegate?
-
+    
     var profile: Profile!
     var tabManager: TabManager!
-
+    
     override func viewDidLoad() {
         super.viewDidLoad()
-
-<<<<<<< HEAD
-        let privacyTitle = NSLocalizedString("Privacy", comment: "Privacy section title")
-
-        //Cliqz: Removed unused sections from Settings table
-//        let accountDebugSettings: [Setting]
-//        if AppConstants.BuildChannel != .Aurora {
-//            accountDebugSettings = [
-//                // Debug settings:
-//                RequirePasswordDebugSetting(settings: self),
-//                RequireUpgradeDebugSetting(settings: self),
-//                ForgetSyncAuthStateDebugSetting(settings: self),
-//            ]
-//        } else {
-//            accountDebugSettings = []
-//        }
-
-        let prefs = profile.prefs
-        
-        //Cliqz: modified general settings unused sections from Settings table
-        let generalSettings = [
-            SearchSetting(settings: self),
-            BoolSetting(prefs: prefs, prefKey: "blockPopups", defaultValue: true, titleText: NSLocalizedString("Block Pop-up Windows", comment: "Block pop-up windows setting")),
-			BoolSetting(prefs: prefs, prefKey: "blockContent", defaultValue: true, titleText: NSLocalizedString("Block Explicit Content", tableName: "Cliqz", comment: "Block explicit content setting")),
-            BoolSetting(prefs: prefs, prefKey: "blockAds", defaultValue: false, titleText: NSLocalizedString("Block Ads", tableName: "Cliqz", comment: "Block Ads setting")),
-            SendCliqzFeedbackSetting(),
-            ImprintSetting(),
-			HumanWebSetting(settings: self)
-            ]
-        
-//        var generalSettings = [
-//            SearchSetting(settings: self),
-//            BoolSetting(prefs: prefs, prefKey: "blockPopups", defaultValue: true,
-//                titleText: NSLocalizedString("Block Pop-up Windows", comment: "Block pop-up windows setting")),
-//            BoolSetting(prefs: prefs, prefKey: "saveLogins", defaultValue: true,
-//                titleText: NSLocalizedString("Save Logins", comment: "Setting to enable the built-in password manager")),
-//        ]
-
-        //Cliqz: Removed unused sections from Settings table
-//        let accountChinaSyncSetting: [Setting]
-//        let locale = NSLocale.currentLocale()
-//        if locale.localeIdentifier != "zh_CN" {
-//            accountChinaSyncSetting = []
-//        } else {
-//            accountChinaSyncSetting = [
-//                // Show China sync service setting:
-//                ChinaSyncServiceSetting(settings: self)
-//            ]
-//        }
-        
-        //Cliqz: Removed unused sections from Settings table
-//        // There is nothing to show in the Customize section if we don't include the compact tab layout
-//        // setting on iPad. When more options are added that work on both device types, this logic can
-//        // be changed.
-//        if UIDevice.currentDevice().userInterfaceIdiom == .Phone {
-//            generalSettings +=  [
-//                BoolSetting(prefs: prefs, prefKey: "CompactTabLayout", defaultValue: true,
-//                    titleText: NSLocalizedString("Use Compact Tabs", comment: "Setting to enable compact tabs in the tab overview"))
-//            ]
-//        }
-
-        //Cliqz: Removed unused sections from Settings table
-        settings += [
-//            SettingSection(title: nil, children: [
-//                // Without a Firefox Account:
-//                ConnectSetting(settings: self),
-//                // With a Firefox Account:
-//                AccountStatusSetting(settings: self),
-//                SyncNowSetting(settings: self)
-//            ] + accountDebugSettings),
-            SettingSection(title: NSAttributedString(string: NSLocalizedString("General", comment: "General settings section title")), children: generalSettings)
-        ]
-
-        
-        var privacySettings: [Setting] = [ClearPrivateDataSetting(settings: self)]
-        
-        //Cliqz: Removed unused sections from Settings table
-        privacySettings += [PrivacyPolicySetting()]
-//
-//        if #available(iOS 9, *) {
-//            privacySettings += [
-//                BoolSetting(prefs: prefs,
-//                    prefKey: "settings.closePrivateTabs",
-//                    defaultValue: false,
-//                    titleText: NSLocalizedString("Close Private Tabs", tableName: "PrivateBrowsing", comment: "Setting for closing private tabs"),
-//                    statusText: NSLocalizedString("When Leaving Private Browsing", tableName: "PrivateBrowsing", comment: "Will be displayed in Settings under 'Close Private Tabs'"))
-//            ]
-//        }
-//
-//        privacySettings += [
-//            BoolSetting(prefs: prefs, prefKey: "crashreports.send.always", defaultValue: false,
-//                titleText: NSLocalizedString("Send Crash Reports", comment: "Setting to enable the sending of crash reports"),
-//                settingDidChange: { configureActiveCrashReporter($0) }),
-//            PrivacyPolicySetting()
-//        ]
-
-
-        settings += [
-            SettingSection(title: NSAttributedString(string: privacyTitle), children: privacySettings),
-            SettingSection(title: NSAttributedString(string: NSLocalizedString("Support", comment: "Support section title")), children: [
-                ShowIntroductionSetting(settings: self),
-                //Cliqz: Removed unused sections from Settings table
-//                SendFeedbackSetting(),
-//                OpenSupportPageSetting()
-            ]),
-            SettingSection(title: NSAttributedString(string: NSLocalizedString("About", comment: "About settings section title")), children: [
-                VersionSetting(settings: self),
-                LicenseAndAcknowledgementsSetting(),
-                //Cliqz: Removed unused sections from Settings table
-//                YourRightsSetting(),
-//                DisconnectSetting(settings: self),
-//                ExportBrowserDataSetting(settings: self),
-//                DeleteExportedDataSetting(settings: self),
-            ])
-        ]
-
-        navigationItem.title = NSLocalizedString("Settings", comment: "Settings")
-        navigationItem.leftBarButtonItem = UIBarButtonItem(
-            title: NSLocalizedString("Done", comment: "Done button on left side of the Settings view controller title bar"),
-            style: UIBarButtonItemStyle.Done,
-            target: navigationController, action: "SELdone")
-=======
->>>>>>> b479f722
+        
         tableView.registerClass(SettingsTableViewCell.self, forCellReuseIdentifier: Identifier)
         tableView.registerClass(SettingsTableSectionHeaderFooterView.self, forHeaderFooterViewReuseIdentifier: SectionHeaderIdentifier)
         tableView.tableFooterView = SettingsTableFooterView(frame: CGRect(x: 0, y: 0, width: view.frame.width, height: 128))
-
+        
         tableView.separatorColor = UIConstants.TableViewSeparatorColor
         tableView.backgroundColor = UIConstants.TableViewHeaderBackgroundColor
     }
-
+    
     override func viewWillAppear(animated: Bool) {
         super.viewWillAppear(animated)
-<<<<<<< HEAD
-        NSNotificationCenter.defaultCenter().addObserver(self, selector: "SELsyncDidChangeState", name: NotificationProfileDidStartSyncing, object: nil)
-        NSNotificationCenter.defaultCenter().addObserver(self, selector: "SELsyncDidChangeState", name: NotificationProfileDidFinishSyncing, object: nil)
-=======
-
+        
         settings = generateSettings()
-
+        
         NSNotificationCenter.defaultCenter().addObserver(self, selector: "SELsyncDidChangeState", name: NotificationProfileDidStartSyncing, object: nil)
         NSNotificationCenter.defaultCenter().addObserver(self, selector: "SELsyncDidChangeState", name: NotificationProfileDidFinishSyncing, object: nil)
         NSNotificationCenter.defaultCenter().addObserver(self, selector: "SELfirefoxAccountDidChange", name: NotificationFirefoxAccountChanged, object: nil)
-
+        
         tableView.reloadData()
->>>>>>> b479f722
-    }
-
+    }
+    
     override func viewDidAppear(animated: Bool) {
         super.viewDidAppear(animated)
         SELrefresh()
     }
-
+    
     override func viewDidDisappear(animated: Bool) {
         super.viewDidDisappear(animated)
         NSNotificationCenter.defaultCenter().removeObserver(self, name: NotificationProfileDidStartSyncing, object: nil)
         NSNotificationCenter.defaultCenter().removeObserver(self, name: NotificationProfileDidFinishSyncing, object: nil)
-<<<<<<< HEAD
-=======
         NSNotificationCenter.defaultCenter().removeObserver(self, name: NotificationFirefoxAccountChanged, object: nil)
     }
-
+    
     // Override to provide settings in subclasses
     func generateSettings() -> [SettingSection] {
         return []
->>>>>>> b479f722
-    }
-
+    }
+    
     @objc private func SELsyncDidChangeState() {
         dispatch_async(dispatch_get_main_queue()) {
             self.tableView.reloadData()
         }
     }
-
+    
     @objc private func SELrefresh() {
         // Through-out, be aware that modifying the control while a refresh is in progress is /not/ supported and will likely crash the app.
         if let account = self.profile.getAccount() {
@@ -1038,11 +295,11 @@
             self.tableView.reloadData()
         }
     }
-
+    
     @objc private func SELfirefoxAccountDidChange() {
         self.tableView.reloadData()
     }
-
+    
     override func tableView(tableView: UITableView, cellForRowAtIndexPath indexPath: NSIndexPath) -> UITableViewCell {
         let section = settings[indexPath.section]
         if let setting = section[indexPath.row] {
@@ -1060,33 +317,33 @@
         }
         return tableView.dequeueReusableCellWithIdentifier(Identifier, forIndexPath: indexPath)
     }
-
+    
     override func numberOfSectionsInTableView(tableView: UITableView) -> Int {
         return settings.count
     }
-
+    
     override func tableView(tableView: UITableView, numberOfRowsInSection section: Int) -> Int {
         let section = settings[section]
         return section.count
     }
-
+    
     override func tableView(tableView: UITableView, viewForHeaderInSection section: Int) -> UIView? {
         let headerView = tableView.dequeueReusableHeaderFooterViewWithIdentifier(SectionHeaderIdentifier) as! SettingsTableSectionHeaderFooterView
         let sectionSetting = settings[section]
         if let sectionTitle = sectionSetting.title?.string {
             headerView.titleLabel.text = sectionTitle
         }
-
+        
         // Hide the top border for the top section to avoid having a double line at the top
         if section == 0 {
             headerView.showTopBorder = false
         } else {
             headerView.showTopBorder = true
         }
-
+        
         return headerView
     }
-
+    
     override func tableView(tableView: UITableView, heightForHeaderInSection section: Int) -> CGFloat {
         // empty headers should be 13px high, but headers with text should be 44
         var height: CGFloat = 13
@@ -1098,7 +355,7 @@
         }
         return height
     }
-
+    
     override func tableView(tableView: UITableView, didSelectRowAtIndexPath indexPath: NSIndexPath) {
         let section = settings[indexPath.section]
         if let setting = section[indexPath.row] where setting.enabled {
@@ -1113,24 +370,24 @@
         image.contentMode = UIViewContentMode.Center
         return image
     }()
-
+    
     private lazy var topBorder: CALayer = {
         let topBorder = CALayer()
         topBorder.backgroundColor = UIConstants.SeparatorColor.CGColor
         return topBorder
     }()
-
+    
     override init(frame: CGRect) {
         super.init(frame: frame)
         backgroundColor = UIConstants.TableViewHeaderBackgroundColor
         layer.addSublayer(topBorder)
         addSubview(logo)
     }
-
+    
     required init?(coder aDecoder: NSCoder) {
         fatalError("init(coder:) has not been implemented")
     }
-
+    
     override func layoutSubviews() {
         super.layoutSubviews()
         topBorder.frame = CGRectMake(0.0, 0.0, frame.size.width, 0.5)
@@ -1138,21 +395,18 @@
     }
 }
 
-<<<<<<< HEAD
-class SettingsTableSectionHeaderFooterView: UITableViewHeaderFooterView {
-=======
 struct SettingsTableSectionHeaderFooterViewUX {
     static let titleHorizontalPadding: CGFloat = 15
     static let titleVerticalPadding: CGFloat = 6
 }
 
 class SettingsTableSectionHeaderFooterView: UITableViewHeaderFooterView {
-
+    
     enum TitleAlignment {
         case Top
         case Bottom
     }
-
+    
     var titleAlignment: TitleAlignment = .Bottom {
         didSet {
             if oldValue != titleAlignment {
@@ -1173,39 +427,38 @@
             }
         }
     }
-
->>>>>>> b479f722
+    
     var showTopBorder: Bool = true {
         didSet {
             topBorder.hidden = !showTopBorder
         }
     }
-
+    
     var showBottomBorder: Bool = true {
         didSet {
             bottomBorder.hidden = !showBottomBorder
         }
     }
-
+    
     lazy var titleLabel: UILabel = {
         var headerLabel = UILabel()
         headerLabel.textColor = UIConstants.TableViewHeaderTextColor
         headerLabel.font = UIFont.systemFontOfSize(12.0, weight: UIFontWeightRegular)
         return headerLabel
     }()
-
+    
     private lazy var topBorder: UIView = {
         let topBorder = UIView()
         topBorder.backgroundColor = UIConstants.SeparatorColor
         return topBorder
     }()
-
+    
     private lazy var bottomBorder: UIView = {
         let bottomBorder = UIView()
         bottomBorder.backgroundColor = UIConstants.SeparatorColor
         return bottomBorder
     }()
-
+    
     override init(reuseIdentifier: String?) {
         super.init(reuseIdentifier: reuseIdentifier)
         contentView.backgroundColor = UIConstants.TableViewHeaderBackgroundColor
@@ -1213,20 +466,14 @@
         addSubview(topBorder)
         addSubview(bottomBorder)
         clipsToBounds = true
-
+        
         setupInitialConstraints()
     }
-
-    override func prepareForReuse() {
-        super.prepareForReuse()
-        showTopBorder = true
-        showBottomBorder = true
-    }
-
+    
     required init?(coder aDecoder: NSCoder) {
         fatalError("init(coder:) has not been implemented")
     }
-
+    
     func setupInitialConstraints() {
         // Initially set title to the bottom
         titleLabel.snp_makeConstraints { make in
@@ -1234,18 +481,18 @@
             make.right.greaterThanOrEqualTo(self).offset(-SettingsTableSectionHeaderFooterViewUX.titleHorizontalPadding)
             make.bottom.equalTo(self).offset(-SettingsTableSectionHeaderFooterViewUX.titleVerticalPadding)
         }
-
+        
         bottomBorder.snp_makeConstraints { make in
             make.bottom.left.right.equalTo(self)
             make.height.equalTo(0.5)
         }
-
+        
         topBorder.snp_makeConstraints { make in
             make.top.left.right.equalTo(self)
             make.height.equalTo(0.5)
         }
     }
-
+    
     override func prepareForReuse() {
         super.prepareForReuse()
         showTopBorder = true
