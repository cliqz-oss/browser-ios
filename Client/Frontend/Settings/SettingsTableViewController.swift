/* This Source Code Form is subject to the terms of the Mozilla Public
 * License, v. 2.0. If a copy of the MPL was not distributed with this
 * file, You can obtain one at http://mozilla.org/MPL/2.0/. */

import Account
import Shared
import UIKit
import XCGLogger


// The following are only here because we use master for L10N and otherwise these strings would disappear from the v1.0 release
private let Bug1204635_S1 = NSLocalizedString("Clear Everything", tableName: "ClearPrivateData", comment: "Title of the Clear private data dialog.")
private let Bug1204635_S2 = NSLocalizedString("Are you sure you want to clear all of your data? This will also close all open tabs.", tableName: "ClearPrivateData", comment: "Message shown in the dialog prompting users if they want to clear everything")
private let Bug1204635_S3 = NSLocalizedString("Clear", tableName: "ClearPrivateData", comment: "Used as a button label in the dialog to Clear private data dialog")
private let Bug1204635_S4 = NSLocalizedString("Cancel", tableName: "ClearPrivateData", comment: "Used as a button label in the dialog to cancel clear private data dialog")

// A base setting class that shows a title. You probably want to subclass this, not use it directly.
<<<<<<< HEAD
// Cliqz: Modified Settings to extend from NSObject to prevent compilation errors for SendCliqzFeedbackSetting
=======
>>>>>>> 3156cb6e
class Setting: NSObject {
    private var _title: NSAttributedString?

    weak var delegate: SettingsDelegate?

    // The url the SettingsContentViewController will show, e.g. Licenses and Privacy Policy.
    var url: NSURL? { return nil }

    // The title shown on the pref.
    var title: NSAttributedString? { return _title }
    private(set) var accessibilityIdentifier: String?

    // An optional second line of text shown on the pref.
    var status: NSAttributedString? { return nil }

    // Whether or not to show this pref.
    var hidden: Bool { return false }

    var style: UITableViewCellStyle { return .Subtitle }

    var accessoryType: UITableViewCellAccessoryType { return .None }

<<<<<<< HEAD
    var textAlignment: NSTextAlignment { return .Left }

=======
    var textAlignment: NSTextAlignment { return .Natural }
    
>>>>>>> 3156cb6e
    private(set) var enabled: Bool = true

    // Called when the cell is setup. Call if you need the default behaviour.
    func onConfigureCell(cell: UITableViewCell) {
        cell.detailTextLabel?.attributedText = status
        cell.detailTextLabel?.numberOfLines = 0
        cell.textLabel?.attributedText = title
        cell.textLabel?.textAlignment = textAlignment
        cell.textLabel?.numberOfLines = 0
        cell.accessoryType = accessoryType
        cell.accessoryView = nil
        cell.selectionStyle = enabled ? .Default : .None
        cell.accessibilityIdentifier = accessibilityIdentifier
        if let title = title?.string {
            if let detailText = cell.detailTextLabel?.text {
                cell.accessibilityLabel = "\(title), \(detailText)"
            } else if let status = status?.string {
                cell.accessibilityLabel = "\(title), \(status)"
            } else {
                cell.accessibilityLabel = title
            }
        }
        cell.accessibilityTraits = UIAccessibilityTraitButton
        cell.indentationWidth = 0
        cell.layoutMargins = UIEdgeInsetsZero
        // So that the separator line goes all the way to the left edge.
        cell.separatorInset = UIEdgeInsetsZero
    }

    // Called when the pref is tapped.
    func onClick(navigationController: UINavigationController?) { return }

    // Helper method to set up and push a SettingsContentViewController
    func setUpAndPushSettingsContentViewController(navigationController: UINavigationController?) {
        if let url = self.url {
            let viewController = SettingsContentViewController()
            viewController.settingsTitle = self.title
            viewController.url = url
            navigationController?.pushViewController(viewController, animated: true)
        }
    }

    init(title: NSAttributedString? = nil, delegate: SettingsDelegate? = nil, enabled: Bool? = nil) {
        self._title = title
        self.delegate = delegate
        self.enabled = enabled ?? true
    }
}

// A setting in the sections panel. Contains a sublist of Settings
class SettingSection : Setting {
    private let children: [Setting]

    init(title: NSAttributedString? = nil, children: [Setting]) {
        self.children = children
        super.init(title: title)
    }

    var count: Int {
        var count = 0
        for setting in children {
            if !setting.hidden {
                count += 1
            }
        }
        return count
    }

    subscript(val: Int) -> Setting? {
        var i = 0
        for setting in children {
            if !setting.hidden {
                if i == val {
                    return setting
                }
                i += 1
            }
        }
        return nil
    }
}

private class PaddedSwitch: UIView {
    private static let Padding: CGFloat = 8

    init(switchView: UISwitch) {
        super.init(frame: CGRectZero)

        addSubview(switchView)

        frame.size = CGSizeMake(switchView.frame.width + PaddedSwitch.Padding, switchView.frame.height)
        switchView.frame.origin = CGPointMake(PaddedSwitch.Padding, 0)
    }

    required init?(coder aDecoder: NSCoder) {
        fatalError("init(coder:) has not been implemented")
    }
}

// A helper class for settings with a UISwitch.
// Takes and optional settingsDidChange callback and status text.
class BoolSetting: Setting {
    let prefKey: String

    private let prefs: Prefs
    private let defaultValue: Bool
    private let settingDidChange: ((Bool) -> Void)?
    private let statusText: NSAttributedString?

    init(prefs: Prefs, prefKey: String, defaultValue: Bool, attributedTitleText: NSAttributedString, attributedStatusText: NSAttributedString? = nil, settingDidChange: ((Bool) -> Void)? = nil) {
        self.prefs = prefs
        self.prefKey = prefKey
        self.defaultValue = defaultValue
        self.settingDidChange = settingDidChange
        self.statusText = attributedStatusText
        super.init(title: attributedTitleText)
    }

    convenience init(prefs: Prefs, prefKey: String, defaultValue: Bool, titleText: String, statusText: String? = nil, settingDidChange: ((Bool) -> Void)? = nil) {
        var statusTextAttributedString: NSAttributedString?
        if let statusTextString = statusText {
            statusTextAttributedString = NSAttributedString(string: statusTextString, attributes: [NSForegroundColorAttributeName: UIConstants.TableViewHeaderTextColor])
        }
        self.init(prefs: prefs, prefKey: prefKey, defaultValue: defaultValue, attributedTitleText: NSAttributedString(string: titleText, attributes: [NSForegroundColorAttributeName: UIConstants.TableViewRowTextColor]), attributedStatusText: statusTextAttributedString, settingDidChange: settingDidChange)
    }

    override var status: NSAttributedString? {
        return statusText
    }

    override func onConfigureCell(cell: UITableViewCell) {
        super.onConfigureCell(cell)

        let control = UISwitch()
        // Cliqz: Revert the tint color of the UISwitch to the default color for iOS (green color)
//        control.onTintColor = UIConstants.ControlTintColor
        control.addTarget(self, action: #selector(BoolSetting.switchValueChanged(_:)), forControlEvents: UIControlEvents.ValueChanged)
        control.on = prefs.boolForKey(prefKey) ?? defaultValue
        if let title = title {
            if let status = status {
                control.accessibilityLabel = "\(title.string), \(status.string)"
            } else {
                control.accessibilityLabel = title.string
            }
<<<<<<< HEAD
=======
            cell.accessibilityLabel = nil
>>>>>>> 3156cb6e
        }
        cell.accessoryView = PaddedSwitch(switchView: control)
        cell.selectionStyle = .None
    }

    @objc func switchValueChanged(control: UISwitch) {
        prefs.setBool(control.on, forKey: prefKey)
        settingDidChange?(control.on)
    }
}

/// A helper class for a setting backed by a UITextField.
/// This takes an optional settingIsValid and settingDidChange callback
/// If settingIsValid returns false, the Setting will not change and the text remains red.
class StringSetting: Setting, UITextFieldDelegate {

    let prefKey: String

    private let prefs: Prefs
    private let defaultValue: String?
    private let placeholder: String
    private let settingDidChange: (String? -> Void)?
    private let settingIsValid: (String? -> Bool)?

    let textField = UITextField()

    init(prefs: Prefs, prefKey: String, defaultValue: String? = nil, placeholder: String, accessibilityIdentifier: String, settingIsValid isValueValid: (String? -> Bool)? = nil, settingDidChange: (String? -> Void)? = nil) {
        self.prefs = prefs
        self.prefKey = prefKey
        self.defaultValue = defaultValue
        self.settingDidChange = settingDidChange
        self.settingIsValid = isValueValid
        self.placeholder = placeholder

        super.init()
        self.accessibilityIdentifier = accessibilityIdentifier
    }

    override func onConfigureCell(cell: UITableViewCell) {
        super.onConfigureCell(cell)
        if let id = accessibilityIdentifier {
            textField.accessibilityIdentifier = id + "TextField"
        }
        textField.placeholder = placeholder
        textField.delegate = self
        textField.addTarget(self, action: #selector(textFieldDidChange), forControlEvents: .EditingChanged)
        cell.userInteractionEnabled = true
        cell.accessibilityTraits = UIAccessibilityTraitNone
        cell.contentView.addSubview(textField)

        cell.contentView.snp_makeConstraints { make in
            make.height.equalTo(44)
            make.width.equalTo(cell.snp_width)
        }

        textField.snp_makeConstraints { make in
            make.height.equalTo(cell.contentView)
            make.width.equalTo(cell.contentView).offset(-2 * SettingsTableSectionHeaderFooterViewUX.titleHorizontalPadding)
            make.leading.equalTo(cell.contentView).offset(SettingsTableSectionHeaderFooterViewUX.titleHorizontalPadding)
        }
        textField.text = prefs.stringForKey(prefKey) ?? defaultValue
        textFieldDidChange(textField)
    }

    override func onClick(navigationController: UINavigationController?) {
        textField.becomeFirstResponder()
    }

    private func isValid(value: String?) -> Bool {
        guard let test = settingIsValid else {
            return true
        }
        return test(prepareValidValue(userInput: value))
    }

    /// This gives subclasses an opportunity to treat the user input string
    /// before it is saved or tested.
    /// Default implementation does nothing.
    func prepareValidValue(userInput value: String?) -> String? {
        return value
    }

    @objc func textFieldDidChange(textField: UITextField) {
        let color = isValid(textField.text) ? UIConstants.TableViewRowTextColor : UIConstants.DestructiveRed
        textField.textColor = color
    }

    @objc func textFieldShouldReturn(textField: UITextField) -> Bool {
        return isValid(textField.text)
    }

    @objc func textFieldDidEndEditing(textField: UITextField) {
        let text = textField.text
        if !isValid(text) {
            return
        }
        if let text = prepareValidValue(userInput: text) {
            prefs.setString(text, forKey: prefKey)
        } else {
            prefs.removeObjectForKey(prefKey)
        }
        // Call settingDidChange with text or nil.
        settingDidChange?(text)
    }
}

/// A helper class for a setting backed by a UITextField.
/// This takes an optional isEnabled and mandatory onClick callback
/// isEnabled is called on each tableview.reloadData. If it returns
/// false then the 'button' appears disabled.
class ButtonSetting: Setting {
    let onButtonClick: (UINavigationController?) -> ()
    let destructive: Bool
    let isEnabled: (() -> Bool)?

    init(title: NSAttributedString?, destructive: Bool = false, accessibilityIdentifier: String, isEnabled: (() -> Bool)? = nil, onClick: UINavigationController? -> ()) {
        self.onButtonClick = onClick
        self.destructive = destructive
        self.isEnabled = isEnabled
        super.init(title: title)
        self.accessibilityIdentifier = accessibilityIdentifier
    }

    override func onConfigureCell(cell: UITableViewCell) {
        super.onConfigureCell(cell)

        if isEnabled?() ?? true {
            cell.textLabel?.textColor = destructive ? UIConstants.DestructiveRed : UIConstants.HighlightBlue
        } else {
            cell.textLabel?.textColor = UIConstants.TableViewDisabledRowTextColor
        }
        cell.textLabel?.textAlignment = NSTextAlignment.Center
        cell.accessibilityTraits = UIAccessibilityTraitButton
        cell.selectionStyle = .None
    }

    override func onClick(navigationController: UINavigationController?) {
        if isEnabled?() ?? true {
            onButtonClick(navigationController)
        }
    }
}

// A helper class for prefs that deal with sync. Handles reloading the tableView data if changes to
// the fxAccount happen.
class AccountSetting: Setting, FxAContentViewControllerDelegate {
    unowned var settings: SettingsTableViewController

    var profile: Profile {
        return settings.profile
    }

    override var title: NSAttributedString? { return nil }

    init(settings: SettingsTableViewController) {
        self.settings = settings
        super.init(title: nil)
    }

    override func onConfigureCell(cell: UITableViewCell) {
        super.onConfigureCell(cell)
        if settings.profile.getAccount() != nil {
            cell.selectionStyle = .None
        }
    }

    override var accessoryType: UITableViewCellAccessoryType { return .None }

    func contentViewControllerDidSignIn(viewController: FxAContentViewController, data: JSON) -> Void {
        if data["keyFetchToken"].asString == nil || data["unwrapBKey"].asString == nil {
            // The /settings endpoint sends a partial "login"; ignore it entirely.
            NSLog("Ignoring didSignIn with keyFetchToken or unwrapBKey missing.")
            return
        }

        // TODO: Error handling.
        let account = FirefoxAccount.fromConfigurationAndJSON(profile.accountConfiguration, data: data)!
        settings.profile.setAccount(account)

        // Reload the data to reflect the new Account immediately.
        settings.tableView.reloadData()
        // And start advancing the Account state in the background as well.
        settings.SELrefresh()

        settings.navigationController?.popToRootViewControllerAnimated(true)
    }

    func contentViewControllerDidCancel(viewController: FxAContentViewController) {
        NSLog("didCancel")
        settings.navigationController?.popToRootViewControllerAnimated(true)
    }
}

class WithAccountSetting: AccountSetting {
    override var hidden: Bool { return !profile.hasAccount() }
}

class WithoutAccountSetting: AccountSetting {
    override var hidden: Bool { return profile.hasAccount() }
}

@objc
protocol SettingsDelegate: class {
    func settingsOpenURLInNewTab(url: NSURL)
}

// The base settings view controller.
class SettingsTableViewController: UITableViewController {

    typealias SettingsGenerator = (SettingsTableViewController, SettingsDelegate?) -> [SettingSection]

    private let Identifier = "CellIdentifier"
    private let SectionHeaderIdentifier = "SectionHeaderIdentifier"
    var settings = [SettingSection]()

    weak var settingsDelegate: SettingsDelegate?

    var profile: Profile!
    var tabManager: TabManager!

    /// Used to calculate cell heights.
    private lazy var dummyToggleCell: UITableViewCell = {
        let cell = UITableViewCell(style: .Subtitle, reuseIdentifier: "dummyCell")
        cell.accessoryView = UISwitch()
        return cell
    }()

    override func viewDidLoad() {
        super.viewDidLoad()

        tableView.registerClass(UITableViewCell.self, forCellReuseIdentifier: Identifier)
        tableView.registerClass(SettingsTableSectionHeaderFooterView.self, forHeaderFooterViewReuseIdentifier: SectionHeaderIdentifier)
        tableView.tableFooterView = SettingsTableFooterView(frame: CGRect(x: 0, y: 0, width: view.frame.width, height: 128))

        tableView.separatorColor = UIConstants.TableViewSeparatorColor
        tableView.backgroundColor = UIConstants.TableViewHeaderBackgroundColor
        tableView.estimatedRowHeight = 44
        tableView.estimatedSectionHeaderHeight = 44
    }

    override func viewWillAppear(animated: Bool) {
        super.viewWillAppear(animated)

        settings = generateSettings()

        NSNotificationCenter.defaultCenter().addObserver(self, selector: #selector(SettingsTableViewController.SELsyncDidChangeState), name: NotificationProfileDidStartSyncing, object: nil)
        NSNotificationCenter.defaultCenter().addObserver(self, selector: #selector(SettingsTableViewController.SELsyncDidChangeState), name: NotificationProfileDidFinishSyncing, object: nil)
        NSNotificationCenter.defaultCenter().addObserver(self, selector: #selector(SettingsTableViewController.SELfirefoxAccountDidChange), name: NotificationFirefoxAccountChanged, object: nil)

        tableView.reloadData()
    }

    override func viewDidAppear(animated: Bool) {
        super.viewDidAppear(animated)
        SELrefresh()
    }

    override func viewDidDisappear(animated: Bool) {
        super.viewDidDisappear(animated)
        NSNotificationCenter.defaultCenter().removeObserver(self, name: NotificationProfileDidStartSyncing, object: nil)
        NSNotificationCenter.defaultCenter().removeObserver(self, name: NotificationProfileDidFinishSyncing, object: nil)
        NSNotificationCenter.defaultCenter().removeObserver(self, name: NotificationFirefoxAccountChanged, object: nil)
    }

    // Override to provide settings in subclasses
    func generateSettings() -> [SettingSection] {
        return []
    }

    @objc private func SELsyncDidChangeState() {
        dispatch_async(dispatch_get_main_queue()) {
            self.tableView.reloadData()
        }
    }

    @objc private func SELrefresh() {
        // Through-out, be aware that modifying the control while a refresh is in progress is /not/ supported and will likely crash the app.
        if let account = self.profile.getAccount() {
            account.advance().upon { _ in
                dispatch_async(dispatch_get_main_queue()) { () -> Void in
                    self.tableView.reloadData()
                }
            }
        } else {
            self.tableView.reloadData()
        }
    }

    @objc func SELfirefoxAccountDidChange() {
        self.tableView.reloadData()
    }

    override func tableView(tableView: UITableView, cellForRowAtIndexPath indexPath: NSIndexPath) -> UITableViewCell {
        let section = settings[indexPath.section]
        if let setting = section[indexPath.row] {
            var cell: UITableViewCell!
            if let _ = setting.status {
                // Work around http://stackoverflow.com/a/9999821 and http://stackoverflow.com/a/25901083 by using a new cell.
                // I could not make any setNeedsLayout solution work in the case where we disconnect and then connect a new account.
                // Be aware that dequeing and then ignoring a cell appears to cause issues; only deque a cell if you're going to return it.
                cell = UITableViewCell(style: setting.style, reuseIdentifier: nil)
            } else {
                cell = tableView.dequeueReusableCellWithIdentifier(Identifier, forIndexPath: indexPath)
            }
            setting.onConfigureCell(cell)
            return cell
        }
        return tableView.dequeueReusableCellWithIdentifier(Identifier, forIndexPath: indexPath)
    }

    override func numberOfSectionsInTableView(tableView: UITableView) -> Int {
        return settings.count
    }

    override func tableView(tableView: UITableView, numberOfRowsInSection section: Int) -> Int {
        let section = settings[section]
        return section.count
    }

    override func tableView(tableView: UITableView, viewForHeaderInSection section: Int) -> UIView? {
        let headerView = tableView.dequeueReusableHeaderFooterViewWithIdentifier(SectionHeaderIdentifier) as! SettingsTableSectionHeaderFooterView
        let sectionSetting = settings[section]
        if let sectionTitle = sectionSetting.title?.string {
            headerView.titleLabel.text = sectionTitle
        }

        // Hide the top border for the top section to avoid having a double line at the top
        if section == 0 {
            headerView.showTopBorder = false
        } else {
            headerView.showTopBorder = true
        }

        return headerView
    }

    override func tableView(tableView: UITableView, heightForRowAtIndexPath indexPath: NSIndexPath) -> CGFloat {
        let section = settings[indexPath.section]
        // Workaround for calculating the height of default UITableViewCell cells with a subtitle under
        // the title text label.
        if let setting = section[indexPath.row] where setting is BoolSetting && setting.status != nil {
            return calculateStatusCellHeightForSetting(setting)
        }

        return UITableViewAutomaticDimension
    }

    override func tableView(tableView: UITableView, didSelectRowAtIndexPath indexPath: NSIndexPath) {
        let section = settings[indexPath.section]
        if let setting = section[indexPath.row] where setting.enabled {
            setting.onClick(navigationController)
        }
    }

    private func calculateStatusCellHeightForSetting(setting: Setting) -> CGFloat {
        dummyToggleCell.layoutSubviews()

        let topBottomMargin: CGFloat = 10
        let width = dummyToggleCell.contentView.frame.width - 2 * dummyToggleCell.separatorInset.left

        return
            heightForLabel(dummyToggleCell.textLabel!, width: width, text: setting.title?.string) +
            heightForLabel(dummyToggleCell.detailTextLabel!, width: width, text: setting.status?.string) +
            2 * topBottomMargin
    }

    private func heightForLabel(label: UILabel, width: CGFloat, text: String?) -> CGFloat {
        guard let text = text else { return 0 }

        let size = CGSize(width: width, height: CGFloat.max)
        let attrs = [NSFontAttributeName: label.font]
        let boundingRect = NSString(string: text).boundingRectWithSize(size,
            options: NSStringDrawingOptions.UsesLineFragmentOrigin, attributes: attrs, context: nil)
        return boundingRect.height
    }
}

class SettingsTableFooterView: UIView {
    var logo: UIImageView = {
        var image =  UIImageView(image: UIImage(named: "settingsFlatfox"))
        image.contentMode = UIViewContentMode.Center
        image.accessibilityIdentifier = "SettingsTableFooterView.logo"
        return image
    }()

    private lazy var topBorder: CALayer = {
        let topBorder = CALayer()
        topBorder.backgroundColor = UIConstants.SeparatorColor.CGColor
        return topBorder
    }()

    override init(frame: CGRect) {
        super.init(frame: frame)
        backgroundColor = UIConstants.TableViewHeaderBackgroundColor
        layer.addSublayer(topBorder)
        addSubview(logo)
    }

    required init?(coder aDecoder: NSCoder) {
        fatalError("init(coder:) has not been implemented")
    }

    override func layoutSubviews() {
        super.layoutSubviews()
        topBorder.frame = CGRectMake(0.0, 0.0, frame.size.width, 0.5)
        logo.center = CGPoint(x: frame.size.width / 2, y: frame.size.height / 2)
    }
}

struct SettingsTableSectionHeaderFooterViewUX {
    static let titleHorizontalPadding: CGFloat = 15
    static let titleVerticalPadding: CGFloat = 6
    static let titleVerticalLongPadding: CGFloat = 20
}

class SettingsTableSectionHeaderFooterView: UITableViewHeaderFooterView {

    enum TitleAlignment {
        case Top
        case Bottom
    }

    var titleAlignment: TitleAlignment = .Bottom {
        didSet {
            remakeTitleAlignmentConstraints()
        }
    }

    var showTopBorder: Bool = true {
        didSet {
            topBorder.hidden = !showTopBorder
        }
    }

    var showBottomBorder: Bool = true {
        didSet {
            bottomBorder.hidden = !showBottomBorder
        }
    }

    lazy var titleLabel: UILabel = {
        var headerLabel = UILabel()
        headerLabel.textColor = UIConstants.TableViewHeaderTextColor
        headerLabel.font = UIFont.systemFontOfSize(12.0, weight: UIFontWeightRegular)
        headerLabel.numberOfLines = 0
        return headerLabel
    }()

    private lazy var topBorder: UIView = {
        let topBorder = UIView()
        topBorder.backgroundColor = UIConstants.SeparatorColor
        return topBorder
    }()

    private lazy var bottomBorder: UIView = {
        let bottomBorder = UIView()
        bottomBorder.backgroundColor = UIConstants.SeparatorColor
        return bottomBorder
    }()

    override init(reuseIdentifier: String?) {
        super.init(reuseIdentifier: reuseIdentifier)
        contentView.backgroundColor = UIConstants.TableViewHeaderBackgroundColor
        addSubview(titleLabel)
        addSubview(topBorder)
        addSubview(bottomBorder)

        setupInitialConstraints()
    }

    required init?(coder aDecoder: NSCoder) {
        fatalError("init(coder:) has not been implemented")
    }

    func setupInitialConstraints() {
        bottomBorder.snp_makeConstraints { make in
            make.bottom.left.right.equalTo(self)
            make.height.equalTo(0.5)
        }

        topBorder.snp_makeConstraints { make in
            make.top.left.right.equalTo(self)
            make.height.equalTo(0.5)
        }

        remakeTitleAlignmentConstraints()
    }

    override func prepareForReuse() {
        super.prepareForReuse()
        showTopBorder = true
        showBottomBorder = true
        titleLabel.text = nil
        titleAlignment = .Bottom
    }

    private func remakeTitleAlignmentConstraints() {
        switch titleAlignment {
        case .Top:
            titleLabel.snp_remakeConstraints { make in
                make.left.right.equalTo(self).inset(SettingsTableSectionHeaderFooterViewUX.titleHorizontalPadding)
                make.top.equalTo(self).offset(SettingsTableSectionHeaderFooterViewUX.titleVerticalPadding)
                make.bottom.equalTo(self).offset(-SettingsTableSectionHeaderFooterViewUX.titleVerticalLongPadding)
            }
        case .Bottom:
            titleLabel.snp_remakeConstraints { make in
                make.left.right.equalTo(self).inset(SettingsTableSectionHeaderFooterViewUX.titleHorizontalPadding)
                make.bottom.equalTo(self).offset(-SettingsTableSectionHeaderFooterViewUX.titleVerticalPadding)
                make.top.equalTo(self).offset(SettingsTableSectionHeaderFooterViewUX.titleVerticalLongPadding)
            }
        }
    }
}<|MERGE_RESOLUTION|>--- conflicted
+++ resolved
@@ -15,10 +15,6 @@
 private let Bug1204635_S4 = NSLocalizedString("Cancel", tableName: "ClearPrivateData", comment: "Used as a button label in the dialog to cancel clear private data dialog")
 
 // A base setting class that shows a title. You probably want to subclass this, not use it directly.
-<<<<<<< HEAD
-// Cliqz: Modified Settings to extend from NSObject to prevent compilation errors for SendCliqzFeedbackSetting
-=======
->>>>>>> 3156cb6e
 class Setting: NSObject {
     private var _title: NSAttributedString?
 
@@ -41,13 +37,8 @@
 
     var accessoryType: UITableViewCellAccessoryType { return .None }
 
-<<<<<<< HEAD
-    var textAlignment: NSTextAlignment { return .Left }
-
-=======
     var textAlignment: NSTextAlignment { return .Natural }
-    
->>>>>>> 3156cb6e
+
     private(set) var enabled: Bool = true
 
     // Called when the cell is setup. Call if you need the default behaviour.
@@ -192,10 +183,7 @@
             } else {
                 control.accessibilityLabel = title.string
             }
-<<<<<<< HEAD
-=======
             cell.accessibilityLabel = nil
->>>>>>> 3156cb6e
         }
         cell.accessoryView = PaddedSwitch(switchView: control)
         cell.selectionStyle = .None
