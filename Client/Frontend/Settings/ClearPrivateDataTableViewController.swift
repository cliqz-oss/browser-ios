/* This Source Code Form is subject to the terms of the Mozilla Public
 * License, v. 2.0. If a copy of the MPL was not distributed with this
 * file, You can obtain one at http://mozilla.org/MPL/2.0/. */

import UIKit
import Shared

private let SectionToggles = 0
private let SectionButton = 1
private let NumberOfSections = 2
private let SectionHeaderFooterIdentifier = "SectionHeaderFooterIdentifier"
private let HeaderFooterHeight: CGFloat = 44
private let TogglesPrefKey = "clearprivatedata.toggles"

private let log = Logger.browserLogger

private let HistoryClearableIndex = 0

class ClearPrivateDataTableViewController: UITableViewController {
    private var clearButton: UITableViewCell?

    var profile: Profile!
    var tabManager: TabManager!

    private typealias DefaultCheckedState = Bool

    private lazy var clearables: [(clearable: Clearable, checked: DefaultCheckedState)] = {
        return [
<<<<<<< HEAD
            HistoryClearable(profile: self.profile),
            // Cliqz: Added option to clear favorite history
            FavoriteHistoryClearable(profile: self.profile),
            CacheClearable(tabManager: self.tabManager),
            CookiesClearable(tabManager: self.tabManager),
            SiteDataClearable(tabManager: self.tabManager),
=======
            (HistoryClearable(profile: self.profile), true),
            (CacheClearable(tabManager: self.tabManager), true),
            (CookiesClearable(tabManager: self.tabManager), true),
            (SiteDataClearable(tabManager: self.tabManager), true),
>>>>>>> b479f722
        ]
    }()
    
    // Cliqz: Clear histroy and favorite items cell indexes
    let clearHistoryCellIndex = 0
    let clearFavoriteHistoryCellIndex = 1

    private lazy var toggles: [Bool] = {
        if var savedToggles = self.profile.prefs.arrayForKey(TogglesPrefKey) as? [Bool] {
            // Cliqz: Added option to include favorite history items
            if savedToggles.count == 4 {
                savedToggles.insert(false, atIndex:1)
            }
            return savedToggles
        }

        return self.clearables.map { $0.checked }
    }()

    private var clearButtonEnabled = true {
        didSet {
            clearButton?.textLabel?.textColor = clearButtonEnabled ? UIConstants.DestructiveRed : UIColor.lightGrayColor()
        }
    }

    override func viewDidLoad() {
        super.viewDidLoad()

        title = NSLocalizedString("Clear Private Data", tableName: "ClearPrivateData", comment: "Navigation title in settings.")

        tableView.registerClass(SettingsTableSectionHeaderFooterView.self, forHeaderFooterViewReuseIdentifier: SectionHeaderFooterIdentifier)

        tableView.separatorColor = UIConstants.TableViewSeparatorColor
        tableView.backgroundColor = UIConstants.TableViewHeaderBackgroundColor
        let footer = SettingsTableSectionHeaderFooterView(frame: CGRect(x: 0, y: 0, width: tableView.bounds.width, height: HeaderFooterHeight))
        footer.showBottomBorder = false
        tableView.tableFooterView = footer
    }

    override func tableView(tableView: UITableView, cellForRowAtIndexPath indexPath: NSIndexPath) -> UITableViewCell {
        let cell = UITableViewCell(style: UITableViewCellStyle.Default, reuseIdentifier: nil)

        if indexPath.section == SectionToggles {
            cell.textLabel?.text = clearables[indexPath.item].clearable.label
            let control = UISwitch()
            control.onTintColor = UIConstants.ControlTintColor
            control.addTarget(self, action: "switchValueChanged:", forControlEvents: UIControlEvents.ValueChanged)
            control.on = toggles[indexPath.item]
            cell.accessoryView = control
            cell.selectionStyle = .None
            control.tag = indexPath.item

            // Cliqz: disalble include favorite history itmes
            if indexPath.row == clearFavoriteHistoryCellIndex && toggles[clearHistoryCellIndex] == false {
                cell.userInteractionEnabled = false
                cell.textLabel?.textColor = UIColor.grayColor()
            }
        } else {
            assert(indexPath.section == SectionButton)
            cell.textLabel?.text = NSLocalizedString("Clear Private Data", tableName: "ClearPrivateData", comment: "Button in settings that clears private data for the selected items.")
            cell.textLabel?.textAlignment = NSTextAlignment.Center
            cell.textLabel?.textColor = UIConstants.DestructiveRed
            cell.accessibilityTraits = UIAccessibilityTraitButton
            clearButton = cell
        }

        return cell
    }

    override func numberOfSectionsInTableView(tableView: UITableView) -> Int {
        return NumberOfSections
    }

    override func tableView(tableView: UITableView, numberOfRowsInSection section: Int) -> Int {
        if section == SectionToggles {
            return clearables.count
        }

        assert(section == SectionButton)
        return 1
    }

    override func tableView(tableView: UITableView, shouldHighlightRowAtIndexPath indexPath: NSIndexPath) -> Bool {
        guard indexPath.section == SectionButton else { return false }

        // Highlight the button only if it's enabled.
        return clearButtonEnabled
    }

    override func tableView(tableView: UITableView, didSelectRowAtIndexPath indexPath: NSIndexPath) {
        guard indexPath.section == SectionButton else { return }

        func clearPrivateData() {
            let toggles = self.toggles
            self.clearables
                .enumerate()
                .flatMap { (i, pair) in
                    guard toggles[i] else {
                        return nil
                    }
                    log.debug("Clearing \(pair.clearable).")
                    return pair.clearable.clear()
                }
                .allSucceed()
                .upon { result in
                    assert(result.isSuccess, "Private data cleared successfully")

                    self.profile.prefs.setObject(self.toggles, forKey: TogglesPrefKey)

                    dispatch_async(dispatch_get_main_queue()) {
                        // Disable the Clear Private Data button after it's clicked.
                        self.clearButtonEnabled = false
                        self.tableView.deselectRowAtIndexPath(indexPath, animated: true)
                    }
            }
        }

        // We have been asked to clear history and we have an account.
        // (Whether or not it's in a good state is irrelevant.)
        if self.toggles[HistoryClearableIndex] && profile.hasAccount() {
            profile.syncManager.hasSyncedHistory().uponQueue(dispatch_get_main_queue()) { yes in
                // Err on the side of warning, but this shouldn't fail.
                if yes.successValue ?? true {
                    // Our local database contains some history items that have been synced.
                    // Warn the user before clearing.
                    let alert = UIAlertController.clearSyncedHistoryAlert(clearPrivateData)
                    self.presentViewController(alert, animated: true, completion: nil)
                    return
                }

                // Otherwise, just clear directly.
                clearPrivateData()
            }
<<<<<<< HEAD
        
        // Cliqz: Clear queries history
        if toggles[clearHistoryCellIndex] == true {
            clearQueries()
        }
        
=======
        } else {
            clearPrivateData()
        }
>>>>>>> b479f722
    }

    override func tableView(tableView: UITableView, viewForHeaderInSection section: Int) -> UIView? {
        return tableView.dequeueReusableHeaderFooterViewWithIdentifier(SectionHeaderFooterIdentifier) as! SettingsTableSectionHeaderFooterView
    }

    override func tableView(tableView: UITableView, heightForHeaderInSection section: Int) -> CGFloat {
        return HeaderFooterHeight
    }

    @objc func switchValueChanged(toggle: UISwitch) {
        toggles[toggle.tag] = toggle.on

        // Dim the clear button if no clearables are selected.
        clearButtonEnabled = toggles.contains(true)
        
        // Cliqz: disable include favorite history items cell in case browsing history was disabled and refresh table to adjust cells
        if toggles[clearHistoryCellIndex] == false {
           toggles[clearFavoriteHistoryCellIndex] = false
        }
        self.tableView.reloadData()
    }
    
    private func clearQueries() {
        let includeFavorites = toggles[clearFavoriteHistoryCellIndex]
        NSNotificationCenter.defaultCenter().postNotificationName(NotificationPrivateDataClearQueries, object: includeFavorites)
    }
}<|MERGE_RESOLUTION|>--- conflicted
+++ resolved
@@ -26,19 +26,12 @@
 
     private lazy var clearables: [(clearable: Clearable, checked: DefaultCheckedState)] = {
         return [
-<<<<<<< HEAD
-            HistoryClearable(profile: self.profile),
+            (HistoryClearable(profile: self.profile), true),
             // Cliqz: Added option to clear favorite history
-            FavoriteHistoryClearable(profile: self.profile),
-            CacheClearable(tabManager: self.tabManager),
-            CookiesClearable(tabManager: self.tabManager),
-            SiteDataClearable(tabManager: self.tabManager),
-=======
-            (HistoryClearable(profile: self.profile), true),
+            (FavoriteHistoryClearable(profile: self.profile), true),
             (CacheClearable(tabManager: self.tabManager), true),
             (CookiesClearable(tabManager: self.tabManager), true),
             (SiteDataClearable(tabManager: self.tabManager), true),
->>>>>>> b479f722
         ]
     }()
     
@@ -172,18 +165,14 @@
                 // Otherwise, just clear directly.
                 clearPrivateData()
             }
-<<<<<<< HEAD
-        
+        } else {
+            clearPrivateData()
+        }
+
         // Cliqz: Clear queries history
         if toggles[clearHistoryCellIndex] == true {
             clearQueries()
         }
-        
-=======
-        } else {
-            clearPrivateData()
-        }
->>>>>>> b479f722
     }
 
     override func tableView(tableView: UITableView, viewForHeaderInSection section: Int) -> UIView? {
