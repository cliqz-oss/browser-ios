--- conflicted
+++ resolved
@@ -4,7 +4,7 @@
 
 import UIKit
 import Shared
-
+// Cliqz: changed the section indexes due to adding clear private data on termination at the beginning
 private let SectionToggles = 1
 private let SectionButton = 2
 private let NumberOfSections = 3
@@ -14,7 +14,7 @@
 private let log = Logger.browserLogger
 
 private let HistoryClearableIndex = 0
-
+// Cliqz: added for clear private data on termination
 private let SectionClearOnTermination = 0
 public let ClearDataOnTerminatingPrefKey = "clearprivatedata.onterminate"
 
@@ -40,7 +40,7 @@
     // Cliqz: Clear histroy and favorite items cell indexes
     let clearHistoryCellIndex = 0
     let clearFavoriteHistoryCellIndex = 1
-
+    
     private lazy var toggles: [Bool] = {
         if var savedToggles = self.profile.prefs.arrayForKey(TogglesPrefKey) as? [Bool] {
             // Cliqz: Added option to include favorite history items
@@ -85,21 +85,23 @@
             cell.accessoryView = control
             cell.selectionStyle = .None
             control.tag = indexPath.item
-
+            
             // Cliqz: disalble include favorite history itmes
             if indexPath.row == clearFavoriteHistoryCellIndex && toggles[clearHistoryCellIndex] == false {
                 cell.userInteractionEnabled = false
                 cell.textLabel?.textColor = UIColor.grayColor()
             }
-		} else if indexPath.section == SectionClearOnTermination {
-			cell.textLabel?.text = NSLocalizedString("Clear Private data on termination", tableName: "Cliqz", comment: "Settings item for clearing private data on termination")
-			let control = UISwitch()
-			control.onTintColor = UIConstants.ControlTintColor
-			control.addTarget(self, action: "clearDataOnTerminationChangedValue:", forControlEvents: UIControlEvents.ValueChanged)
-			control.on = self.profile.prefs.boolForKey(ClearDataOnTerminatingPrefKey) ?? false
-			cell.accessoryView = control
-			cell.selectionStyle = .None
-			control.tag = indexPath.item
+        } else if indexPath.section == SectionClearOnTermination {
+            // Cliqz: clear private data on termination
+            cell.textLabel?.text = NSLocalizedString("Clear Private data on termination", tableName: "Cliqz", comment: "Settings item for clearing private data on termination")
+            let control = UISwitch()
+            control.onTintColor = UIConstants.ControlTintColor
+            control.addTarget(self, action: "clearDataOnTerminationChangedValue:", forControlEvents: UIControlEvents.ValueChanged)
+            control.on = self.profile.prefs.boolForKey(ClearDataOnTerminatingPrefKey) ?? false
+            cell.accessoryView = control
+            cell.selectionStyle = .None
+            control.tag = indexPath.item
+
         } else {
             assert(indexPath.section == SectionButton)
             cell.textLabel?.text = NSLocalizedString("Clear Private Data", tableName: "ClearPrivateData", comment: "Button in settings that clears private data for the selected items.")
@@ -121,7 +123,7 @@
         if section == SectionToggles {
             return clearables.count
         }
-
+        // Cliqz: check for clear private data on termination
         assert(section == SectionButton || section == SectionClearOnTermination)
         return 1
     }
@@ -150,9 +152,10 @@
                 .allSucceed()
                 .upon { result in
                     assert(result.isSuccess, "Private data cleared successfully")
-					// Cliqz Moved updating preferences part to toggles switch handler method to save changes immedietely.
-//                    self.profile.prefs.setObject(self.toggles, forKey: TogglesPrefKey)
-
+
+                    // Cliqz Moved updating preferences part to toggles switch handler method to save changes immedietely.
+                    //                    self.profile.prefs.setObject(self.toggles, forKey: TogglesPrefKey)
+                    
                     dispatch_async(dispatch_get_main_queue()) {
                         // Disable the Clear Private Data button after it's clicked.
                         self.clearButtonEnabled = false
@@ -182,10 +185,7 @@
             self.presentViewController(alert, animated: true, completion: nil)
         }
 
-<<<<<<< HEAD
-=======
         tableView.deselectRowAtIndexPath(indexPath, animated: false)
->>>>>>> ba858e01
     }
 
     override func tableView(tableView: UITableView, viewForHeaderInSection section: Int) -> UIView? {
@@ -204,19 +204,19 @@
         
         // Cliqz: disable include favorite history items cell in case browsing history was disabled and refresh table to adjust cells
         if toggles[clearHistoryCellIndex] == false {
-           toggles[clearFavoriteHistoryCellIndex] = false
-        }
-		// Cliqz Moved updating preferences part from clear button handler to here save changes immedietely.
-		self.profile.prefs.setObject(self.toggles, forKey: TogglesPrefKey)
-
+            toggles[clearFavoriteHistoryCellIndex] = false
+        }
+        // Cliqz Moved updating preferences part from clear button handler to here save changes immedietely.
+        self.profile.prefs.setObject(self.toggles, forKey: TogglesPrefKey)
+        
         self.tableView.reloadData()
     }
-
-	// Cliqz Moved updating preferences part from clear button handler to here save changes immedietely.
-	func clearDataOnTerminationChangedValue(sender: UISwitch) {
-		self.profile.prefs.setBool(sender.on, forKey: ClearDataOnTerminatingPrefKey)
-	}
-
+    
+    // Cliqz Moved updating preferences part from clear button handler to here save changes immedietely.
+    func clearDataOnTerminationChangedValue(sender: UISwitch) {
+        self.profile.prefs.setBool(sender.on, forKey: ClearDataOnTerminatingPrefKey)
+    }
+    
     private func clearQueries() {
         let includeFavorites = toggles[clearFavoriteHistoryCellIndex]
         NSNotificationCenter.defaultCenter().postNotificationName(NotificationPrivateDataClearQueries, object: includeFavorites)
