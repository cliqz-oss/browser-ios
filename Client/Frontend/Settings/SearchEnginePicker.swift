--- conflicted
+++ resolved
@@ -13,13 +13,9 @@
         super.viewDidLoad()
 
         navigationItem.title = NSLocalizedString("Default Search Engine", comment: "Title for default search engine picker.")
-<<<<<<< HEAD
 
 		// Cliqz: Removed LeftBarButton as we need just back button.
-//        navigationItem.leftBarButtonItem = UIBarButtonItem(title: NSLocalizedString("Cancel", comment: "Cancel title from search engine picker"), style: .Plain, target: self, action: #selector(SearchEnginePicker.SELcancel))
-=======
-        navigationItem.leftBarButtonItem = UIBarButtonItem(title: NSLocalizedString("Cancel", comment: "Label for Cancel button"), style: .Plain, target: self, action: #selector(SearchEnginePicker.cancel))
->>>>>>> 3156cb6e
+//        navigationItem.leftBarButtonItem = UIBarButtonItem(title: NSLocalizedString("Cancel", comment: "Cancel title from search engine picker"), style: .Plain, target: self, action: #selector(SearchEnginePicker.cancel))
     }
 
     override func tableView(tableView: UITableView, numberOfRowsInSection section: Int) -> Int {
