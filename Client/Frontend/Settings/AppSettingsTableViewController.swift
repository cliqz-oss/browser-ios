/* This Source Code Form is subject to the terms of the Mozilla Public
 * License, v. 2.0. If a copy of the MPL was not distributed with this
 * file, You can obtain one at http://mozilla.org/MPL/2.0/. */

import Foundation
import UIKit
import Shared
import Account

/// App Settings Screen (triggered by tapping the 'Gear' in the Tab Tray Controller)
class AppSettingsTableViewController: SettingsTableViewController {
    private let SectionHeaderIdentifier = "SectionHeaderIdentifier"

    override func viewDidLoad() {
        super.viewDidLoad()

        navigationItem.title = NSLocalizedString("Settings", comment: "Settings")
        navigationItem.leftBarButtonItem = UIBarButtonItem(
            title: NSLocalizedString("Done", comment: "Done button on left side of the Settings view controller title bar"),
            style: UIBarButtonItemStyle.Done,
            target: navigationController, action: Selector("SELdone"))
        navigationItem.leftBarButtonItem?.accessibilityIdentifier = "AppSettingsTableViewController.navigationItem.leftBarButtonItem"

        tableView.accessibilityIdentifier = "AppSettingsTableViewController.tableView"
    }

    override func generateSettings() -> [SettingSection] {
        var settings = [SettingSection]()

        let privacyTitle = NSLocalizedString("Privacy", comment: "Privacy section title")
        let accountDebugSettings: [Setting]
        if AppConstants.BuildChannel != .Aurora {
            accountDebugSettings = [
                // Debug settings:
                RequirePasswordDebugSetting(settings: self),
                RequireUpgradeDebugSetting(settings: self),
                ForgetSyncAuthStateDebugSetting(settings: self),
            ]
        } else {
            accountDebugSettings = []
        }

        let prefs = profile.prefs

        var generalSettings: [Setting] = [
            // Cliqz: added regional settings for cliqz search
            RegionalSetting(settings: self)]
            // Cliqz: add settings for query suggestion
        if QuerySuggestions.querySuggestionEnabledForCurrentRegion() {
            generalSettings += [
                BoolSetting(prefs: prefs, prefKey: SettingsPrefs.querySuggestionPrefKey, defaultValue: SettingsPrefs.getQuerySuggestionPref(), titleText: NSLocalizedString("Search Term Suggestions", tableName: "Cliqz", comment: "Query Suggestion setting"))]
        }
            // Cliqz: removed default search settings
//            SearchSetting(settings: self),
            // Cliqz: temporarly hide news notification settings
//            EnablePushNotifications(prefs: prefs, prefKey: "enableNewsPushNotifications", defaultValue: false,
//				titleText: NSLocalizedString("Enable News Push Notifications", tableName: "Cliqz", comment: "Enable News Push Notifications")),
        //Cliqz: remove newTabPage settings and HomePage settings
//        if AppConstants.MOZ_NEW_TAB_CHOICES {
//            generalSettings += [NewTabPageSetting(settings: self)]
//        }
        generalSettings += [
//            HomePageSetting(settings: self),
            // Cliqz: Moved `blockPopups` to SettingsPrefs
            BoolSetting(prefs: prefs, prefKey: SettingsPrefs.blockPopupsPrefKey, defaultValue: true,
                titleText: NSLocalizedString("Block Pop-up Windows", comment: "Block pop-up windows setting")),
            // Cliqz: removed save logins settings
            /*
            BoolSetting(prefs: prefs, prefKey: "saveLogins", defaultValue: true,
                titleText: NSLocalizedString("Save Logins", comment: "Setting to enable the built-in password manager")),
             */
            // Cliqz: Commented settings for enabling third party keyboards according to our policy.
			/*
            BoolSetting(prefs: prefs, prefKey: AllowThirdPartyKeyboardsKey, defaultValue: false,
                titleText: NSLocalizedString("Allow Third-Party Keyboards", comment: "Setting to enable third-party keyboards"), statusText: NSLocalizedString("Firefox needs to reopen for this change to take effect.", comment: "Setting value prop to enable third-party keyboards")),
			*/
            BoolSetting(prefs: prefs, prefKey: SettingsPrefs.BlockExplicitContentPrefKey, defaultValue: SettingsPrefs.getBlockExplicitContentPref(), titleText: NSLocalizedString("Block Explicit Content", tableName: "Cliqz", comment: "Block explicit content setting")),
            AdBlockerSetting(settings: self),
            HumanWebSetting(settings: self),
            //Cliqz: Added CliqzSearchSetting to override the behavior of selecting search engine
            CliqzSearchSetting(settings: self)

        ]
        #if React_Debug
            generalSettings.append(TestReact(settings: self))
        #endif
        
        //Cliqz: removed unused sections from Settings table
//        let accountChinaSyncSetting: [Setting]
//        let locale = NSLocale.currentLocale()
//        if locale.localeIdentifier != "zh_CN" {
//            accountChinaSyncSetting = []
//        } else {
//            accountChinaSyncSetting = [
//                // Show China sync service setting:
//                ChinaSyncServiceSetting(settings: self)
//            ]
//        }
        // There is nothing to show in the Customize section if we don't include the compact tab layout
        // setting on iPad. When more options are added that work on both device types, this logic can
        // be changed.
#if !CLIQZ
        // Cliqz: removed use compact tabs settings as we use our own tab manager
        if UIDevice.currentDevice().userInterfaceIdiom == .Phone {
            generalSettings +=  [
                BoolSetting(prefs: prefs, prefKey: "CompactTabLayout", defaultValue: true,
                    titleText: NSLocalizedString("Use Compact Tabs", comment: "Setting to enable compact tabs in the tab overview"))
            ]
        }
#endif

        //Cliqz: removed unused sections from Settings table
//        settings += [
//            SettingSection(title: nil, children: [
//                // Without a Firefox Account:
//                ConnectSetting(settings: self),
//                // With a Firefox Account:
//                AccountStatusSetting(settings: self),
//                SyncNowSetting(settings: self)
//            ] + accountChinaSyncSetting + accountDebugSettings)
//        ]

        //Cliqz: removed unused sections from Settings table
//        if !profile.hasAccount() {
//            settings += [SettingSection(title: NSAttributedString(string: NSLocalizedString("Sign in to get your tabs, bookmarks, and passwords from your other devices.", comment: "Clarify value prop under Sign In to Firefox in Settings.")), children: [])]
//        }

        settings += [ SettingSection(title: NSAttributedString(string: NSLocalizedString("General", comment: "General settings section title")), children: generalSettings)]

        
        var privacySettings = [Setting]()
        // Cliqz: removed save logins settings
//        privacySettings.append(LoginsSetting(settings: self, delegate: settingsDelegate))
        //Cliqz: removed passcode settings as it is not working
//        privacySettings.append(TouchIDPasscodeSetting(settings: self))

        privacySettings.append(ClearPrivateDataSetting(settings: self))

#if !CLIQZ
        // Cliqz: remove close private tabs when leaving private browsing
        if #available(iOS 9, *) {
            privacySettings += [
                BoolSetting(prefs: prefs,
                    prefKey: "settings.closePrivateTabs",
                    defaultValue: false,
                    titleText: NSLocalizedString("Close Private Tabs", tableName: "PrivateBrowsing", comment: "Setting for closing private tabs"),
                    statusText: NSLocalizedString("When Leaving Private Browsing", tableName: "PrivateBrowsing", comment: "Will be displayed in Settings under 'Close Private Tabs'"))
            ]
        }
#endif

        privacySettings += [
			ShowBlockedTopSitesSetting(settings: self),
            PrivacyPolicySetting()
        ]

		#if BETA
			let supportChildren  = [
				ShowIntroductionSetting(settings: self),
                
                // Cliqz: Added tips and tricks settings option
                TipsAndTricksSetting(),
                
				//Cliqz: replaced feedback setting by Cliqz feedback setting to overrid the behavior of sending feedback
				//                SendFeedbackSetting(),
				SendCliqzFeedbackSetting.init(delegate: settingsDelegate),
				
				ReportFormSetting(),
				
				//Cliqz: removed unused sections from Settings table
				//                SendAnonymousUsageDataSetting(prefs: prefs, delegate: settingsDelegate),
				//                OpenSupportPageSetting(delegate: settingsDelegate),
			]
            
            settings += [
                SettingSection(title: NSAttributedString(string: privacyTitle), children: privacySettings),
                SettingSection(title: NSAttributedString(string: NSLocalizedString("Support", comment: "Support section title")), children: supportChildren),
                SettingSection(title: NSAttributedString(string: NSLocalizedString("About", comment: "About settings section title")), children: [
                    VersionSetting(settings: self),
                    ExtensionVersionSetting(settings: self),
                    LicenseAndAcknowledgementsSetting(),
                    ])]
		#else
			let supportChildren = [
                // Cliqz: Added tips and tricks settings option
                TipsAndTricksSetting(),
                
				//Cliqz: replaced feedback setting by Cliqz feedback setting to overrid the behavior of sending feedback
				//                SendFeedbackSetting(),
<<<<<<< HEAD
				SendCliqzFeedbackSetting(),
				ReportFormSetting(),

=======
				SendCliqzFeedbackSetting.init(delegate: settingsDelegate),
				
>>>>>>> 4e8ea29f
				//Cliqz: removed unused sections from Settings table
				//                SendAnonymousUsageDataSetting(prefs: prefs, delegate: settingsDelegate),
				//                OpenSupportPageSetting(delegate: settingsDelegate),
			]
            settings += [
                SettingSection(title: NSAttributedString(string: privacyTitle), children: privacySettings),
                SettingSection(title: NSAttributedString(string: NSLocalizedString("Support", comment: "Support section title")), children: supportChildren),
                SettingSection(title: NSAttributedString(string: NSLocalizedString("About", comment: "About settings section title")), children: [
                    VersionSetting(settings: self),
                    LicenseAndAcknowledgementsSetting(),
                    //Cliqz: removed unused sections from Settings table
//                    YourRightsSetting(),
//                    ExportBrowserDataSetting(settings: self),
//                    DeleteExportedDataSetting(settings: self),
                    ])]
		#endif
        
        //Cliqz: removed unused sections from Settings table
//            if (profile.hasAccount()) {
//                settings += [
//                    SettingSection(title: nil, children: [
//                        DisconnectSetting(settings: self),
//                        ])
//                ]
//            }

        return settings
    }

    override func tableView(tableView: UITableView, viewForHeaderInSection section: Int) -> UIView? {
        if !profile.hasAccount() {
            let headerView = tableView.dequeueReusableHeaderFooterViewWithIdentifier(SectionHeaderIdentifier) as! SettingsTableSectionHeaderFooterView
            let sectionSetting = settings[section]
            headerView.titleLabel.text = sectionSetting.title?.string
            
            // Cliqz: remove all FireFox header customizations due to hiding unneeded sections
            return super.tableView(tableView, viewForHeaderInSection: section)
            /*
            switch section {
                // Hide the bottom border for the Sign In to Firefox value prop
                case 1:
                    headerView.titleAlignment = .Top
                    headerView.titleLabel.numberOfLines = 0
                    headerView.showBottomBorder = false
                    headerView.titleLabel.snp_updateConstraints { make in
                        make.right.equalTo(headerView).offset(-50)
                    }

                // Hide the top border for the General section header when the user is not signed in.
                case 2:
                    headerView.showTopBorder = false
                default:
                    return super.tableView(tableView, viewForHeaderInSection: section)
            }
            return headerView
            */
        }
        
        return super.tableView(tableView, viewForHeaderInSection: section)
    }
}

extension AppSettingsTableViewController {
    func navigateToLoginsList() {
        let viewController = LoginListViewController(profile: profile)
        viewController.settingsDelegate = settingsDelegate
        navigationController?.pushViewController(viewController, animated: true)
    }
}

extension AppSettingsTableViewController: PasscodeEntryDelegate {
    @objc func passcodeValidationDidSucceed() {
        navigationController?.dismissViewControllerAnimated(true) {
            self.navigateToLoginsList()
        }
    }
}<|MERGE_RESOLUTION|>--- conflicted
+++ resolved
@@ -187,14 +187,9 @@
                 
 				//Cliqz: replaced feedback setting by Cliqz feedback setting to overrid the behavior of sending feedback
 				//                SendFeedbackSetting(),
-<<<<<<< HEAD
-				SendCliqzFeedbackSetting(),
-				ReportFormSetting(),
-
-=======
 				SendCliqzFeedbackSetting.init(delegate: settingsDelegate),
 				
->>>>>>> 4e8ea29f
+				ReportFormSetting(),
 				//Cliqz: removed unused sections from Settings table
 				//                SendAnonymousUsageDataSetting(prefs: prefs, delegate: settingsDelegate),
 				//                OpenSupportPageSetting(delegate: settingsDelegate),
