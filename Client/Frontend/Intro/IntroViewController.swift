--- conflicted
+++ resolved
@@ -120,13 +120,11 @@
             slides.append(UIImage(named: slideName)!)
         }
 
-<<<<<<< HEAD
-        // Cliqz: remove start browsing button
+        // Cliqz: Commented start browsing button
 //        startBrowsingButton = UIButton()
 //        startBrowsingButton.backgroundColor = IntroViewControllerUX.StartBrowsingButtonColor
 //        startBrowsingButton.setTitle(IntroViewControllerUX.StartBrowsingButtonTitle, forState: UIControlState.Normal)
 //        startBrowsingButton.setTitleColor(UIColor.whiteColor(), forState: UIControlState.Normal)
-//        startBrowsingButton.titleLabel?.font = IntroViewControllerUX.StartBrowsingButtonFont
 //        startBrowsingButton.addTarget(self, action: "SELstartBrowsing", forControlEvents: UIControlEvents.TouchUpInside)
 //
 //        view.addSubview(startBrowsingButton)
@@ -134,19 +132,6 @@
 //            make.left.right.bottom.equalTo(self.view)
 //            make.height.equalTo(IntroViewControllerUX.StartBrowsingButtonHeight)
 //        }
-=======
-        startBrowsingButton = UIButton()
-        startBrowsingButton.backgroundColor = IntroViewControllerUX.StartBrowsingButtonColor
-        startBrowsingButton.setTitle(IntroViewControllerUX.StartBrowsingButtonTitle, forState: UIControlState.Normal)
-        startBrowsingButton.setTitleColor(UIColor.whiteColor(), forState: UIControlState.Normal)
-        startBrowsingButton.addTarget(self, action: "SELstartBrowsing", forControlEvents: UIControlEvents.TouchUpInside)
-
-        view.addSubview(startBrowsingButton)
-        startBrowsingButton.snp_makeConstraints { (make) -> Void in
-            make.left.right.bottom.equalTo(self.view)
-            make.height.equalTo(IntroViewControllerUX.StartBrowsingButtonHeight)
-        }
->>>>>>> b479f722
 
         scrollView = IntroOverlayScrollView()
         scrollView.backgroundColor = UIColor.clearColor()
@@ -210,14 +195,10 @@
 
 
         // Cliqz: removed Sync card
-        // Sync card, with sign in to sync button.
-<<<<<<< HEAD
-//
 //        signInButton = UIButton()
 //        signInButton.backgroundColor = IntroViewControllerUX.SignInButtonColor
 //        signInButton.setTitle(IntroViewControllerUX.SignInButtonTitle, forState: .Normal)
 //        signInButton.setTitleColor(UIColor.whiteColor(), forState: .Normal)
-//        signInButton.titleLabel?.font = IntroViewControllerUX.SignInButtonFont
 //        signInButton.layer.cornerRadius = IntroViewControllerUX.SignInButtonCornerRadius
 //        signInButton.clipsToBounds = true
 //        signInButton.addTarget(self, action: "SELlogin", forControlEvents: UIControlEvents.TouchUpInside)
@@ -228,23 +209,6 @@
 //        let syncCardView =  UIView()
 //        addViewsToIntroView(syncCardView, view: signInButton, title: IntroViewControllerUX.CardTitleSync)
 //        introViews.append(syncCardView)
-=======
-
-        signInButton = UIButton()
-        signInButton.backgroundColor = IntroViewControllerUX.SignInButtonColor
-        signInButton.setTitle(IntroViewControllerUX.SignInButtonTitle, forState: .Normal)
-        signInButton.setTitleColor(UIColor.whiteColor(), forState: .Normal)
-        signInButton.layer.cornerRadius = IntroViewControllerUX.SignInButtonCornerRadius
-        signInButton.clipsToBounds = true
-        signInButton.addTarget(self, action: "SELlogin", forControlEvents: UIControlEvents.TouchUpInside)
-        signInButton.snp_makeConstraints { (make) -> Void in
-            make.height.equalTo(IntroViewControllerUX.SignInButtonHeight)
-        }
-
-        let syncCardView =  UIView()
-        addViewsToIntroView(syncCardView, view: signInButton, title: IntroViewControllerUX.CardTitleSync)
-        introViews.append(syncCardView)
->>>>>>> b479f722
 
         // Add all the cards to the view, make them invisible with zero alpha
 
@@ -267,9 +231,6 @@
 
         // Activate the first card
         setActiveIntroView(introViews[0], forPage: 0)
-<<<<<<< HEAD
-	}
-=======
 
         setupDynamicFonts()
     }
@@ -288,7 +249,6 @@
         guard notification.name == NotificationDynamicFontChanged else { return }
         setupDynamicFonts()
     }
->>>>>>> b479f722
 
     override func viewDidLayoutSubviews() {
         super.viewDidLayoutSubviews()
@@ -488,15 +448,10 @@
             let titleLabel = UILabel()
             titleLabel.numberOfLines = 0
             titleLabel.textAlignment = NSTextAlignment.Center
-<<<<<<< HEAD
             // Cliqz: modified the styling for the title label
             titleLabel.attributedText = attributedStringForTitle(title)
 //            titleLabel.text = title
-//            titleLabel.font = IntroViewControllerUX.CardTitleFont
-=======
-            titleLabel.text = title
-            titleLabels.append(titleLabel)
->>>>>>> b479f722
+//            titleLabels.append(titleLabel)
             introView.addSubview(titleLabel)
             titleLabel.snp_makeConstraints { (make) -> Void in
                 make.top.equalTo(introView)
@@ -507,7 +462,6 @@
         }
 
     }
-<<<<<<< HEAD
     
     // Cliqz: Added method to modify the styling for the text label
     private func attributedStringForTitle(text: String) -> NSMutableAttributedString {
@@ -563,21 +517,22 @@
             }
         }
         
-=======
-
+    }
     private func setupDynamicFonts() {
-        startBrowsingButton.titleLabel?.font = UIFont.systemFontOfSize(DynamicFontHelper.defaultHelper.IntroBigFontSize)
-        signInButton.titleLabel?.font = UIFont.systemFontOfSize(DynamicFontHelper.defaultHelper.IntroStandardFontSize, weight: UIFontWeightMedium)
-
+        // Cliqz: Commented start browsing button font setting
+//        startBrowsingButton.titleLabel?.font = UIFont.systemFontOfSize(DynamicFontHelper.defaultHelper.IntroBigFontSize)
+        // Cliqz: Commented sing in button font setting
+//        signInButton.titleLabel?.font = UIFont.systemFontOfSize(DynamicFontHelper.defaultHelper.IntroStandardFontSize, weight: UIFontWeightMedium)
+        
         for titleLabel in titleLabels {
             titleLabel.font = UIFont.systemFontOfSize(DynamicFontHelper.defaultHelper.IntroBigFontSize, weight: UIFontWeightBold)
         }
-
+        
         for label in textLabels {
             label.font = UIFont.systemFontOfSize(DynamicFontHelper.defaultHelper.IntroStandardFontSize)
         }
->>>>>>> b479f722
-    }
+    }
+    
 }
 
 private class IntroOverlayScrollView: UIScrollView {
