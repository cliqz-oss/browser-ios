/* This Source Code Form is subject to the terms of the Mozilla Public
 * License, v. 2.0. If a copy of the MPL was not distributed with this
 * file, You can obtain one at http://mozilla.org/MPL/2.0/. */

import Foundation
import Shared

public struct UIConstants {
    static let DefaultHomePage = NSURL(string: "\(WebServer.sharedInstance.base)/about/home/#panel=0")!

	// Cliqz: Changed background color according to the requirements
    static let TextFieldBackgroundColor = UIColor(red: 45 / 255, green: 115 / 255, blue: 185 / 255, alpha: 1)
	static let AppBackgroundColor = UIColor(red: 31 / 255, green: 104 / 255, blue: 173 / 255, alpha: 1)
    static let PrivateModePurple = UIColor(red: 207 / 255, green: 104 / 255, blue: 255 / 255, alpha: 1)
    static let PrivateModeLocationBackgroundColor = UIColor(red: 31 / 255, green: 31 / 255, blue: 31 / 255, alpha: 1)
    static let PrivateModeLocationBorderColor = UIColor(red: 255, green: 255, blue: 255, alpha: 0.15)
    static let PrivateModeActionButtonTintColor = UIColor(red: 255, green: 255, blue: 255, alpha: 0.8)
    static let PrivateModeTextHighlightColor = UIColor(red: 120 / 255, green: 120 / 255, blue: 165 / 255, alpha: 1)
    static let PrivateModeReaderModeBackgroundColor = UIColor(red: 89 / 255, green: 89 / 255, blue: 89 / 255, alpha: 1)

    static let ToolbarHeight: CGFloat = 44
    static let DefaultRowHeight: CGFloat = 58
    static let DefaultPadding: CGFloat = 10
    static let SnackbarButtonHeight: CGFloat = 48

    // Static fonts
    static let DefaultChromeSize: CGFloat = 14
    static let DefaultChromeSmallSize: CGFloat = 11
    static let DefaultChromeFont: UIFont = UIFont.systemFontOfSize(DefaultChromeSize, weight: UIFontWeightRegular)
    static let DefaultChromeBoldFont = UIFont.boldSystemFontOfSize(DefaultChromeSize)
    static let DefaultChromeSmallFontBold = UIFont.boldSystemFontOfSize(DefaultChromeSmallSize)

    // These highlight colors are currently only used on Snackbar buttons when they're pressed
    static let HighlightColor = UIColor(red: 205/255, green: 223/255, blue: 243/255, alpha: 0.9)
    static let HighlightText = UIColor(red: 42/255, green: 121/255, blue: 213/255, alpha: 1.0)

    static let PanelBackgroundColor = UIColor.whiteColor()
    static let SeparatorColor = UIColor(rgb: 0xcccccc)
    static let HighlightBlue = UIColor(red:76/255, green:158/255, blue:255/255, alpha:1)
    static let DestructiveRed = UIColor(red: 255/255, green: 64/255, blue: 0/255, alpha: 1.0)
    static let BorderColor = UIColor.blackColor().colorWithAlphaComponent(0.25)
    static let BackgroundColor = UIColor(red: 0.21, green: 0.23, blue: 0.25, alpha: 1)

    // settings
    static let TableViewHeaderBackgroundColor = UIColor(red: 242/255, green: 245/255, blue: 245/255, alpha: 1.0)
    static let TableViewHeaderTextColor = UIColor(red: 130/255, green: 135/255, blue: 153/255, alpha: 1.0)
    static let TableViewRowTextColor = UIColor(red: 53.55/255, green: 53.55/255, blue: 53.55/255, alpha: 1.0)
    static let TableViewDisabledRowTextColor = UIColor.lightGrayColor()
    static let TableViewSeparatorColor = UIColor(rgb: 0xD1D1D4)

    // Firefox Orange
    static let ControlTintColor = UIColor(red: 240.0 / 255, green: 105.0 / 255, blue: 31.0 / 255, alpha: 1)

    /// JPEG compression quality for persisted screenshots. Must be between 0-1.
    static let ScreenshotQuality: Float = 0.3

    static let OKString = NSLocalizedString("OK", comment: "OK button")
    static let CancelString = NSLocalizedString("Cancel", comment: "Cancel button")
}

/// Strings that will be used for features that haven't yet landed.
private struct TempStrings {
    // Bug 1182303 - Checkbox to block alert spam.
    let disableAlerts = NSLocalizedString("Disable additional page dialogs", comment: "Pending feature; currently unused string! Checkbox label shown after multiple alerts are shown")

    // Bug 1186013 - Prompt for going to clipboard URL
    let goToCopiedURL = NSLocalizedString("Go to copied URL?", comment: "Pending feature; currently unused string! Prompt message shown when browser is opened with URL on the clipboard")
    let goToCopiedURLButton = NSLocalizedString("Go", comment: "Pending feature; currently unused string! Button to browse to URL on the clipboard when browser is opened")
<<<<<<< HEAD
=======

    // strings for lightweight themes
    let themeSetting = NSLocalizedString("Theme", tableName: "LightweightThemes", comment: "Pending feature; currently unused string! Settings row to enter theme settings")
    let themesHeader = NSLocalizedString("Themes", tableName: "LightweightThemes", comment: "Pending feature; currently unused string! sub header for theme options in theme chooser")
    let photosHeader = NSLocalizedString("Photos", tableName: "LightweightThemes", comment: "Pending feature; currently unused string! Sub header for photo options in theme chooser")
    let previewButton = NSLocalizedString("Preview", tableName: "LightweightThemes", comment: "Pending feature; currently unused string! Button to show preview of selected theme")
    let setButton = NSLocalizedString("Set", tableName: "LightweightThemes", comment: "Pending feature; currently unused string! Button to set selected theme as current theme")
    let allowButton = NSLocalizedString("Allow Firefox to use my Photos", tableName: "LightweightThemes", comment: "Pending feature; currently unused string! Button shown when user wishes to view photos for theme but has not given Firefox permission to do so yet.")
    let chooseButton = NSLocalizedString("Choose", tableName: "LightweightThemes", comment: "Pending feature; currently unused string! Back button shown to return back to theme settings from photo picker")

    // accessibility strings for lightweight themes
    let chooseThemeAccessibilityString = NSLocalizedString("Choose Theme", tableName: "LightweightThemes", comment: "Pending feature; currently unused string! Accessibility label for settings row to enter theme settings")
    let defaultThemeAccessibilityString = NSLocalizedString("Default Themes", tableName: "LightweightThemes", comment: "Pending feature; currently unused string! Accessibility label for themes subheader")
    let myPhotosAccessibilityString = NSLocalizedString("My Photos", tableName: "LightweightThemes", comment: "Pending feature; currently unused string! Accessibility label for photo viewer")
    let previewThemeAccessibilityString = NSLocalizedString("Preview Theme", tableName: "LightweightThemes", comment: "Pending feature; currently unused string! Accessibility label for theme preview button")
    let setThemeAccessibilityString = NSLocalizedString("Set Theme", tableName: "LightweightThemes", comment: "Pending feature; currently unused string! Accessibility label for set theme button")
    let backToThemesAccessibilityString = NSLocalizedString("Back to Themes", tableName: "LightweightThemes", comment: "Pending feature; currently unused string! Accessibility label for back button to theme chooser")

    // Bug 1198418 - Touch ID Passcode Strings
    let setPasscode             = NSLocalizedString("Set Passcode", tableName: "AuthenticationManager", comment: "Screen title for Set Passcode")
    let enterPasscode           = NSLocalizedString("Enter a passcode", tableName: "AuthenticationManager", comment: "Title for entering a passcode")
    let reenterPasscode         = NSLocalizedString("Re-enter passcode", tableName: "AuthenticationManager", comment: "Title for re-entering a passcode")
    let turnOffYourPasscode     = NSLocalizedString("Turn off your passcode.", tableName: "AuthenticationManager", comment: "Touch ID prompt subtitle when turning off passcode")
    let accessLogins            = NSLocalizedString("Use your fingerprint to access Logins now.", tableName: "AuthenticationManager", comment: "Touch ID prompt subtitle when accessing logins")
    let accessPBMode            = NSLocalizedString("Use your fingerprint to access Private Browsing now.", tableName: "AuthenticationManager", comment: "Touch ID prompt subtitle when accessing private browsing")
>>>>>>> b479f722
}

/// Old strings that will be removed when we kill 1.0. We need to keep them around for now for l10n export.
private struct ObsoleteStrings {
    let introMultiplePages = NSLocalizedString("Browse multiple Web pages at the same time with tabs.", tableName: "Intro", comment: "See http://mzl.la/1T8gxwo")
    // Cliqz: Replaced Firefox with Cliqz in localized messages.
    let introPersonalize = NSLocalizedString("Personalize your Cliqz just the way you like in Settings.", tableName: "Intro", comment: "See http://mzl.la/1T8gxwo")
    let introConnect = NSLocalizedString("Connect Cliqz everywhere you use it.", tableName: "Intro", comment: "See http://mzl.la/1T8gxwo")
    let settingsSearchSuggestions = NSLocalizedString("Show search suggestions", comment: "Label for show search suggestions setting.")
    let settingsSignIn = NSLocalizedString("Sign in", comment: "Text message / button in the settings table view")
}<|MERGE_RESOLUTION|>--- conflicted
+++ resolved
@@ -6,11 +6,13 @@
 import Shared
 
 public struct UIConstants {
+    
     static let DefaultHomePage = NSURL(string: "\(WebServer.sharedInstance.base)/about/home/#panel=0")!
 
-	// Cliqz: Changed background color according to the requirements
+    // Cliqz: Changed background color according to the requirements
     static let TextFieldBackgroundColor = UIColor(red: 45 / 255, green: 115 / 255, blue: 185 / 255, alpha: 1)
-	static let AppBackgroundColor = UIColor(red: 31 / 255, green: 104 / 255, blue: 173 / 255, alpha: 1)
+    static let AppBackgroundColor = UIColor(red: 31 / 255, green: 104 / 255, blue: 173 / 255, alpha: 1)
+
     static let PrivateModePurple = UIColor(red: 207 / 255, green: 104 / 255, blue: 255 / 255, alpha: 1)
     static let PrivateModeLocationBackgroundColor = UIColor(red: 31 / 255, green: 31 / 255, blue: 31 / 255, alpha: 1)
     static let PrivateModeLocationBorderColor = UIColor(red: 255, green: 255, blue: 255, alpha: 0.15)
@@ -66,8 +68,6 @@
     // Bug 1186013 - Prompt for going to clipboard URL
     let goToCopiedURL = NSLocalizedString("Go to copied URL?", comment: "Pending feature; currently unused string! Prompt message shown when browser is opened with URL on the clipboard")
     let goToCopiedURLButton = NSLocalizedString("Go", comment: "Pending feature; currently unused string! Button to browse to URL on the clipboard when browser is opened")
-<<<<<<< HEAD
-=======
 
     // strings for lightweight themes
     let themeSetting = NSLocalizedString("Theme", tableName: "LightweightThemes", comment: "Pending feature; currently unused string! Settings row to enter theme settings")
@@ -93,15 +93,13 @@
     let turnOffYourPasscode     = NSLocalizedString("Turn off your passcode.", tableName: "AuthenticationManager", comment: "Touch ID prompt subtitle when turning off passcode")
     let accessLogins            = NSLocalizedString("Use your fingerprint to access Logins now.", tableName: "AuthenticationManager", comment: "Touch ID prompt subtitle when accessing logins")
     let accessPBMode            = NSLocalizedString("Use your fingerprint to access Private Browsing now.", tableName: "AuthenticationManager", comment: "Touch ID prompt subtitle when accessing private browsing")
->>>>>>> b479f722
 }
 
 /// Old strings that will be removed when we kill 1.0. We need to keep them around for now for l10n export.
 private struct ObsoleteStrings {
     let introMultiplePages = NSLocalizedString("Browse multiple Web pages at the same time with tabs.", tableName: "Intro", comment: "See http://mzl.la/1T8gxwo")
-    // Cliqz: Replaced Firefox with Cliqz in localized messages.
-    let introPersonalize = NSLocalizedString("Personalize your Cliqz just the way you like in Settings.", tableName: "Intro", comment: "See http://mzl.la/1T8gxwo")
-    let introConnect = NSLocalizedString("Connect Cliqz everywhere you use it.", tableName: "Intro", comment: "See http://mzl.la/1T8gxwo")
+    let introPersonalize = NSLocalizedString("Personalize your Firefox just the way you like in Settings.", tableName: "Intro", comment: "See http://mzl.la/1T8gxwo")
+    let introConnect = NSLocalizedString("Connect Firefox everywhere you use it.", tableName: "Intro", comment: "See http://mzl.la/1T8gxwo")
     let settingsSearchSuggestions = NSLocalizedString("Show search suggestions", comment: "Label for show search suggestions setting.")
     let settingsSignIn = NSLocalizedString("Sign in", comment: "Text message / button in the settings table view")
 }