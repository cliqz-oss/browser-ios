/* This Source Code Form is subject to the terms of the Mozilla Public
 * License, v. 2.0. If a copy of the MPL was not distributed with this
 * file, You can obtain one at http://mozilla.org/MPL/2.0/. */

import UIKit
import Shared
import XCGLogger
import Storage
import WebKit

private let log = Logger.browserLogger

private let ThumbnailIdentifier = "Thumbnail"

extension UIView {
    public class func viewOrientationForSize(size: CGSize) -> UIInterfaceOrientation {
        return size.width > size.height ? UIInterfaceOrientation.LandscapeRight : UIInterfaceOrientation.Portrait
    }
}

class TopSitesPanel: UIViewController {
    weak var homePanelDelegate: HomePanelDelegate?

	private lazy var freshtabView: WKWebView = {return WKWebView()}()

	/*
    private var collection: TopSitesCollectionView? = nil
    private lazy var dataSource: TopSitesDataSource = {
        return TopSitesDataSource(profile: self.profile, data: Cursor(status: .Failure, msg: "Nothing loaded yet"))
    }()
    private lazy var layout: TopSitesLayout = { return TopSitesLayout() }()
*/
	/*
    var editingThumbnails: Bool = false {
        didSet {
            if editingThumbnails != oldValue {
                dataSource.editingThumbnails = editingThumbnails

                if editingThumbnails {
                    homePanelDelegate?.homePanelWillEnterEditingMode?(self)
                }

                updateRemoveButtonStates()
            }
        }
    }
*/

    let profile: Profile

<<<<<<< HEAD
    override func willRotateToInterfaceOrientation(toInterfaceOrientation: UIInterfaceOrientation, duration: NSTimeInterval) {
//        layout.setupForOrientation(toInterfaceOrientation)
//        collection?.setNeedsLayout()
=======
    override func viewWillTransitionToSize(size: CGSize, withTransitionCoordinator coordinator: UIViewControllerTransitionCoordinator) {
        super.viewWillTransitionToSize(size, withTransitionCoordinator: coordinator)
        self.refreshHistory(self.layout.thumbnailCount)
        self.layout.setupForOrientation(UIView.viewOrientationForSize(size))
>>>>>>> 00124bd0
    }

    override func supportedInterfaceOrientations() -> Int {
        return Int(UIInterfaceOrientationMask.AllButUpsideDown.rawValue)
    }

    init(profile: Profile) {
        self.profile = profile
        super.init(nibName: nil, bundle: nil)
        NSNotificationCenter.defaultCenter().addObserver(self, selector: "notificationReceived:", name: NotificationFirefoxAccountChanged, object: nil)
        NSNotificationCenter.defaultCenter().addObserver(self, selector: "notificationReceived:", name: NotificationPrivateDataCleared, object: nil)
    }

    required init(coder aDecoder: NSCoder) {
        fatalError("init(coder:) has not been implemented")
    }

    override func viewDidLoad() {
        super.viewDidLoad()
		self.view.addSubview(self.freshtabView)
		self.freshtabView.snp_makeConstraints { make in
			make.edges.equalTo(self.view)
		}
		var u = NSURL(string: "http://localhost:3000/freshtab/freshtab.html")
		let r = NSURLRequest(URL: u!)
		self.freshtabView.loadRequest(r)

		/*
        var collection = TopSitesCollectionView(frame: self.view.frame, collectionViewLayout: layout)
        collection.backgroundColor = UIConstants.PanelBackgroundColor
        collection.delegate = self
        collection.dataSource = dataSource
        collection.registerClass(ThumbnailCell.self, forCellWithReuseIdentifier: ThumbnailIdentifier)
        collection.keyboardDismissMode = .OnDrag
        view.addSubview(collection)
        collection.snp_makeConstraints { make in
            make.edges.equalTo(self.view)
        }
        self.collection = collection
        self.refreshHistory(layout.thumbnailCount)
*/
    }

    deinit {
        NSNotificationCenter.defaultCenter().removeObserver(self, name: NotificationFirefoxAccountChanged, object: nil)
        NSNotificationCenter.defaultCenter().removeObserver(self, name: NotificationPrivateDataCleared, object: nil)
    }
<<<<<<< HEAD

    func firefoxAccountChanged(notification: NSNotification) {
		/*
        if notification.name == NotificationFirefoxAccountChanged {
=======
    
    func notificationReceived(notification: NSNotification) {
        switch notification.name {
        case NotificationFirefoxAccountChanged, NotificationPrivateDataCleared:
>>>>>>> 00124bd0
            refreshHistory(self.layout.thumbnailCount)
            break
        default:
            // no need to do anything at all
            log.warning("Received unexpected notification \(notification.name)")
            break
        }
*/
    }

    //MARK: Private Helpers
    private func updateDataSourceWithSites(result: Result<Cursor<Site>>) {
        if let data = result.successValue {
<<<<<<< HEAD
//            self.dataSource.data = data
//            self.dataSource.profile = self.profile
=======
            self.dataSource.data = data
            self.dataSource.profile = self.profile

            // redraw now we've udpated our sources
            self.collection?.collectionViewLayout.invalidateLayout()
            self.collection?.setNeedsLayout()
>>>>>>> 00124bd0
        }
    }

    private func updateRemoveButtonStates() {
		/*
        for i in 0..<layout.thumbnailCount {
            if let cell = collection?.cellForItemAtIndexPath(NSIndexPath(forItem: i, inSection: 0)) as? ThumbnailCell {
                //TODO: Only toggle the remove button for non-suggested tiles for now
                if i < dataSource.data.count {
                    cell.toggleRemoveButton(editingThumbnails)
                } else {
                    cell.toggleRemoveButton(false)
                }
            }
        }
*/
    }

    private func deleteHistoryTileForSite(site: Site, atIndexPath indexPath: NSIndexPath) {
        profile.history.removeSiteFromTopSites(site) >>== {
            self.profile.history.getSitesByFrecencyWithLimit(self.layout.thumbnailCount).uponQueue(dispatch_get_main_queue(), block: { result in
                self.updateDataSourceWithSites(result)
                self.deleteOrUpdateSites(result, indexPath: indexPath)
            })
        }
    }

    private func refreshHistory(frequencyLimit: Int) {
		/*
        self.profile.history.getSitesByFrecencyWithLimit(frequencyLimit).uponQueue(dispatch_get_main_queue(), block: { result in
            self.updateDataSourceWithSites(result)
            self.collection?.reloadData()
        })
*/
    }

    private func deleteOrUpdateSites(result: Result<Cursor<Site>>, indexPath: NSIndexPath) {
		/*
        if let data = result.successValue {
            let numOfThumbnails = self.layout.thumbnailCount
            collection?.performBatchUpdates({
                // If we have enough data to fill the tiles after the deletion, then delete and insert the next one from data
                if (data.count + SuggestedSites.count >= numOfThumbnails) {
                    self.collection?.deleteItemsAtIndexPaths([indexPath])
                    self.collection?.insertItemsAtIndexPaths([NSIndexPath(forItem: numOfThumbnails - 1, inSection: 0)])
                }

                // If we don't have enough to fill the thumbnail tile area even with suggested tiles, just delete
                else if (data.count + SuggestedSites.count) < numOfThumbnails {
                    self.collection?.deleteItemsAtIndexPaths([indexPath])
                }
            }, completion: { _ in
                self.updateRemoveButtonStates()
            })
        }
*/
    }
}

extension TopSitesPanel: HomePanel {
    func endEditing() {
//        editingThumbnails = false
    }
}

extension TopSitesPanel: UICollectionViewDelegate {
    func collectionView(collectionView: UICollectionView, didSelectItemAtIndexPath indexPath: NSIndexPath) {
		/*
        if editingThumbnails {
            return
        }

        if let site = dataSource[indexPath.item] {
            // We're gonna call Top Sites bookmarks for now.
            let visitType = VisitType.Bookmark
            homePanelDelegate?.homePanel(self, didSelectURL: NSURL(string: site.url)!, visitType: visitType)
        }
*/
    }

    func collectionView(collectionView: UICollectionView, willDisplayCell cell: UICollectionViewCell, forItemAtIndexPath indexPath: NSIndexPath) {
		/*
        if let thumbnailCell = cell as? ThumbnailCell {
            thumbnailCell.delegate = self

            if editingThumbnails && indexPath.item < dataSource.data.count && thumbnailCell.removeButton.hidden {
                thumbnailCell.removeButton.hidden = false
            }
        }
*/
    }
}

extension TopSitesPanel: ThumbnailCellDelegate {
    func didRemoveThumbnail(thumbnailCell: ThumbnailCell) {
		/*
        if let indexPath = collection?.indexPathForCell(thumbnailCell) {
            if let site = dataSource[indexPath.item] {
                self.deleteHistoryTileForSite(site, atIndexPath: indexPath)
            }
        }
*/
        
    }

    func didLongPressThumbnail(thumbnailCell: ThumbnailCell) {
//        editingThumbnails = true
    }
}

private class TopSitesCollectionView: UICollectionView {
    private override func touchesBegan(touches: Set<NSObject>, withEvent event: UIEvent) {
        // Hide the keyboard if this view is touched.
        window?.rootViewController?.view.endEditing(true)
        super.touchesBegan(touches, withEvent: event)
    }
}

private class TopSitesLayout: UICollectionViewLayout {
    private var thumbnailRows: Int {
        return max(2, Int((self.collectionView?.frame.height ?? self.thumbnailHeight) / self.thumbnailHeight))
    }

    private var thumbnailCols = 2
    private var thumbnailCount: Int {
        return thumbnailRows * thumbnailCols
    }
    private var width: CGFloat { return self.collectionView?.frame.width ?? 0 }

    // The width and height of the thumbnail here are the width and height of the tile itself, not the image inside the tile.
    private var thumbnailWidth: CGFloat {
        let insets = ThumbnailCellUX.Insets
        return (width - insets.left - insets.right) / CGFloat(thumbnailCols) }
    // The tile's height is determined the aspect ratio of the thumbnails width. We also take into account
    // some padding between the title and the image.
    private var thumbnailHeight: CGFloat { return thumbnailWidth / CGFloat(ThumbnailCellUX.ImageAspectRatio) }

    // Used to calculate the height of the list.
    private var count: Int {
        if let dataSource = self.collectionView?.dataSource as? TopSitesDataSource {
            return dataSource.collectionView(self.collectionView!, numberOfItemsInSection: 0)
        }
        return 0
    }

    private var topSectionHeight: CGFloat {
        let maxRows = ceil(Float(count) / Float(thumbnailCols))
        let rows = min(Int(maxRows), thumbnailRows)
        let insets = ThumbnailCellUX.Insets
        return thumbnailHeight * CGFloat(rows) + insets.top + insets.bottom
    }

    override init() {
        super.init()
        setupForOrientation(UIApplication.sharedApplication().statusBarOrientation)
    }

    required init(coder aDecoder: NSCoder) {
        fatalError("init(coder:) has not been implemented")
    }

    private func setupForOrientation(orientation: UIInterfaceOrientation) {
        if orientation.isLandscape {
            thumbnailCols = 5
        } else if UIScreen.mainScreen().traitCollection.horizontalSizeClass == .Compact {
            thumbnailCols = 3
        } else {
            thumbnailCols = 4
        }
    }

    private func getIndexAtPosition(#y: CGFloat) -> Int {
        if y < topSectionHeight {
            let row = Int(y / thumbnailHeight)
            return min(count - 1, max(0, row * thumbnailCols))
        }
        return min(count - 1, max(0, Int((y - topSectionHeight) / UIConstants.DefaultRowHeight + CGFloat(thumbnailCount))))
    }

    override func collectionViewContentSize() -> CGSize {
        if count <= thumbnailCount {
            let row = floor(Double(count / thumbnailCols))
            return CGSize(width: width, height: topSectionHeight)
        }

        let bottomSectionHeight = CGFloat(count - thumbnailCount) * UIConstants.DefaultRowHeight
        return CGSize(width: width, height: topSectionHeight + bottomSectionHeight)
    }

    private var layoutAttributes:[UICollectionViewLayoutAttributes]?

    private override func prepareLayout() {
        var layoutAttributes = [UICollectionViewLayoutAttributes]()
        for section in 0..<(self.collectionView?.numberOfSections() ?? 0) {
            for item in 0..<(self.collectionView?.numberOfItemsInSection(section) ?? 0) {
                let indexPath = NSIndexPath(forItem: item, inSection: section)
                layoutAttributes.append(self.layoutAttributesForItemAtIndexPath(indexPath))
            }
        }
        self.layoutAttributes = layoutAttributes
    }

    override func layoutAttributesForElementsInRect(rect: CGRect) -> [AnyObject]? {
        var attrs = [UICollectionViewLayoutAttributes]()
        if let layoutAttributes = self.layoutAttributes {
            for attr in layoutAttributes {
                if CGRectIntersectsRect(rect, attr.frame) {
                    attrs.append(attr)
                }
            }
        }

        return attrs
    }

    override func layoutAttributesForItemAtIndexPath(indexPath: NSIndexPath) -> UICollectionViewLayoutAttributes! {
        let attr = UICollectionViewLayoutAttributes(forCellWithIndexPath: indexPath)

        // Set the top thumbnail frames.
        let row = floor(Double(indexPath.item / thumbnailCols))
        let col = indexPath.item % thumbnailCols
        let insets = ThumbnailCellUX.Insets
        let x = insets.left + thumbnailWidth * CGFloat(col)
        let y = insets.top + CGFloat(row) * thumbnailHeight
        attr.frame = CGRectMake(ceil(x), ceil(y), thumbnailWidth, thumbnailHeight)

        return attr
    }
}

private class TopSitesDataSource: NSObject, UICollectionViewDataSource {
    var data: Cursor<Site>
    var profile: Profile
    var editingThumbnails: Bool = false

    init(profile: Profile, data: Cursor<Site>) {
        self.data = data
        self.profile = profile
    }

    @objc func collectionView(collectionView: UICollectionView, numberOfItemsInSection section: Int) -> Int {
        if data.status != .Success {
            return 0
        }

        // If there aren't enough data items to fill the grid, look for items in suggested sites.
        if let layout = collectionView.collectionViewLayout as? TopSitesLayout {
            return min(data.count + SuggestedSites.count, layout.thumbnailCount)
        }

        return 0
    }

    private func setDefaultThumbnailBackground(cell: ThumbnailCell) {
        cell.imageView.image = UIImage(named: "defaultTopSiteIcon")!
        cell.imageView.contentMode = UIViewContentMode.Center
    }

    private func getFavicon(cell: ThumbnailCell, site: Site) {
        self.setDefaultThumbnailBackground(cell)

        if let url = site.url.asURL {
            FaviconFetcher.getForURL(url, profile: profile) >>== { icons in
                if (icons.count > 0) {
                    cell.imageView.sd_setImageWithURL(icons[0].url.asURL!) { (img, err, type, url) -> Void in
                        if let img = img {
                            cell.backgroundImage.image = img
                            cell.image = img
                        } else {
                            let icon = Favicon(url: "", date: NSDate(), type: IconType.NoneFound)
                            self.profile.favicons.addFavicon(icon, forSite: site)
                            self.setDefaultThumbnailBackground(cell)
                        }
                    }
                }
            }
        }
    }

    private func createTileForSite(cell: ThumbnailCell, site: Site) -> ThumbnailCell {
        cell.textLabel.text = site.title.isEmpty ? (NSURL(string: site.url)?.baseDomainAndPath() ?? site.url) : site.title
        cell.imageWrapper.backgroundColor = UIColor.clearColor()

        // Resets used cell's background image so that it doesn't get recycled when a tile doesn't update its background image.
        cell.backgroundImage.image = nil

        if let icon = site.icon {
            // We've looked before recently and didn't find a favicon
            switch icon.type {
            case .NoneFound where NSDate().timeIntervalSinceDate(icon.date) < FaviconFetcher.ExpirationTime:
                self.setDefaultThumbnailBackground(cell)
            default:
                cell.imageView.sd_setImageWithURL(icon.url.asURL, completed: { (img, err, type, url) -> Void in
                    if let img = img {
                        cell.backgroundImage.image = img
                        cell.image = img
                    } else {
                        self.getFavicon(cell, site: site)
                    }
                })
            }
        } else {
            getFavicon(cell, site: site)
        }

        cell.isAccessibilityElement = true
        cell.accessibilityLabel = cell.textLabel.text
        cell.removeButton.hidden = !editingThumbnails
        return cell
    }

    private func createTileForSuggestedSite(cell: ThumbnailCell, site: SuggestedSite) -> ThumbnailCell {
        cell.textLabel.text = site.title.isEmpty ? site.url : site.title
        cell.imageWrapper.backgroundColor = site.backgroundColor
        cell.backgroundImage.image = nil

        if let icon = site.wordmark.url.asURL,
           let host = icon.host {
            if icon.scheme == "asset" {
                cell.imageView.image = UIImage(named: host)
            } else {
                cell.imageView.sd_setImageWithURL(icon, completed: { img, err, type, key in
                    if img == nil {
                        self.setDefaultThumbnailBackground(cell)
                    }
                })
            }
        } else {
            self.setDefaultThumbnailBackground(cell)
        }

        cell.imageView.contentMode = UIViewContentMode.ScaleAspectFit
        cell.isAccessibilityElement = true
        cell.accessibilityLabel = cell.textLabel.text
<<<<<<< HEAD
=======
        cell.removeButton.hidden = true

>>>>>>> 00124bd0
        return cell
    }

    subscript(index: Int) -> Site? {
        if data.status != .Success {
            return nil
        }

        if index >= data.count {
            return SuggestedSites[index - data.count]
        }
        return data[index] as Site?
    }

    @objc func collectionView(collectionView: UICollectionView, cellForItemAtIndexPath indexPath: NSIndexPath) -> UICollectionViewCell {
        // Cells for the top site thumbnails.
        let site = self[indexPath.item]!
        let cell = collectionView.dequeueReusableCellWithReuseIdentifier(ThumbnailIdentifier, forIndexPath: indexPath) as! ThumbnailCell

        if indexPath.item >= data.count {
            return createTileForSuggestedSite(cell, site: site as! SuggestedSite)
        }
        return createTileForSite(cell, site: site)
    }
}<|MERGE_RESOLUTION|>--- conflicted
+++ resolved
@@ -48,16 +48,15 @@
 
     let profile: Profile
 
-<<<<<<< HEAD
     override func willRotateToInterfaceOrientation(toInterfaceOrientation: UIInterfaceOrientation, duration: NSTimeInterval) {
 //        layout.setupForOrientation(toInterfaceOrientation)
 //        collection?.setNeedsLayout()
-=======
+	}
+
     override func viewWillTransitionToSize(size: CGSize, withTransitionCoordinator coordinator: UIViewControllerTransitionCoordinator) {
         super.viewWillTransitionToSize(size, withTransitionCoordinator: coordinator)
         self.refreshHistory(self.layout.thumbnailCount)
         self.layout.setupForOrientation(UIView.viewOrientationForSize(size))
->>>>>>> 00124bd0
     }
 
     override func supportedInterfaceOrientations() -> Int {
@@ -105,17 +104,10 @@
         NSNotificationCenter.defaultCenter().removeObserver(self, name: NotificationFirefoxAccountChanged, object: nil)
         NSNotificationCenter.defaultCenter().removeObserver(self, name: NotificationPrivateDataCleared, object: nil)
     }
-<<<<<<< HEAD
-
-    func firefoxAccountChanged(notification: NSNotification) {
-		/*
-        if notification.name == NotificationFirefoxAccountChanged {
-=======
     
     func notificationReceived(notification: NSNotification) {
         switch notification.name {
         case NotificationFirefoxAccountChanged, NotificationPrivateDataCleared:
->>>>>>> 00124bd0
             refreshHistory(self.layout.thumbnailCount)
             break
         default:
@@ -129,17 +121,12 @@
     //MARK: Private Helpers
     private func updateDataSourceWithSites(result: Result<Cursor<Site>>) {
         if let data = result.successValue {
-<<<<<<< HEAD
 //            self.dataSource.data = data
 //            self.dataSource.profile = self.profile
-=======
-            self.dataSource.data = data
-            self.dataSource.profile = self.profile
 
             // redraw now we've udpated our sources
             self.collection?.collectionViewLayout.invalidateLayout()
             self.collection?.setNeedsLayout()
->>>>>>> 00124bd0
         }
     }
 
@@ -474,11 +461,8 @@
         cell.imageView.contentMode = UIViewContentMode.ScaleAspectFit
         cell.isAccessibilityElement = true
         cell.accessibilityLabel = cell.textLabel.text
-<<<<<<< HEAD
-=======
         cell.removeButton.hidden = true
 
->>>>>>> 00124bd0
         return cell
     }
 
