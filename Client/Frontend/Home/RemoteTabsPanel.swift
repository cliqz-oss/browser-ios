--- conflicted
+++ resolved
@@ -122,11 +122,7 @@
         case NotLoggedIn:
             return "" // This does not have a localized string because we have a whole specific screen for it.
         case NoClients:
-<<<<<<< HEAD
-            return NSLocalizedString("You don't have any other devices connected to this Cliqz Account available to sync.", comment: "Error message in the remote tabs panel")
-=======
             return Strings.EmptySyncedTabsPanelNullStateDescription
->>>>>>> 3156cb6e
         case NoTabs:
             return NSLocalizedString("You don't have any tabs open in Cliqz on your other devices.", comment: "Error message in the remote tabs panel")
         case FailedToSync:
@@ -442,11 +438,7 @@
                 make.left.lessThanOrEqualTo(contentView.snp_left).offset(80).priorityMedium()
 
                 // Sets proper landscape layout for smaller phones: iPhone 4 & 5.
-<<<<<<< HEAD
-                make.right.lessThanOrEqualTo(contentView.snp_centerX).offset(5).priorityHigh()
-=======
                 make.right.lessThanOrEqualTo(contentView.snp_centerX).offset(-30).priorityHigh()
->>>>>>> 3156cb6e
             }
 
             signInButton.snp_remakeConstraints { make in
