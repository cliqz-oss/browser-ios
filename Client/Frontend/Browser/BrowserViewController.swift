--- conflicted
+++ resolved
@@ -1809,13 +1809,7 @@
     }
 
 	func urlBarDidPressHome(urlBar: URLBarView) {
-<<<<<<< HEAD
-		self.navigationController?.popViewControllerAnimated(false)
-        ConversationalHistoryAPI.homePressed()
-=======
 		self.navigateToHome()
-//		self.navigationController?.popViewControllerAnimated(false)
->>>>>>> e80dcb15
 	}
 
     func urlBarDidPressTabs(urlBar: URLBarView) {
@@ -2234,6 +2228,7 @@
 		}
 		self.needsNewTab = true
 		self.navigationController?.popViewControllerAnimated(false)
+        ConversationalHistoryAPI.homePressed()
 	}
 
     // Cliqz: Add delegate methods for tabs button
