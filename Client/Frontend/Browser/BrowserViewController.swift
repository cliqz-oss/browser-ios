--- conflicted
+++ resolved
@@ -4294,18 +4294,6 @@
 		}
 
         isAppResponsive = false
-<<<<<<< HEAD
-
-        if self.tabManager.selectedTab?.isPrivate == false {
-            if searchController?.view.isHidden == true {
-                let webView = self.tabManager.selectedTab?.webView
-                searchController?.appDidEnterBackground(webView?.url, lastTitle:webView?.title)
-            } else {
-                searchController?.appDidEnterBackground()
-            }
-        }
-=======
->>>>>>> bfdab8d7
         
         saveLastVisitedWebSite()
     }
@@ -4390,8 +4378,4 @@
 		}
     }
 
-<<<<<<< HEAD
 }
-=======
-}
->>>>>>> bfdab8d7
