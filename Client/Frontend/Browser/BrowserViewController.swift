--- conflicted
+++ resolved
@@ -450,14 +450,11 @@
         if profile.prefs.intForKey(IntroViewControllerSeenProfileKey) != nil {
             LocationManager.sharedInstance.startUpdateingLocation()
         }
-<<<<<<< HEAD
-		
+
 		// Cliqz: Invalidate cache for the next update to force load extension 
 		invalidateCache()
-=======
 		// Cliqz: added observer for NotificationBadRequestDetected notification for Antitracking
 		NSNotificationCenter.defaultCenter().addObserver(self, selector: #selector(BrowserViewController.SELBadRequestDetected), name: NotificationBadRequestDetected, object: nil)
->>>>>>> 571df128
     }
 
     private func setupConstraints() {
