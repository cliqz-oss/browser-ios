--- conflicted
+++ resolved
@@ -479,15 +479,9 @@
 
         // Cliqz: start listening for user location changes
         LocationManager.sharedInstance.startUpdatingLocation()
-<<<<<<< HEAD
-
-        // Cliqz: added observer for NotificationBadRequestDetected notification for Antitracking
-		NSNotificationCenter.defaultCenter().addObserver(self, selector: #selector(BrowserViewController.SELBadRequestDetected), name: NotificationBadRequestDetected, object: nil)
-=======
         
 		// Cliqz: added observer for NotificationBadRequestDetected notification for Antitracking
 		NotificationCenter.default.addObserver(self, selector: #selector(BrowserViewController.SELBadRequestDetected), name: NSNotification.Name(rawValue: NotificationBadRequestDetected), object: nil)
->>>>>>> 43bd2962
         
         #if CLIQZ
             // Cliqz:  setup back and forward swipe
