--- conflicted
+++ resolved
@@ -33,18 +33,7 @@
     private static let BookmarkStarAnimationOffset: CGFloat = 80
 }
 
-<<<<<<< HEAD
 class BrowserViewController: UIViewController, SearchViewDelegate {
-
-    private var urlBar: URLBarView!
-    private var readerModeBar: ReaderModeBarView?
-    private var statusBarOverlay: UIView!
-    private var toolbar: BrowserToolbar?
-    private var homePanelController: HomePanelViewController?
-    private var searchController: BrowserViewController2?
-    private var webViewContainer: UIView!
-=======
-class BrowserViewController: UIViewController {
     var homePanelController: HomePanelViewController?
     var webViewContainer: UIView!
     var urlBar: URLBarView!
@@ -52,8 +41,7 @@
     
     private var statusBarOverlay: UIView!
     private var toolbar: BrowserToolbar?
-    private var searchController: SearchViewController?
->>>>>>> 00124bd0
+    private var searchController: BrowserViewController2?
     private let uriFixup = URIFixup()
     private var screenshotHelper: ScreenshotHelper!
     private var homePanelIsInline = false
@@ -174,7 +162,6 @@
         }
     }
 
-<<<<<<< HEAD
 	override func viewWillTransitionToSize(size: CGSize, withTransitionCoordinator coordinator: UIViewControllerTransitionCoordinator) {
 		self.searchController?.view.setNeedsLayout()
 	}
@@ -186,8 +173,6 @@
         }
     }
 
-=======
->>>>>>> 00124bd0
     func SELtappedTopArea() {
         scrollController.showToolbars(animated: true)
     }
@@ -528,7 +513,6 @@
             return
         }
 
-<<<<<<< HEAD
 		searchController = BrowserViewController2()
 		searchController!.delegate = self
 		view.addSubview(searchController!.view)
@@ -547,8 +531,6 @@
 		/*
         urlBar.locationView.inputMode = .Search
 
-=======
->>>>>>> 00124bd0
         searchController = SearchViewController()
         searchController!.searchEngines = profile.searchEngines
         searchController!.searchDelegate = self
@@ -566,12 +548,7 @@
 
         homePanelController?.view?.hidden = true
 
-<<<<<<< HEAD
         addChildViewController(searchController!)
-*/
-=======
-        searchController!.didMoveToParentViewController(self)
->>>>>>> 00124bd0
     }
 
     private func hideSearchController() {
@@ -1062,9 +1039,6 @@
 
         let errorHelper = ErrorPageHelper()
         browser.addHelper(errorHelper, name: ErrorPageHelper.name())
-<<<<<<< HEAD
-	}
-=======
 
         let windowCloseHelper = WindowCloseHelper(browser: browser)
         windowCloseHelper.delegate = self
@@ -1074,7 +1048,6 @@
         sessionRestoreHelper.delegate = self
         browser.addHelper(sessionRestoreHelper, name: SessionRestoreHelper.name())
     }
->>>>>>> 00124bd0
 
     func browser(browser: Browser, willDeleteWebView webView: WKWebView) {
         webView.removeObserver(self, forKeyPath: KVOEstimatedProgress)
