/* This Source Code Form is subject to the terms of the Mozilla Public
 * License, v. 2.0. If a copy of the MPL was not distributed with this
 * file, You can obtain one at http://mozilla.org/MPL/2.0/. */

import Foundation
import Photos
import UIKit
import WebKit
import Shared
import Storage
import SnapKit
import XCGLogger
import Alamofire
import Account
import ReadingList

private let log = Logger.browserLogger

private let KVOLoading = "loading"
private let KVOEstimatedProgress = "estimatedProgress"
private let KVOURL = "URL"
private let KVOCanGoBack = "canGoBack"
private let KVOCanGoForward = "canGoForward"
private let KVOContentSize = "contentSize"

private let ActionSheetTitleMaxLength = 120

private struct BrowserViewControllerUX {
    private static let BackgroundColor = UIConstants.AppBackgroundColor
    private static let ShowHeaderTapAreaHeight: CGFloat = 32
    private static let BookmarkStarAnimationDuration: Double = 0.5
    private static let BookmarkStarAnimationOffset: CGFloat = 80
}

class BrowserViewController: UIViewController {
    // Cliqz: modifed the type of homePanelController to CliqzSearchViewController to show Cliqz index page instead of FireFox home page
    var homePanelController: CliqzSearchViewController?
//    var homePanelController: HomePanelViewController?
    
    var webViewContainer: UIView!
    var urlBar: URLBarView!
    var readerModeBar: ReaderModeBarView?
    var readerModeCache: ReaderModeCache
    private var statusBarOverlay: UIView!
    private(set) var toolbar: BrowserToolbar?
    private var searchController: CliqzSearchViewController?
    private let uriFixup = URIFixup()
    private var screenshotHelper: ScreenshotHelper!
    private var homePanelIsInline = false
    private var searchLoader: SearchLoader!
    private let snackBars = UIView()
    private let webViewContainerToolbar = UIView()
    private var findInPageBar: FindInPageBar?
    private let findInPageContainer = UIView()

    // popover rotation handling
    private var displayedPopoverController: UIViewController?
    private var updateDisplayedPopoverProperties: (() -> ())?

    private var openInHelper: OpenInHelper?

    // location label actions
    private var pasteGoAction: AccessibleAction!
    private var pasteAction: AccessibleAction!
    private var copyAddressAction: AccessibleAction!

    private weak var tabTrayController: TabTrayController!

    private let profile: Profile
    let tabManager: TabManager

    // These views wrap the urlbar and toolbar to provide background effects on them
	// Cliqz: Replaced BlurWrapper because according new requirements we don't need to blur background of ULRBar
    var header: UIView!
    var headerBackdrop: UIView!
    var footer: UIView!
    var footerBackdrop: UIView!
    private var footerBackground: BlurWrapper?
    private var topTouchArea: UIButton!

    // Backdrop used for displaying greyed background for private tabs
    var webViewContainerBackdrop: UIView!

    private var scrollController = BrowserScrollingController()

    private var keyboardState: KeyboardState?

    let WhiteListedUrls = ["\\/\\/itunes\\.apple\\.com\\/"]

    // Tracking navigation items to record history types.
    // TODO: weak references?
    var ignoredNavigation = Set<WKNavigation>()
    var typedNavigation = [WKNavigation: VisitType]()
    var navigationToolbar: BrowserToolbarProtocol {
        return toolbar ?? urlBar
    }

    
    // Cliqz: webViewOverlay to cover the wkwebview when navigating from search result
    var webViewOverlay: UIView?
    // Cliqz: Added private variables to handle session timeout and initial view
    private var switchToSearchMode = false
    private var needsNewTab = true
    
    private var isAppResponsive = false
    
    // Cliqz: Added TransitionAnimator which is responsible for layers change animations
    let transition = TransitionAnimator()
    
    // Cliqz: Added for logging the navigation Telemetry signal
    var isBackNavigation        : Bool = false
    var backListSize            : Int = 0
    var navigationStep          : Int = 0
    var backNavigationStep      : Int = 0
    var navigationEndTime       : Double = NSDate.getCurrentMillis()

    // Cliqz: Added to adjust header constraint to work during the animation to/from past layer
    var headerConstraintUpdated:Bool = false

    // Cliqz: Furture and past layers
    
    lazy var searchHistoryContainer: UINavigationController = {
		let searchHistoryViewController = SearchHistoryViewController(profile: self.profile, tabManager: self.tabManager)
        searchHistoryViewController.delegate = self
        
        let containerViewController = UINavigationController(rootViewController: searchHistoryViewController)
        containerViewController.transitioningDelegate = self
        return containerViewController
        }()
    
    lazy var recommendationsContainer: UINavigationController = {
        let recommendationsViewController = RecommendationsViewController(profile: self.profile)
        recommendationsViewController.delegate = self
        recommendationsViewController.tabManager = self.tabManager
        
        let containerViewController = UINavigationController(rootViewController: recommendationsViewController)
        containerViewController.transitioningDelegate = self
        return containerViewController
        }()
    
    // Cliqz: key for storing the last visited website
    let lastVisitedWebsiteKey = "lastVisitedWebsite"
    
    // Cliqz: the response state code of the current opened link
    var currentResponseStatusCode = 0
    
    // Cliqz: Added AdBlocker to detect and block ads
    let adBlocker: AdBlocker
    

    init(profile: Profile, tabManager: TabManager) {
        self.profile = profile
        self.tabManager = tabManager
        self.readerModeCache = DiskReaderModeCache.sharedInstance
        // Cliqz: Initialized AdBlocker object
        self.adBlocker = AdBlocker(profile: profile)
        super.init(nibName: nil, bundle: nil)
        didInit()
    }

    required init?(coder aDecoder: NSCoder) {
        fatalError("init(coder:) has not been implemented")
    }

    override func supportedInterfaceOrientations() -> UIInterfaceOrientationMask {
        if UIDevice.currentDevice().userInterfaceIdiom == .Phone {
            return UIInterfaceOrientationMask.AllButUpsideDown
        } else {
            return UIInterfaceOrientationMask.All
        }
    }

    override func viewWillTransitionToSize(size: CGSize, withTransitionCoordinator coordinator: UIViewControllerTransitionCoordinator) {
        super.viewWillTransitionToSize(size, withTransitionCoordinator: coordinator)

        guard let displayedPopoverController = self.displayedPopoverController where displayedPopoverController.isBeingPresented() else {
            return
        }

        displayedPopoverController.dismissViewControllerAnimated(true, completion: nil)

        coordinator.animateAlongsideTransition(nil) { context in
            self.updateDisplayedPopoverProperties?()
            self.presentViewController(displayedPopoverController, animated: true, completion: nil)
        }
    }

    override func didReceiveMemoryWarning() {
        super.didReceiveMemoryWarning()
        log.debug("BVC received memory warning")
    }

    private func didInit() {
        screenshotHelper = ScreenshotHelper(controller: self)
        tabManager.addDelegate(self)
        tabManager.addNavigationDelegate(self)
    }

    override func preferredStatusBarStyle() -> UIStatusBarStyle {
        return UIStatusBarStyle.LightContent
    }

    func shouldShowFooterForTraitCollection(previousTraitCollection: UITraitCollection) -> Bool {
        return previousTraitCollection.verticalSizeClass != .Compact &&
               previousTraitCollection.horizontalSizeClass != .Regular
    }


    func toggleSnackBarVisibility(show show: Bool) {
        if show {
            UIView.animateWithDuration(0.1, animations: { self.snackBars.hidden = false })
        } else {
            snackBars.hidden = true
        }
    }

    private func updateToolbarStateForTraitCollection(newCollection: UITraitCollection) {
        let showToolbar = shouldShowFooterForTraitCollection(newCollection)

        urlBar.setShowToolbar(!showToolbar)
        toolbar?.removeFromSuperview()
        toolbar?.browserToolbarDelegate = nil
        footerBackground?.removeFromSuperview()
        footerBackground = nil
        toolbar = nil

        if showToolbar {
            toolbar = BrowserToolbar()
            toolbar?.browserToolbarDelegate = self
            footerBackground = BlurWrapper(view: toolbar!)
            footerBackground?.translatesAutoresizingMaskIntoConstraints = false

            // Need to reset the proper blur style
            if let selectedTab = tabManager.selectedTab where selectedTab.isPrivate {
                footerBackground!.blurStyle = .Dark
            }
            footer.addSubview(footerBackground!)
        }

        view.setNeedsUpdateConstraints()
        if let home = homePanelController {
            home.view.setNeedsUpdateConstraints()
        }

        if let tab = tabManager.selectedTab,
               webView = tab.webView {
            updateURLBarDisplayURL(tab)
            navigationToolbar.updateBackStatus(webView.canGoBack)
            navigationToolbar.updateForwardStatus(webView.canGoForward)
            navigationToolbar.updateReloadStatus(tab.loading ?? false)
        }
    }

    override func willTransitionToTraitCollection(newCollection: UITraitCollection, withTransitionCoordinator coordinator: UIViewControllerTransitionCoordinator) {
        super.willTransitionToTraitCollection(newCollection, withTransitionCoordinator: coordinator)

        // During split screen launching on iPad, this callback gets fired before viewDidLoad gets a chance to
        // set things up. Make sure to only update the toolbar state if the view is ready for it.
        if isViewLoaded() {
            updateToolbarStateForTraitCollection(newCollection)
        }

        displayedPopoverController?.dismissViewControllerAnimated(true, completion: nil)

        // WKWebView looks like it has a bug where it doesn't invalidate it's visible area when the user
        // performs a device rotation. Since scrolling calls
        // _updateVisibleContentRects (https://github.com/WebKit/webkit/blob/master/Source/WebKit2/UIProcess/API/Cocoa/WKWebView.mm#L1430)
        // this method nudges the web view's scroll view by a single pixel to force it to invalidate.
        if let scrollView = self.tabManager.selectedTab?.webView?.scrollView {
            let contentOffset = scrollView.contentOffset
            coordinator.animateAlongsideTransition({ context in
                scrollView.setContentOffset(CGPoint(x: contentOffset.x, y: contentOffset.y + 1), animated: true)
                self.scrollController.showToolbars(animated: false)
            }, completion: { context in
                scrollView.setContentOffset(CGPoint(x: contentOffset.x, y: contentOffset.y), animated: false)
            })
        }
    }

    // Cliqz: commented method as is it overriden by us
//    func SELappDidEnterBackgroundNotification() {
//        displayedPopoverController?.dismissViewControllerAnimated(false, completion: nil)
//    }

    func SELtappedTopArea() {
        scrollController.showToolbars(animated: true)
    }

    func SELappWillResignActiveNotification() {
        // If we are displying a private tab, hide any elements in the browser that we wouldn't want shown
        // when the app is in the home switcher
        guard let privateTab = tabManager.selectedTab where privateTab.isPrivate else {
            return
        }

        webViewContainerBackdrop.alpha = 1
        webViewContainer.alpha = 0
        urlBar.locationView.alpha = 0
    }

    func SELappDidBecomeActiveNotification() {
        // Re-show any components that might have been hidden because they were being displayed
        // as part of a private mode tab
        UIView.animateWithDuration(0.2, delay: 0, options: UIViewAnimationOptions.CurveEaseInOut, animations: {
            self.webViewContainer.alpha = 1
            self.urlBar.locationView.alpha = 1
            self.view.backgroundColor = UIColor.clearColor()
        }, completion: { _ in
            self.webViewContainerBackdrop.alpha = 0
            // Cliqz Added functionality for session timeout and telemtery logging when app becomes active
			self.appDidBecomeResponsive("warm")
			self.switchToSearchMode = SessionState.isSessionExpired()
			self.switchToSearchModeIfNeeded()
        })
    }
    
    deinit {
        NSNotificationCenter.defaultCenter().removeObserver(self, name: BookmarkStatusChangedNotification, object: nil)
        NSNotificationCenter.defaultCenter().removeObserver(self, name: UIApplicationWillResignActiveNotification, object: nil)
        NSNotificationCenter.defaultCenter().removeObserver(self, name: UIApplicationWillEnterForegroundNotification, object: nil)
        NSNotificationCenter.defaultCenter().removeObserver(self, name: UIApplicationDidEnterBackgroundNotification, object: nil)
        NSNotificationCenter.defaultCenter().removeObserver(self, name: NotificationSwitchedToPreviousTab, object: nil)
    }

    override func viewDidLoad() {
        log.debug("BVC viewDidLoad…")
        super.viewDidLoad()
        log.debug("BVC super viewDidLoad called.")
        NSNotificationCenter.defaultCenter().addObserver(self, selector: "SELBookmarkStatusDidChange:", name: BookmarkStatusChangedNotification, object: nil)
        NSNotificationCenter.defaultCenter().addObserver(self, selector: "SELappWillResignActiveNotification", name: UIApplicationWillResignActiveNotification, object: nil)
        NSNotificationCenter.defaultCenter().addObserver(self, selector: "SELappDidBecomeActiveNotification", name: UIApplicationDidBecomeActiveNotification, object: nil)
        NSNotificationCenter.defaultCenter().addObserver(self, selector: "SELappDidEnterBackgroundNotification", name: UIApplicationDidEnterBackgroundNotification, object: nil)
        NSNotificationCenter.defaultCenter().addObserver(self, selector: "SELswitchToPreviousTab", name: NotificationSwitchedToPreviousTab, object: nil)

        KeyboardHelper.defaultHelper.addDelegate(self)

        log.debug("BVC adding footer and header…")
        footerBackdrop = UIView()
        footerBackdrop.backgroundColor = UIColor.whiteColor()
        view.addSubview(footerBackdrop)
        headerBackdrop = UIView()
        headerBackdrop.backgroundColor = UIColor.whiteColor()
        view.addSubview(headerBackdrop)

        log.debug("BVC setting up webViewContainer…")
        webViewContainerBackdrop = UIView()
        webViewContainerBackdrop.backgroundColor = UIColor.grayColor()
        webViewContainerBackdrop.alpha = 0
        view.addSubview(webViewContainerBackdrop)

        webViewContainer = UIView()
        webViewContainer.addSubview(webViewContainerToolbar)
        view.addSubview(webViewContainer)

        log.debug("BVC setting up status bar…")
        // Temporary work around for covering the non-clipped web view content
        statusBarOverlay = UIView()
        statusBarOverlay.backgroundColor = BrowserViewControllerUX.BackgroundColor
        view.addSubview(statusBarOverlay)

        log.debug("BVC setting up top touch area…")
        topTouchArea = UIButton()
        topTouchArea.isAccessibilityElement = false
        topTouchArea.addTarget(self, action: "SELtappedTopArea", forControlEvents: UIControlEvents.TouchUpInside)
        view.addSubview(topTouchArea)

        log.debug("BVC setting up URL bar…")
        // Setup the URL bar, wrapped in a view to get transparency effect
        urlBar = URLBarView()
        urlBar.translatesAutoresizingMaskIntoConstraints = false
        urlBar.delegate = self
        urlBar.browserToolbarDelegate = self
		// Cliqz: Replaced BlurWrapper because of requirements
        header = urlBar //BlurWrapper(view: urlBar)
        view.addSubview(header)

        // UIAccessibilityCustomAction subclass holding an AccessibleAction instance does not work, thus unable to generate AccessibleActions and UIAccessibilityCustomActions "on-demand" and need to make them "persistent" e.g. by being stored in BVC
        pasteGoAction = AccessibleAction(name: NSLocalizedString("Paste & Go", comment: "Paste the URL into the location bar and visit"), handler: { () -> Bool in
            if let pasteboardContents = UIPasteboard.generalPasteboard().string {
                self.urlBar(self.urlBar, didSubmitText: pasteboardContents)
                return true
            }
            return false
        })
        pasteAction = AccessibleAction(name: NSLocalizedString("Paste", comment: "Paste the URL into the location bar"), handler: { () -> Bool in
            if let pasteboardContents = UIPasteboard.generalPasteboard().string {
                // Enter overlay mode and fire the text entered callback to make the search controller appear.
                self.urlBar.enterOverlayMode(pasteboardContents, pasted: true)
                self.urlBar(self.urlBar, didEnterText: pasteboardContents)
                return true
            }
            return false
        })
        copyAddressAction = AccessibleAction(name: NSLocalizedString("Copy Address", comment: "Copy the URL from the location bar"), handler: { () -> Bool in
            if let url = self.urlBar.currentURL {
                UIPasteboard.generalPasteboard().URL = url
            }
            return true
        })


        log.debug("BVC setting up search loader…")
        searchLoader = SearchLoader(profile: profile, urlBar: urlBar)

        footer = UIView()
        self.view.addSubview(footer)
        self.view.addSubview(snackBars)
        snackBars.backgroundColor = UIColor.clearColor()
        self.view.addSubview(findInPageContainer)

        scrollController.urlBar = urlBar
        scrollController.header = header
        scrollController.footer = footer
        scrollController.snackBars = snackBars

        log.debug("BVC updating toolbar state…")
        self.updateToolbarStateForTraitCollection(self.traitCollection)

        log.debug("BVC setting up constraints…")
        setupConstraints()
        log.debug("BVC done.")

        // Cliqz: open the app in search mode
        self.switchToSearchMode = true
		
        // Cliqz: start listening for user location changes
		if profile.prefs.intForKey(IntroViewControllerSeenProfileKey) != nil {
			LocationManager.sharedInstance.startUpdateingLocation()
		}
        
		// Cliqz: present InroViewController each time the app start so that it can be easier to show it to the test users
//		        presentIntroViewController(true)
		
	}

    private func setupConstraints() {
        urlBar.snp_makeConstraints { make in
            make.edges.equalTo(self.header)
		}
        
        header.snp_makeConstraints { make in
            scrollController.headerTopConstraint = make.top.equalTo(snp_topLayoutGuideBottom).constraint
            make.height.equalTo(UIConstants.ToolbarHeight)
            make.left.right.equalTo(self.view)
        }

        headerBackdrop.snp_makeConstraints { make in
            make.edges.equalTo(self.header)
        }

        webViewContainerBackdrop.snp_makeConstraints { make in
            make.edges.equalTo(webViewContainer)
        }

        webViewContainerToolbar.snp_makeConstraints { make in
            make.left.right.top.equalTo(webViewContainer)
            make.height.equalTo(0)
        }
    }

    override func viewDidLayoutSubviews() {
        log.debug("BVC viewDidLayoutSubviews…")
        super.viewDidLayoutSubviews()
        statusBarOverlay.snp_remakeConstraints { make in
            make.top.left.right.equalTo(self.view)
            make.height.equalTo(self.topLayoutGuide.length)
        }
        
        // Cliqz: fix headerTopConstraint for scrollController to work properly during the animation to/from past layer
        fixHeaderConstraint()
        
        log.debug("BVC done.")
    }

    func loadQueuedTabs() {
        log.debug("Loading queued tabs in the background.")

        // Chain off of a trivial deferred in order to run on the background queue.
        succeed().upon() { res in
            self.dequeueQueuedTabs()
        }
    }

    private func dequeueQueuedTabs() {
        assert(!NSThread.currentThread().isMainThread, "This must be called in the background.")
        self.profile.queue.getQueuedTabs() >>== { cursor in

            // This assumes that the DB returns rows in some kind of sane order.
            // It does in practice, so WFM.
            log.debug("Queue. Count: \(cursor.count).")
            if cursor.count <= 0 {
                return
            }

            let urls = cursor.flatMap { $0?.url.asURL }
            if !urls.isEmpty {
                dispatch_async(dispatch_get_main_queue()) {
                    self.tabManager.addTabsForURLs(urls, zombie: false)
                    if #available(iOS 9, *) {
                        if let lastTab = cursor.asArray().last {
                            var userData = [QuickActions.TabURLKey: lastTab.url]
                            if let title = lastTab.title where title.characters.count > 0 {
                                userData[QuickActions.TabTitleKey] = title
                            } else {
                                userData[QuickActions.TabTitleKey] = lastTab.url
                            }
                            QuickActions.sharedInstance.addDynamicApplicationShortcutItemOfType(.OpenLastTab, withUserData: userData, toApplication: UIApplication.sharedApplication())
                        }
                    }
                }
            }

            // Clear *after* making an attempt to open. We're making a bet that
            // it's better to run the risk of perhaps opening twice on a crash,
            // rather than losing data.
            self.profile.queue.clearQueuedTabs()
        }
    }

    override func viewWillAppear(animated: Bool) {
        log.debug("BVC viewWillAppear.")
        super.viewWillAppear(animated)
        log.debug("BVC super.viewWillAppear done.")

        // On iPhone, if we are about to show the On-Boarding, blank out the browser so that it does
        // not flash before we present. This change of alpha also participates in the animation when
        // the intro view is dismissed.
        if UIDevice.currentDevice().userInterfaceIdiom == .Phone {
            self.view.alpha = (profile.prefs.intForKey(IntroViewControllerSeenProfileKey) != nil) ? 1.0 : 0.0
        }

        if activeCrashReporter?.previouslyCrashed ?? false {
            log.debug("Previously crashed.")

            // Reset previous crash state
            activeCrashReporter?.resetPreviousCrashState()

            // Only ask to restore tabs from a crash if we had non-home tabs or tabs with some kind of history in them
            guard let tabsToRestore = TabManager.tabsToRestore() else { return }
            let onlyNoHistoryTabs = !tabsToRestore.every { $0.sessionData?.urls.count > 1 }
            if onlyNoHistoryTabs {
                tabManager.addTabAndSelect();
                return
            }

            // Cliqz disable calling BreakPad crash reporting
            showRestoreTabsAlert()
//            let optedIntoCrashReporting = profile.prefs.boolForKey("crashreports.send.always")
//            if optedIntoCrashReporting == nil {
//                // Offer a chance to allow the user to opt into crash reporting
//                showCrashOptInAlert()
//            } else {
//                showRestoreTabsAlert()
//            }
        } else {
            if (needsNewTab) {
                self.tabManager.addTabAndSelect()
                needsNewTab = false
            }
//            log.debug("Restoring tabs.")
//            tabManager.restoreTabs()
//            log.debug("Done restoring tabs.")
        }

        log.debug("Updating tab count.")
        updateTabCountUsingTabManager(tabManager, animated: false)
        log.debug("BVC done.")
    }

    private func showCrashOptInAlert() {
        let alert = UIAlertController.crashOptInAlert(
            sendReportCallback: { _ in
                // Turn on uploading but don't save opt-in flag to profile because this is a one time send.
                configureActiveCrashReporter(true)
                self.showRestoreTabsAlert()
            },
            alwaysSendCallback: { _ in
                self.profile.prefs.setBool(true, forKey: "crashreports.send.always")
                configureActiveCrashReporter(true)
                self.showRestoreTabsAlert()
            },
            dontSendCallback: { _ in
                // no-op: Do nothing if we don't want to send it
                self.showRestoreTabsAlert()
            }
        )
        self.presentViewController(alert, animated: true, completion: nil)
    }

    private func showRestoreTabsAlert() {
        guard shouldRestoreTabs() else {
            self.tabManager.addTabAndSelect()
            return
        }

        let alert = UIAlertController.restoreTabsAlert(
            okayCallback: { _ in
                self.tabManager.restoreTabs()
                self.updateTabCountUsingTabManager(self.tabManager, animated: false)
            },
            noCallback: { _ in
                self.tabManager.addTabAndSelect()
                self.updateTabCountUsingTabManager(self.tabManager, animated: false)

                // Cliqz: focus on the search bar when selecting not to restore tabs
                self.urlBar.enterOverlayMode("", pasted: false)
            }
        )

        self.presentViewController(alert, animated: true, completion: nil)
    }

    private func shouldRestoreTabs() -> Bool {
        guard let tabsToRestore = TabManager.tabsToRestore() else { return false }
        let onlyNoHistoryTabs = !tabsToRestore.every { $0.sessionData?.urls.count > 1 || !AboutUtils.isAboutHomeURL($0.sessionData?.urls.first) }
        return !onlyNoHistoryTabs && !DebugSettingsBundleOptions.skipSessionRestore
    }

    override func viewDidAppear(animated: Bool) {
        log.debug("BVC viewDidAppear.")
		// Cliqz: Added if statement not to show overlay mode when Intro is presented. Otherwise it should be shown in Overlay mode.
//        presentIntroViewController()
		if (!presentIntroViewController()) {
			switchToSearchModeIfNeeded()
		}

        log.debug("BVC intro presented.")
        self.webViewContainerToolbar.hidden = false

        screenshotHelper.viewIsVisible = true
        log.debug("BVC taking pending screenshots….")
        screenshotHelper.takePendingScreenshots(tabManager.tabs)
        log.debug("BVC done taking screenshots.")

        log.debug("BVC calling super.viewDidAppear.")
        super.viewDidAppear(animated)

        // Cliqz: cold start finished (for telemetry signals)
        self.appDidBecomeResponsive("cold")
        log.debug("BVC done.")

        if profile.prefs.stringForKey(LatestAppVersionProfileKey) != AppInfo.appVersion && DeviceInfo.hasConnectivity() {
            if let whatsNewURL = SupportUtils.URLForTopic("new-ios") {
                self.openURLInNewTab(whatsNewURL)
                profile.prefs.setString(AppInfo.appVersion, forKey: LatestAppVersionProfileKey)
            }
        }

        showQueuedAlertIfAvailable()
    }

    private func showQueuedAlertIfAvailable() {
        if var queuedAlertInfo = tabManager.selectedTab?.dequeueJavascriptAlertPrompt() {
            let alertController = queuedAlertInfo.alertController()
            alertController.delegate = self
            presentViewController(alertController, animated: true, completion: nil)
        }
    }

    override func viewWillDisappear(animated: Bool) {
        screenshotHelper.viewIsVisible = false

        super.viewWillDisappear(animated)
    }

    func resetBrowserChrome() {
        // animate and reset transform for browser chrome
        urlBar.updateAlphaForSubviews(1)

        [header,
            footer,
            readerModeBar,
            footerBackdrop,
            headerBackdrop].forEach { view in
                view?.transform = CGAffineTransformIdentity
        }
    }

    override func updateViewConstraints() {
        super.updateViewConstraints()

        topTouchArea.snp_remakeConstraints { make in
            make.top.left.right.equalTo(self.view)
            make.height.equalTo(BrowserViewControllerUX.ShowHeaderTapAreaHeight)
        }

        readerModeBar?.snp_remakeConstraints { make in
            make.top.equalTo(self.header.snp_bottom).constraint
            make.height.equalTo(UIConstants.ToolbarHeight)
            make.leading.trailing.equalTo(self.view)
        }

        webViewContainer.snp_remakeConstraints { make in
            make.left.right.equalTo(self.view)

            if let readerModeBarBottom = readerModeBar?.snp_bottom {
                make.top.equalTo(readerModeBarBottom)
            } else {
                make.top.equalTo(self.header.snp_bottom)
            }

            let findInPageHeight = (findInPageBar == nil) ? 0 : UIConstants.ToolbarHeight
            if let toolbar = self.toolbar {
                make.bottom.equalTo(toolbar.snp_top).offset(-findInPageHeight)
            } else {
                make.bottom.equalTo(self.view).offset(-findInPageHeight)
            }
        }

        // Setup the bottom toolbar
        toolbar?.snp_remakeConstraints { make in
            make.edges.equalTo(self.footerBackground!)
            make.height.equalTo(UIConstants.ToolbarHeight)
        }

        footer.snp_remakeConstraints { make in
            scrollController.footerBottomConstraint = make.bottom.equalTo(self.view.snp_bottom).constraint
            make.top.equalTo(self.snackBars.snp_top)
            make.leading.trailing.equalTo(self.view)
        }

        footerBackdrop.snp_remakeConstraints { make in
            make.edges.equalTo(self.footer)
        }

        updateSnackBarConstraints()
        footerBackground?.snp_remakeConstraints { make in
            make.bottom.left.right.equalTo(self.footer)
            make.height.equalTo(UIConstants.ToolbarHeight)
        }
        urlBar.setNeedsUpdateConstraints()

        // Remake constraints even if we're already showing the home controller.
        // The home controller may change sizes if we tap the URL bar while on about:home.
        homePanelController?.view.snp_remakeConstraints { make in
            make.top.equalTo(self.urlBar.snp_bottom)
            make.left.right.equalTo(self.view)
            if self.homePanelIsInline {
                make.bottom.equalTo(self.toolbar?.snp_top ?? self.view.snp_bottom)
            } else {
                make.bottom.equalTo(self.view.snp_bottom)
            }
        }

        findInPageContainer.snp_remakeConstraints { make in
            make.left.right.equalTo(self.view)

            if let keyboardHeight = keyboardState?.intersectionHeightForView(self.view) where keyboardHeight > 0 {
                make.bottom.equalTo(self.view).offset(-keyboardHeight)
            } else if let toolbar = self.toolbar {
                make.bottom.equalTo(toolbar.snp_top)
            } else {
                make.bottom.equalTo(self.view)
            }
        }
    }

    // Cliqz: modifed showHomePanelController to show Cliqz index page (SearchViewController) instead of FireFox home page
    private func showHomePanelController(inline inline: Bool) {
        log.debug("BVC showHomePanelController.")
        homePanelIsInline = inline
        
        if homePanelController == nil {
            homePanelController = CliqzSearchViewController(profile: self.profile)
            homePanelController!.delegate = self
            addChildViewController(homePanelController!)
            view.addSubview(homePanelController!.view)
        }
        UIView.animateWithDuration(0.2, animations: { () -> Void in
            self.homePanelController!.view.alpha = 1
            }, completion: { finished in
                if finished {
                    self.webViewContainer.accessibilityElementsHidden = true
                    UIAccessibilityPostNotification(UIAccessibilityScreenChangedNotification, nil)
                }
        })
        view.setNeedsUpdateConstraints()
        log.debug("BVC done with showHomePanelController.")
        
    }
    
    /*
    private func showHomePanelController(inline inline: Bool) {
        log.debug("BVC showHomePanelController.")
        homePanelIsInline = inline

        if homePanelController == nil {
            homePanelController = HomePanelViewController()
            homePanelController!.profile = profile
            homePanelController!.delegate = self
            homePanelController!.url = tabManager.selectedTab?.displayURL
            homePanelController!.view.alpha = 0

            addChildViewController(homePanelController!)
            view.addSubview(homePanelController!.view)
            homePanelController!.didMoveToParentViewController(self)
        }

        let panelNumber = tabManager.selectedTab?.url?.fragment

        // splitting this out to see if we can get better crash reports when this has a problem
        var newSelectedButtonIndex = 0
        if let numberArray = panelNumber?.componentsSeparatedByString("=") {
            if let last = numberArray.last, lastInt = Int(last) {
                newSelectedButtonIndex = lastInt
            }
        }
        homePanelController?.selectedButtonIndex = newSelectedButtonIndex

        // We have to run this animation, even if the view is already showing because there may be a hide animation running
        // and we want to be sure to override its results.
        UIView.animateWithDuration(0.2, animations: { () -> Void in
            self.homePanelController!.view.alpha = 1
        }, completion: { finished in
            if finished {
                self.webViewContainer.accessibilityElementsHidden = true
                UIAccessibilityPostNotification(UIAccessibilityScreenChangedNotification, nil)
            }
        })
        view.setNeedsUpdateConstraints()
        log.debug("BVC done with showHomePanelController.")
    }
    */
    
    private func hideHomePanelController() {
        if let controller = homePanelController {
            UIView.animateWithDuration(0.2, delay: 0, options: .BeginFromCurrentState, animations: { () -> Void in
                controller.view.alpha = 0
            }, completion: { finished in
                if finished {
                    controller.willMoveToParentViewController(nil)
                    controller.view.removeFromSuperview()
                    controller.removeFromParentViewController()
                    self.homePanelController = nil
                    self.webViewContainer.accessibilityElementsHidden = false
                    UIAccessibilityPostNotification(UIAccessibilityScreenChangedNotification, nil)

                    // Refresh the reading view toolbar since the article record may have changed
                    if let readerMode = self.tabManager.selectedTab?.getHelper(name: ReaderMode.name()) as? ReaderMode where readerMode.state == .Active {
                        self.showReaderModeBar(animated: false)
                    }
                }
            })
        }
    }
    
    private func updateInContentHomePanel(url: NSURL?) {
        if !urlBar.inOverlayMode {
            if AboutUtils.isAboutHomeURL(url){
                showHomePanelController(inline: (tabManager.selectedTab?.canGoForward ?? false || tabManager.selectedTab?.canGoBack ?? false))
            } else {
                hideHomePanelController()
            }
        }
    }

    private func showSearchController() {
		self.switchToSearchMode = true
        if searchController == nil {
            // Cliqz: replaced SearchViewController by searchController
//            let isPrivate = tabManager.selectedTab?.isPrivate ?? false
//            searchController = SearchViewController(isPrivate: isPrivate)
//            searchController!.searchEngines = profile.searchEngines
//            searchController!.searchDelegate = self
//            searchController!.profile = self.profile
            
            searchController = CliqzSearchViewController(profile: self.profile)
            searchController!.delegate = self
            
			
            searchLoader.addListener(searchController!)
            
            addChildViewController(searchController!)
            view.addSubview(searchController!.view)
            searchController!.view.snp_makeConstraints { make in
                make.top.equalTo(self.urlBar.snp_bottom)
                make.left.right.bottom.equalTo(self.view)
                return
            }
        }

        homePanelController?.view?.hidden = true

        searchController!.didMoveToParentViewController(self)
        
        searchController!.view.hidden = false
        
        // Cliqz: reset navigation steps
        navigationStep = 0
        backNavigationStep = 0
    }

    private func hideSearchController() {
        if let searchController = searchController {
            // Cliqz: Modify hiding the search view controller as our behaviour is different than regular search that was exist
//            searchController.willMoveToParentViewController(nil)
//            searchController.view.removeFromSuperview()
//            searchController.removeFromParentViewController()
//            self.searchController = nil
			searchController.view.hidden = true
            homePanelController?.view?.hidden = false
        }
    }

<<<<<<< HEAD
	// Cliqz: Added method to show search view if needed
	private func switchToSearchModeIfNeeded() {
        if (self.switchToSearchMode) {
			self.urlBar.enterOverlayMode("", pasted: false)
//			self.switchToSearchMode = false
            if let searchController = self.searchController {
                searchController.resetState()
            }
            scrollController.showToolbars(animated: false)
		}
	}

=======
>>>>>>> ba726b10
    private func finishEditingAndSubmit(url: NSURL, visitType: VisitType) {
        urlBar.currentURL = url
        urlBar.leaveOverlayMode()
        guard let tab = tabManager.selectedTab else {
            return
        }

        if let webView = tab.webView {
            resetSpoofedUserAgentIfRequired(webView, newURL: url)
        }

        if let nav = tab.loadRequest(NSURLRequest(URL: url)) {
            self.recordNavigationInTab(tab, navigation: nav, visitType: visitType)
            
            // Cliqz: add webViewOverlay to the wkwebview to hide the old page while navigating to a new page
            showWebViewOverLay(tab)
        }
    }

    func addBookmark(url: String, title: String?) {
        let shareItem = ShareItem(url: url, title: title, favicon: nil)
        profile.bookmarks.shareItem(shareItem)
        if #available(iOS 9, *) {
            var userData = [QuickActions.TabURLKey: shareItem.url]
            if let title = shareItem.title {
                userData[QuickActions.TabTitleKey] = title
            }
            QuickActions.sharedInstance.addDynamicApplicationShortcutItemOfType(.OpenLastBookmark,
                withUserData: userData,
                toApplication: UIApplication.sharedApplication())
        }

        // Dispatch to the main thread to update the UI
        dispatch_async(dispatch_get_main_queue()) { _ in
            self.animateBookmarkStar()
            self.toolbar?.updateBookmarkStatus(true)
            self.urlBar.updateBookmarkStatus(true)
        }
    }

    private func animateBookmarkStar() {
		// Cliqz: Removed bookmarkButton
		/*
        let offset: CGFloat
        let button: UIButton!

        if let toolbar: BrowserToolbar = self.toolbar {
            offset = BrowserViewControllerUX.BookmarkStarAnimationOffset * -1
            button = toolbar.bookmarkButton
        } else {
            offset = BrowserViewControllerUX.BookmarkStarAnimationOffset
            button = self.urlBar.bookmarkButton
        }

        let offToolbar = CGAffineTransformMakeTranslation(0, offset)

        UIView.animateWithDuration(BrowserViewControllerUX.BookmarkStarAnimationDuration, delay: 0.0, usingSpringWithDamping: 0.6, initialSpringVelocity: 2.0, options: [], animations: { () -> Void in
            button.transform = offToolbar
            let rotation = CABasicAnimation(keyPath: "transform.rotation")
            rotation.toValue = CGFloat(M_PI * 2.0)
            rotation.cumulative = true
            rotation.duration = BrowserViewControllerUX.BookmarkStarAnimationDuration + 0.075
            rotation.repeatCount = 1.0
            rotation.timingFunction = CAMediaTimingFunction(controlPoints: 0.32, 0.70 ,0.18 ,1.00)
            button.imageView?.layer.addAnimation(rotation, forKey: "rotateStar")
        }, completion: { finished in
            UIView.animateWithDuration(BrowserViewControllerUX.BookmarkStarAnimationDuration, delay: 0.15, usingSpringWithDamping: 0.7, initialSpringVelocity: 0, options: [], animations: { () -> Void in
                button.transform = CGAffineTransformIdentity
            }, completion: nil)
        })
*/
    }

    private func removeBookmark(url: String) {
        profile.bookmarks.removeByURL(url).uponQueue(dispatch_get_main_queue()) { res in
            if res.isSuccess {
                self.toolbar?.updateBookmarkStatus(false)
                self.urlBar.updateBookmarkStatus(false)
            }
        }
    }

    func SELBookmarkStatusDidChange(notification: NSNotification) {
        if let bookmark = notification.object as? BookmarkItem {
            if bookmark.url == urlBar.currentURL?.absoluteString {
                if let userInfo = notification.userInfo as? Dictionary<String, Bool>{
                    if let added = userInfo["added"]{
                        self.toolbar?.updateBookmarkStatus(added)
                        self.urlBar.updateBookmarkStatus(added)
                    }
                }
            }
        }
    }

    override func accessibilityPerformEscape() -> Bool {
        if urlBar.inOverlayMode {
            urlBar.SELdidClickCancel()
            return true
        } else if let selectedTab = tabManager.selectedTab where selectedTab.canGoBack {
            selectedTab.goBack()
            return true
        }
        return false
    }

    override func observeValueForKeyPath(keyPath: String?, ofObject object: AnyObject?, change: [String: AnyObject]?, context: UnsafeMutablePointer<Void>) {
		// Cliqz: Replaced forced unwrapping of optional (let webView = object as! WKWebView) with a guard check to avoid crashes
		guard let webView = object as? WKWebView else { return }
        if webView !== tabManager.selectedTab?.webView {
            return
        }
        guard let path = keyPath else { assertionFailure("Unhandled KVO key: \(keyPath)"); return }
        switch path {
        case KVOEstimatedProgress:
            guard let progress = change?[NSKeyValueChangeNewKey] as? Float else { break }
            urlBar.updateProgressBar(progress)
        case KVOLoading:
            guard let loading = change?[NSKeyValueChangeNewKey] as? Bool else { break }
            toolbar?.updateReloadStatus(loading)
            urlBar.updateReloadStatus(loading)
        case KVOURL:
            if let tab = tabManager.selectedTab where tab.webView?.URL == nil {
                log.debug("URL is nil!")
            }

            if let tab = tabManager.selectedTab where tab.webView === webView && !tab.restoring {
				// Cliqz: Added if statement to avoid overridding url when search results are displayed
				if self.searchController != nil && self.searchController!.view.hidden && !tab.url!.absoluteString.contains("/cliqz/") {
					updateUIForReaderHomeStateForTab(tab)
				}
            }
        case KVOCanGoBack:
            guard let canGoBack = change?[NSKeyValueChangeNewKey] as? Bool else { break }
            navigationToolbar.updateBackStatus(canGoBack)
        case KVOCanGoForward:
            guard let canGoForward = change?[NSKeyValueChangeNewKey] as? Bool else { break }
            navigationToolbar.updateForwardStatus(canGoForward)
        default:
            assertionFailure("Unhandled KVO key: \(keyPath)")
        }
    }

    private func updateUIForReaderHomeStateForTab(tab: Browser) {
        updateURLBarDisplayURL(tab)
        scrollController.showToolbars(animated: false)

        if let url = tab.url {
            if ReaderModeUtils.isReaderModeURL(url) {
                showReaderModeBar(animated: false)
                NSNotificationCenter.defaultCenter().addObserver(self, selector: "SELDynamicFontChanged:", name: NotificationDynamicFontChanged, object: nil)
            } else {
                hideReaderModeBar(animated: false)
                NSNotificationCenter.defaultCenter().removeObserver(self, name: NotificationDynamicFontChanged, object: nil)
            }

            updateInContentHomePanel(url)
        }
    }

    private func isWhitelistedUrl(url: NSURL) -> Bool {
        for entry in WhiteListedUrls {
            if let _ = url.absoluteString.rangeOfString(entry, options: .RegularExpressionSearch) {
                return UIApplication.sharedApplication().canOpenURL(url)
            }
        }
        return false
    }

    /// Updates the URL bar text and button states.
    /// Call this whenever the page URL changes.
    private func updateURLBarDisplayURL(tab: Browser) {
        urlBar.currentURL = tab.displayURL

        let isPage = (tab.displayURL != nil) ? isWebPage(tab.displayURL!) : false
        navigationToolbar.updatePageStatus(isWebPage: isPage)

        guard let url = tab.displayURL?.absoluteString else {
            return
        }

		// Cliqz: commented below part of code to prevent the crash, as we don't support bookmarks this part is extra.
		/*
        profile.bookmarks.isBookmarked(url).uponQueue(dispatch_get_main_queue()) { result in
            guard let bookmarked = result.successValue else {
                log.error("Error getting bookmark status: \(result.failureValue).")
                return
            }

            self.navigationToolbar.updateBookmarkStatus(bookmarked)
        }*/
    }
    // Mark: Opening New Tabs

    @available(iOS 9, *)
    func switchToPrivacyMode(isPrivate isPrivate: Bool ){
        applyTheme(isPrivate ? Theme.PrivateMode : Theme.NormalMode)

        let tabTrayController = self.tabTrayController ?? TabTrayController(tabManager: tabManager, profile: profile, tabTrayDelegate: self)
        if tabTrayController.privateMode != isPrivate {
            tabTrayController.changePrivacyMode(isPrivate)
        }
        self.tabTrayController = tabTrayController
    }

    func switchToTabForURLOrOpen(url: NSURL) {
        let tab = tabManager.getTabForURL(url)
        popToBrowser(tab)
        if let tab = tab {
            tabManager.selectTab(tab)
        } else {
            openURLInNewTab(url)
        }
    }

    func openURLInNewTab(url: NSURL) {
        tabManager.selectedTab?.webView?.loadRequest(NSURLRequest(URL: url))
//        if #available(iOS 9, *) {
//            openURLInNewTab(url, isPrivate: tabTrayController?.privateMode ?? false)
//        } else {
//            tabManager.addTabAndSelect(NSURLRequest(URL: url))
//        }
    }

    @available(iOS 9, *)
    func openURLInNewTab(url: NSURL?, isPrivate: Bool) {
        tabManager.selectedTab?.webView?.loadRequest(NSURLRequest(URL: url!))
        
//        let request: NSURLRequest?
//        if let url = url {
//            request = NSURLRequest(URL: url)
//        } else {
//            request = nil
//        }
//        switchToPrivacyMode(isPrivate: isPrivate)
//        tabManager.addTabAndSelect(request, isPrivate: isPrivate)
    }

    @available(iOS 9, *)
    func openBlankNewTabAndFocus(isPrivate isPrivate: Bool = false) {
        popToBrowser()
        openURLInNewTab(nil, isPrivate: isPrivate)
        urlBar.browserLocationViewDidTapLocation(urlBar.locationView)
    }

    private func popToBrowser(forTab: Browser? = nil) {
        guard let currentViewController = navigationController?.topViewController else {
                return
        }
        if let presentedViewController = currentViewController.presentedViewController {
            presentedViewController.dismissViewControllerAnimated(false, completion: nil)
        }
        // if a tab already exists and the top VC is not the BVC then pop the top VC, otherwise don't.
        if currentViewController != self,
            let _ = forTab {
            self.navigationController?.popViewControllerAnimated(true)
        }
    }

    // Mark: User Agent Spoofing

    private func resetSpoofedUserAgentIfRequired(webView: WKWebView, newURL: NSURL) {
        guard #available(iOS 9.0, *) else {
            return
        }

        // Reset the UA when a different domain is being loaded
        if webView.URL?.host != newURL.host {
            webView.customUserAgent = nil
        }
    }

    private func restoreSpoofedUserAgentIfRequired(webView: WKWebView, newRequest: NSURLRequest) {
        guard #available(iOS 9.0, *) else {
            return
        }

        // Restore any non-default UA from the request's header
        let ua = newRequest.valueForHTTPHeaderField("User-Agent")
        webView.customUserAgent = ua != UserAgent.defaultUserAgent() ? ua : nil
    }

    private func presentActivityViewController(url: NSURL, tab: Browser? = nil, sourceView: UIView?, sourceRect: CGRect, arrowDirection: UIPopoverArrowDirection) {
        var activities = [UIActivity]()

        let findInPageActivity = FindInPageActivity() { [unowned self] in
            self.updateFindInPageVisibility(visible: true)
        }
        activities.append(findInPageActivity)

        if #available(iOS 9.0, *) {
            if let tab = tab where (tab.getHelper(name: ReaderMode.name()) as? ReaderMode)?.state != .Active {
                let requestDesktopSiteActivity = RequestDesktopSiteActivity(requestMobileSite: tab.desktopSite) { [unowned tab] in
                    tab.toggleDesktopSite()
                }
                activities.append(requestDesktopSiteActivity)
            }
        }

        let helper = ShareExtensionHelper(url: url, tab: tab, activities: activities)

        let controller = helper.createActivityViewController({ [unowned self] completed in
            // After dismissing, check to see if there were any prompts we queued up
            self.showQueuedAlertIfAvailable()

            if completed {
                // We don't know what share action the user has chosen so we simply always
                // update the toolbar and reader mode bar to reflect the latest status.
                if let tab = tab {
                    self.updateURLBarDisplayURL(tab)
                }
                self.updateReaderModeBar()
            }
        })

        let setupPopover = { [unowned self] in
            if let popoverPresentationController = controller.popoverPresentationController {
                popoverPresentationController.sourceView = sourceView
                popoverPresentationController.sourceRect = sourceRect
                popoverPresentationController.permittedArrowDirections = arrowDirection
                popoverPresentationController.delegate = self
            }
        }

        setupPopover()

        if controller.popoverPresentationController != nil {
            displayedPopoverController = controller
            updateDisplayedPopoverProperties = setupPopover
        }

        self.presentViewController(controller, animated: true, completion: nil)
    }

    private func updateFindInPageVisibility(visible visible: Bool) {
        if visible {
            if findInPageBar == nil {
                let findInPageBar = FindInPageBar()
                self.findInPageBar = findInPageBar
                findInPageBar.delegate = self
                findInPageContainer.addSubview(findInPageBar)

                findInPageBar.snp_makeConstraints { make in
                    make.edges.equalTo(findInPageContainer)
                    make.height.equalTo(UIConstants.ToolbarHeight)
                }

                updateViewConstraints()

                // We make the find-in-page bar the first responder below, causing the keyboard delegates
                // to fire. This, in turn, will animate the Find in Page container since we use the same
                // delegate to slide the bar up and down with the keyboard. We don't want to animate the
                // constraints added above, however, so force a layout now to prevent these constraints
                // from being lumped in with the keyboard animation.
                findInPageBar.layoutIfNeeded()
            }

            self.findInPageBar?.becomeFirstResponder()
        } else if let findInPageBar = self.findInPageBar {
            findInPageBar.endEditing(true)
            guard let webView = tabManager.selectedTab?.webView else { return }
            webView.evaluateJavaScript("__firefox__.findDone()", completionHandler: nil)
            findInPageBar.removeFromSuperview()
            self.findInPageBar = nil
            updateViewConstraints()
        }
    }

    override func canBecomeFirstResponder() -> Bool {
        return true
    }

    override func becomeFirstResponder() -> Bool {
        // Make the web view the first responder so that it can show the selection menu.
        return tabManager.selectedTab?.webView?.becomeFirstResponder() ?? false
    }
}

/**
 * History visit management.
 * TODO: this should be expanded to track various visit types; see Bug 1166084.
 */
extension BrowserViewController {
    func ignoreNavigationInTab(tab: Browser, navigation: WKNavigation) {
        self.ignoredNavigation.insert(navigation)
    }

    func recordNavigationInTab(tab: Browser, navigation: WKNavigation, visitType: VisitType) {
        self.typedNavigation[navigation] = visitType
    }

    /**
     * Untrack and do the right thing.
     */
    func getVisitTypeForTab(tab: Browser, navigation: WKNavigation?) -> VisitType? {
        guard let navigation = navigation else {
            // See https://github.com/WebKit/webkit/blob/master/Source/WebKit2/UIProcess/Cocoa/NavigationState.mm#L390
            return VisitType.Link
        }

        if let _ = self.ignoredNavigation.remove(navigation) {
            return nil
        }

        return self.typedNavigation.removeValueForKey(navigation) ?? VisitType.Link
    }
}

extension BrowserViewController: URLBarDelegate {

    func urlBarDidPressReload(urlBar: URLBarView) {
        tabManager.selectedTab?.reload()
    }

    func urlBarDidPressStop(urlBar: URLBarView) {
        tabManager.selectedTab?.stop()
    }

    func urlBarDidPressTabs(urlBar: URLBarView) {
        self.webViewContainerToolbar.hidden = true
        updateFindInPageVisibility(visible: false)

        let tabTrayController = TabTrayController(tabManager: tabManager, profile: profile, tabTrayDelegate: self)

        if let tab = tabManager.selectedTab {
            screenshotHelper.takeScreenshot(tab)
        }

        self.navigationController?.pushViewController(tabTrayController, animated: true)
        self.tabTrayController = tabTrayController
    }

    func urlBarDidPressReaderMode(urlBar: URLBarView) {
        if let tab = tabManager.selectedTab {
            if let readerMode = tab.getHelper(name: "ReaderMode") as? ReaderMode {
                switch readerMode.state {
                case .Available:
                    enableReaderMode()
                case .Active:
                    disableReaderMode()
                case .Unavailable:
                    break
                }
            }
        }
    }

    func urlBarDidLongPressReaderMode(urlBar: URLBarView) -> Bool {
        guard let tab = tabManager.selectedTab,
               url = tab.displayURL,
               result = profile.readingList?.createRecordWithURL(url.absoluteString, title: tab.title ?? "", addedBy: UIDevice.currentDevice().name)
            else {
                UIAccessibilityPostNotification(UIAccessibilityAnnouncementNotification, NSLocalizedString("Could not add page to Reading list", comment: "Accessibility message e.g. spoken by VoiceOver after adding current webpage to the Reading List failed."))
                return false
        }

        switch result {
        case .Success:
            UIAccessibilityPostNotification(UIAccessibilityAnnouncementNotification, NSLocalizedString("Added page to Reading List", comment: "Accessibility message e.g. spoken by VoiceOver after the current page gets added to the Reading List using the Reader View button, e.g. by long-pressing it or by its accessibility custom action."))
            // TODO: https://bugzilla.mozilla.org/show_bug.cgi?id=1158503 provide some form of 'this has been added' visual feedback?
        case .Failure(let error):
            UIAccessibilityPostNotification(UIAccessibilityAnnouncementNotification, NSLocalizedString("Could not add page to Reading List. Maybe it's already there?", comment: "Accessibility message e.g. spoken by VoiceOver after the user wanted to add current page to the Reading List and this was not done, likely because it already was in the Reading List, but perhaps also because of real failures."))
            log.error("readingList.createRecordWithURL(url: \"\(url.absoluteString)\", ...) failed with error: \(error)")
        }
        return true
    }

    func locationActionsForURLBar(urlBar: URLBarView) -> [AccessibleAction] {
        if UIPasteboard.generalPasteboard().string != nil {
            return [pasteGoAction, pasteAction, copyAddressAction]
        } else {
            return [copyAddressAction]
        }
    }

    func urlBarDisplayTextForURL(url: NSURL?) -> String? {
        // use the initial value for the URL so we can do proper pattern matching with search URLs
		// Cliqz: return search query to display in the case when search results are visible (added for back/forward feature
		if self.searchController != nil && !self.searchController!.view.hidden {
			return self.searchController!.searchQuery
		}
        
        var searchURL = self.tabManager.selectedTab?.currentInitialURL
        if searchURL == nil || ErrorPageHelper.isErrorPageURL(searchURL!) {
            searchURL = url
        }
        return profile.searchEngines.queryForSearchURL(searchURL) ?? url?.absoluteString
    }

    func urlBarDidLongPressLocation(urlBar: URLBarView) {
        let longPressAlertController = UIAlertController(title: nil, message: nil, preferredStyle: .ActionSheet)

        for action in locationActionsForURLBar(urlBar) {
            longPressAlertController.addAction(action.alertAction(style: .Default))
        }

        let cancelAction = UIAlertAction(title: NSLocalizedString("Cancel", comment: "Cancel alert view"), style: .Cancel, handler: { (alert: UIAlertAction) -> Void in
        })
        longPressAlertController.addAction(cancelAction)

        if let popoverPresentationController = longPressAlertController.popoverPresentationController {
            popoverPresentationController.sourceView = urlBar
            popoverPresentationController.sourceRect = urlBar.frame
            popoverPresentationController.permittedArrowDirections = .Any
        }
        self.presentViewController(longPressAlertController, animated: true, completion: nil)
    }

    func urlBarDidPressScrollToTop(urlBar: URLBarView) {
        if let selectedTab = tabManager.selectedTab {
            // Only scroll to top if we are not showing the home view controller
            if homePanelController == nil {
                selectedTab.webView?.scrollView.setContentOffset(CGPointZero, animated: true)
            }
        }
    }

    func urlBarLocationAccessibilityActions(urlBar: URLBarView) -> [UIAccessibilityCustomAction]? {
        return locationActionsForURLBar(urlBar).map { $0.accessibilityCustomAction }
    }

    func urlBar(urlBar: URLBarView, didEnterText text: String) {
        searchLoader.query = text
        
        // Cliqz: always show search controller even if query was empty
        showSearchController()
        searchController!.searchQuery = text
        /*
        if text.isEmpty {
            hideSearchController()
        } else {
            showSearchController()
            searchController!.searchQuery = text
        }
        */
    }

    func urlBar(urlBar: URLBarView, didSubmitText text: String) {
        var url = uriFixup.getURL(text)
		
        // If we can't make a valid URL, do a search query.
        if url == nil {
            url = profile.searchEngines.defaultEngine.searchURLForQuery(text)
            if url != nil {
                // Cliqz: Support showing search view with query set when going back from search result
                navigateToUrl(url!, searchQuery: text)
                return
            }
        }

        // If we still don't have a valid URL, something is broken. Give up.
        if url == nil {
            log.error("Error handling URL entry: \"\(text)\".")
            return
        }

        finishEditingAndSubmit(url!, visitType: VisitType.Typed)
    }

    func urlBarDidEnterOverlayMode(urlBar: URLBarView) {
        showHomePanelController(inline: false)
    }

    func urlBarDidLeaveOverlayMode(urlBar: URLBarView) {
        hideSearchController()
        updateInContentHomePanel(tabManager.selectedTab?.url)
    }
    
    
    // Cliqz: Added delegate methods implementation for new bar buttons
    func urlBarDidClickSearchHistory() {
        
        transition.transitionDirection = TransitionDirection.Down
        self.presentViewController(searchHistoryContainer, animated: true, completion: nil)
        
        TelemetryLogger.sharedInstance.logEvent(.LayerChange("present", "past"))
    }
}

extension BrowserViewController: BrowserToolbarDelegate {
    func browserToolbarDidPressBack(browserToolbar: BrowserToolbarProtocol, button: UIButton) {
        tabManager.selectedTab?.goBack()
    }

    func browserToolbarDidLongPressBack(browserToolbar: BrowserToolbarProtocol, button: UIButton) {
// See 1159373 - Disable long press back/forward for backforward list
//        let controller = BackForwardListViewController()
//        controller.listData = tabManager.selectedTab?.backList
//        controller.tabManager = tabManager
//        presentViewController(controller, animated: true, completion: nil)
    }

    func browserToolbarDidPressReload(browserToolbar: BrowserToolbarProtocol, button: UIButton) {
        tabManager.selectedTab?.reload()
    }

    func browserToolbarDidLongPressReload(browserToolbar: BrowserToolbarProtocol, button: UIButton) {
        guard #available(iOS 9.0, *) else {
            return
        }

        guard let tab = tabManager.selectedTab where tab.webView?.URL != nil && (tab.getHelper(name: ReaderMode.name()) as? ReaderMode)?.state != .Active else {
            return
        }

        let toggleActionTitle: String
        if tab.desktopSite {
            toggleActionTitle = NSLocalizedString("Request Mobile Site", comment: "Action Sheet Button for Requesting the Mobile Site")
        } else {
            toggleActionTitle = NSLocalizedString("Request Desktop Site", comment: "Action Sheet Button for Requesting the Desktop Site")
        }

        let controller = UIAlertController(title: nil, message: nil, preferredStyle: .ActionSheet)
        controller.addAction(UIAlertAction(title: toggleActionTitle, style: .Default, handler: { _ in tab.toggleDesktopSite() }))
        controller.addAction(UIAlertAction(title: NSLocalizedString("Cancel", comment:"Action Sheet Cancel Button"), style: .Cancel, handler: nil))
        controller.popoverPresentationController?.sourceView = toolbar ?? urlBar
        controller.popoverPresentationController?.sourceRect = button.frame
        presentViewController(controller, animated: true, completion: nil)
    }

    func browserToolbarDidPressStop(browserToolbar: BrowserToolbarProtocol, button: UIButton) {
        tabManager.selectedTab?.stop()
    }

    func browserToolbarDidPressForward(browserToolbar: BrowserToolbarProtocol, button: UIButton) {
        tabManager.selectedTab?.goForward()
    }

    func browserToolbarDidLongPressForward(browserToolbar: BrowserToolbarProtocol, button: UIButton) {
// See 1159373 - Disable long press back/forward for backforward list
//        let controller = BackForwardListViewController()
//        controller.listData = tabManager.selectedTab?.forwardList
//        controller.tabManager = tabManager
//        presentViewController(controller, animated: true, completion: nil)
    }

    func browserToolbarDidPressBookmark(browserToolbar: BrowserToolbarProtocol, button: UIButton) {
        guard let tab = tabManager.selectedTab,
              let url = tab.displayURL?.absoluteString else {
                log.error("Bookmark error: No tab is selected, or no URL in tab.")
                return
        }
        profile.bookmarks.isBookmarked(url).uponQueue(dispatch_get_main_queue()) {
            guard let isBookmarked = $0.successValue else {
                log.error("Bookmark error: \($0.failureValue).")
                return
            }
            if isBookmarked {
                self.removeBookmark(url)
            } else {
                self.addBookmark(url, title: tab.title)
            }
        }
    }

    func browserToolbarDidLongPressBookmark(browserToolbar: BrowserToolbarProtocol, button: UIButton) {
    }

    func browserToolbarDidPressShare(browserToolbar: BrowserToolbarProtocol, button: UIButton) {

        if let tab = tabManager.selectedTab, url = tab.displayURL {
            let sourceView = self.navigationToolbar.shareButton
            presentActivityViewController(url, tab: tab, sourceView: sourceView.superview, sourceRect: sourceView.frame, arrowDirection: .Up)
        }

    }
}

extension BrowserViewController: WindowCloseHelperDelegate {
    func windowCloseHelper(helper: WindowCloseHelper, didRequestToCloseBrowser browser: Browser) {
        tabManager.removeTab(browser)
    }
}

extension BrowserViewController: BrowserDelegate {

    func browser(browser: Browser, didCreateWebView webView: WKWebView) {
        webViewContainer.insertSubview(webView, atIndex: 0)
        webView.snp_makeConstraints { make in
            make.top.equalTo(webViewContainerToolbar.snp_bottom)
            make.left.right.bottom.equalTo(self.webViewContainer)
        }

        // Observers that live as long as the tab. Make sure these are all cleared
        // in willDeleteWebView below!
        webView.addObserver(self, forKeyPath: KVOEstimatedProgress, options: .New, context: nil)
        webView.addObserver(self, forKeyPath: KVOLoading, options: .New, context: nil)
        webView.addObserver(self, forKeyPath: KVOCanGoBack, options: .New, context: nil)
        webView.addObserver(self, forKeyPath: KVOCanGoForward, options: .New, context: nil)
        browser.webView?.addObserver(self, forKeyPath: KVOURL, options: .New, context: nil)

        webView.scrollView.addObserver(self.scrollController, forKeyPath: KVOContentSize, options: .New, context: nil)

        webView.UIDelegate = self

        let readerMode = ReaderMode(browser: browser)
        readerMode.delegate = self
        browser.addHelper(readerMode, name: ReaderMode.name())

        let favicons = FaviconManager(browser: browser, profile: profile)
        browser.addHelper(favicons, name: FaviconManager.name())

        // only add the logins helper if the tab is not a private browsing tab
        if !browser.isPrivate {
            let logins = LoginsHelper(browser: browser, profile: profile)
            browser.addHelper(logins, name: LoginsHelper.name())
        }

        let contextMenuHelper = ContextMenuHelper(browser: browser)
        contextMenuHelper.delegate = self
        browser.addHelper(contextMenuHelper, name: ContextMenuHelper.name())

        let errorHelper = ErrorPageHelper()
        browser.addHelper(errorHelper, name: ErrorPageHelper.name())

        let windowCloseHelper = WindowCloseHelper(browser: browser)
        windowCloseHelper.delegate = self
        browser.addHelper(windowCloseHelper, name: WindowCloseHelper.name())

        let sessionRestoreHelper = SessionRestoreHelper(browser: browser)
        sessionRestoreHelper.delegate = self
        browser.addHelper(sessionRestoreHelper, name: SessionRestoreHelper.name())

        let findInPageHelper = FindInPageHelper(browser: browser)
        findInPageHelper.delegate = self
        browser.addHelper(findInPageHelper, name: FindInPageHelper.name())

        let openURL = {(url: NSURL) -> Void in
            self.switchToTabForURLOrOpen(url)
        }
        let spotlightHelper = SpotlightHelper(browser: browser, openURL: openURL)
        browser.addHelper(spotlightHelper, name: SpotlightHelper.name())
    }

    func browser(browser: Browser, willDeleteWebView webView: WKWebView) {
        browser.cancelQueuedAlerts()

        webView.removeObserver(self, forKeyPath: KVOEstimatedProgress)
        webView.removeObserver(self, forKeyPath: KVOLoading)
        webView.removeObserver(self, forKeyPath: KVOCanGoBack)
        webView.removeObserver(self, forKeyPath: KVOCanGoForward)
        webView.scrollView.removeObserver(self.scrollController, forKeyPath: KVOContentSize)
        webView.removeObserver(self, forKeyPath: KVOURL)

        webView.UIDelegate = nil
        webView.scrollView.delegate = nil
        webView.removeFromSuperview()
    }

    private func findSnackbar(barToFind: SnackBar) -> Int? {
        let bars = snackBars.subviews
        for (index, bar) in bars.enumerate() {
            if bar === barToFind {
                return index
            }
        }
        return nil
    }

    private func updateSnackBarConstraints() {
        snackBars.snp_remakeConstraints { make in
            make.bottom.equalTo(findInPageContainer.snp_top)

            let bars = self.snackBars.subviews
            if bars.count > 0 {
                let view = bars[bars.count-1]
                make.top.equalTo(view.snp_top)
            } else {
                make.height.equalTo(0)
            }

            if traitCollection.horizontalSizeClass != .Regular {
                make.leading.trailing.equalTo(self.footer)
                self.snackBars.layer.borderWidth = 0
            } else {
                make.centerX.equalTo(self.footer)
                make.width.equalTo(SnackBarUX.MaxWidth)
                self.snackBars.layer.borderColor = UIConstants.BorderColor.CGColor
                self.snackBars.layer.borderWidth = 1
            }
        }
    }

    // This removes the bar from its superview and updates constraints appropriately
    private func finishRemovingBar(bar: SnackBar) {
        // If there was a bar above this one, we need to remake its constraints.
        if let index = findSnackbar(bar) {
            // If the bar being removed isn't on the top of the list
            let bars = snackBars.subviews
            if index < bars.count-1 {
                // Move the bar above this one
                let nextbar = bars[index+1] as! SnackBar
                nextbar.snp_updateConstraints { make in
                    // If this wasn't the bottom bar, attach to the bar below it
                    if index > 0 {
                        let bar = bars[index-1] as! SnackBar
                        nextbar.bottom = make.bottom.equalTo(bar.snp_top).constraint
                    } else {
                        // Otherwise, we attach it to the bottom of the snackbars
                        nextbar.bottom = make.bottom.equalTo(self.snackBars.snp_bottom).constraint
                    }
                }
            }
        }

        // Really remove the bar
        bar.removeFromSuperview()
    }

    private func finishAddingBar(bar: SnackBar) {
        snackBars.addSubview(bar)
        bar.snp_remakeConstraints { make in
            // If there are already bars showing, add this on top of them
            let bars = self.snackBars.subviews

            // Add the bar on top of the stack
            // We're the new top bar in the stack, so make sure we ignore ourself
            if bars.count > 1 {
                let view = bars[bars.count - 2]
                bar.bottom = make.bottom.equalTo(view.snp_top).offset(0).constraint
            } else {
                bar.bottom = make.bottom.equalTo(self.snackBars.snp_bottom).offset(0).constraint
            }
            make.leading.trailing.equalTo(self.snackBars)
        }
    }

    func showBar(bar: SnackBar, animated: Bool) {
        finishAddingBar(bar)
        updateSnackBarConstraints()

        bar.hide()
        view.layoutIfNeeded()
        UIView.animateWithDuration(animated ? 0.25 : 0, animations: { () -> Void in
            bar.show()
            self.view.layoutIfNeeded()
        })
    }

    func removeBar(bar: SnackBar, animated: Bool) {
        if let _ = findSnackbar(bar) {
            UIView.animateWithDuration(animated ? 0.25 : 0, animations: { () -> Void in
                bar.hide()
                self.view.layoutIfNeeded()
            }) { success in
                // Really remove the bar
                self.finishRemovingBar(bar)
                self.updateSnackBarConstraints()
            }
        }
    }

    func removeAllBars() {
        let bars = snackBars.subviews
        for bar in bars {
            if let bar = bar as? SnackBar {
                bar.removeFromSuperview()
            }
        }
        self.updateSnackBarConstraints()
    }

    func browser(browser: Browser, didAddSnackbar bar: SnackBar) {
        showBar(bar, animated: true)
    }

    func browser(browser: Browser, didRemoveSnackbar bar: SnackBar) {
        removeBar(bar, animated: true)
    }

    func browser(browser: Browser, didSelectFindInPageForSelection selection: String) {
        updateFindInPageVisibility(visible: true)
        findInPageBar?.text = selection
    }
}

extension BrowserViewController: HomePanelViewControllerDelegate {
    func homePanelViewController(homePanelViewController: HomePanelViewController, didSelectURL url: NSURL, visitType: VisitType) {
        finishEditingAndSubmit(url, visitType: visitType)
    }

    func homePanelViewController(homePanelViewController: HomePanelViewController, didSelectPanel panel: Int) {
        if AboutUtils.isAboutHomeURL(tabManager.selectedTab?.url) {
            tabManager.selectedTab?.webView?.evaluateJavaScript("history.replaceState({}, '', '#panel=\(panel)')", completionHandler: nil)
        }
    }

    func homePanelViewControllerDidRequestToCreateAccount(homePanelViewController: HomePanelViewController) {
        presentSignInViewController() // TODO UX Right now the flow for sign in and create account is the same
    }

    func homePanelViewControllerDidRequestToSignIn(homePanelViewController: HomePanelViewController) {
        presentSignInViewController() // TODO UX Right now the flow for sign in and create account is the same
    }
}

<<<<<<< HEAD
// Cliqz: compined the two extensions for SearchViewDelegate, RecommendationsViewControllerDelegate, and SearchHistoryViewControllerDelegate into one extension
extension BrowserViewController: SearchViewDelegate, RecommendationsViewControllerDelegate, SearchHistoryViewControllerDelegate {
    
    func didSelectURL(url: NSURL, searchQuery: String?) {
        navigateToUrl(url, searchQuery: searchQuery)
    }
    func didSelectURL(url: NSURL) {
        finishEditingAndSubmit(url, visitType: .Link)
    }
    
    func searchForQuery(query: String) {
        self.urlBar.enterOverlayMode(query, pasted: true)
    }
    
    func autoCompeleteQuery(autoCompleteText: String) {
        urlBar.setAutocompleteSuggestion(autoCompleteText)
    }
    
    func modalViewDismissed () {
        if AboutUtils.isAboutURL(self.tabManager.selectedTab?.webView?.URL) {
            self.urlBar.enterOverlayMode(self.searchController?.searchQuery, pasted: true)
        }
    }
    
    private func navigateToUrl(url: NSURL, searchQuery: String?) {
        let query = (searchQuery != nil) ? searchQuery! : ""
        let forwardUrl = NSURL(string: "\(WebServer.sharedInstance.base)/cliqz/trampolineForward.html?url=\(url.absoluteString.encodeURL())&q=\(query.encodeURL())")
        if let tab = tabManager.selectedTab,
            let u = forwardUrl, let nav = tab.loadRequest(NSURLRequest(URL: u)) {
                self.recordNavigationInTab(tab, navigation: nav, visitType: .Link)
                showWebViewOverLay(tab)
        }
        urlBar.currentURL = url
        urlBar.leaveOverlayMode()
		self.switchToSearchMode = false
    }
    
}

=======
>>>>>>> ba726b10
extension BrowserViewController: SearchViewControllerDelegate {
    func searchViewController(searchViewController: SearchViewController, didSelectURL url: NSURL) {
        finishEditingAndSubmit(url, visitType: VisitType.Typed)
    }

    func presentSearchSettingsController() {
        let settingsNavigationController = SearchSettingsTableViewController()
        settingsNavigationController.model = self.profile.searchEngines

        let navController = UINavigationController(rootViewController: settingsNavigationController)

        self.presentViewController(navController, animated: true, completion: nil)
    }
}

extension BrowserViewController: TabManagerDelegate {
    func tabManager(tabManager: TabManager, didSelectedTabChange selected: Browser?, previous: Browser?) {
        // Remove the old accessibilityLabel. Since this webview shouldn't be visible, it doesn't need it
        // and having multiple views with the same label confuses tests.
        if let wv = previous?.webView {
            removeOpenInView()
            wv.endEditing(true)
            wv.accessibilityLabel = nil
            wv.accessibilityElementsHidden = true
            wv.accessibilityIdentifier = nil
            // due to screwy handling within iOS, the scrollToTop handling does not work if there are
            // more than one scroll view in the view hierarchy
            // we therefore have to hide all the scrollViews that we are no actually interesting in interacting with
            // to ensure that scrollsToTop actually works
            wv.scrollView.hidden = true
        }

        if let tab = selected, webView = tab.webView {
            // if we have previously hidden this scrollview in order to make scrollsToTop work then
            // we should ensure that it is not hidden now that it is our foreground scrollView
            if webView.scrollView.hidden {
                webView.scrollView.hidden = false
            }

            updateURLBarDisplayURL(tab)

            if tab.isPrivate {
                readerModeCache = MemoryReaderModeCache.sharedInstance
                applyTheme(Theme.PrivateMode)
            } else {
                readerModeCache = DiskReaderModeCache.sharedInstance
                applyTheme(Theme.NormalMode)
            }
            ReaderModeHandlers.readerModeCache = readerModeCache

            scrollController.browser = selected
            webViewContainer.addSubview(webView)
            webView.accessibilityLabel = NSLocalizedString("Web content", comment: "Accessibility label for the main web content view")
            webView.accessibilityIdentifier = "contentView"
            webView.accessibilityElementsHidden = false

            addOpenInViewIfNeccessary(webView.URL)

            if let url = webView.URL?.absoluteString {
                // Don't bother fetching bookmark state for about/sessionrestore and about/home.
                if AboutUtils.isAboutURL(webView.URL) {
                    // Indeed, because we don't show the toolbar at all, don't even blank the star.
                    // Cliqz: switch to search mode creating new tab or switiching to empty tab
                    switchToSearchMode = true
                } else {
                    profile.bookmarks.isBookmarked(url).uponQueue(dispatch_get_main_queue()) {
                        guard let isBookmarked = $0.successValue else {
                            log.error("Error getting bookmark status: \($0.failureValue).")
                            return
                        }

                        self.toolbar?.updateBookmarkStatus(isBookmarked)
                        self.urlBar.updateBookmarkStatus(isBookmarked)
                    }
                }
            } else {
                // The web view can go gray if it was zombified due to memory pressure.
                // When this happens, the URL is nil, so try restoring the page upon selection.
                tab.reload()
            }
        }

        if let selected = selected, previous = previous where selected.isPrivate != previous.isPrivate {
            updateTabCountUsingTabManager(tabManager)
        }

        removeAllBars()
        if let bars = selected?.bars {
            for bar in bars {
                showBar(bar, animated: true)
            }
        }

        updateFindInPageVisibility(visible: false)

        navigationToolbar.updateReloadStatus(selected?.loading ?? false)
        navigationToolbar.updateBackStatus(selected?.canGoBack ?? false)
        navigationToolbar.updateForwardStatus(selected?.canGoForward ?? false)
        self.urlBar.updateProgressBar(Float(selected?.estimatedProgress ?? 0))

        if let readerMode = selected?.getHelper(name: ReaderMode.name()) as? ReaderMode {
            urlBar.updateReaderModeState(readerMode.state)
            if readerMode.state == .Active {
                showReaderModeBar(animated: false)
            } else {
                hideReaderModeBar(animated: false)
            }
        } else {
            urlBar.updateReaderModeState(ReaderModeState.Unavailable)
        }
        
        updateInContentHomePanel(selected?.url)
    }

    func tabManager(tabManager: TabManager, didCreateTab tab: Browser) {
    }

    func tabManager(tabManager: TabManager, didAddTab tab: Browser) {
        // If we are restoring tabs then we update the count once at the end
        if !tabManager.isRestoring {
            updateTabCountUsingTabManager(tabManager)
        }
        tab.browserDelegate = self
    }

    func tabManager(tabManager: TabManager, didRemoveTab tab: Browser) {
        updateTabCountUsingTabManager(tabManager)
        // browserDelegate is a weak ref (and the tab's webView may not be destroyed yet)
        // so we don't expcitly unset it.
    }

    func tabManagerDidAddTabs(tabManager: TabManager) {
        updateTabCountUsingTabManager(tabManager)
    }

    func tabManagerDidRestoreTabs(tabManager: TabManager) {
        updateTabCountUsingTabManager(tabManager)
    }

    private func isWebPage(url: NSURL) -> Bool {
        let httpSchemes = ["http", "https"]

        if let _ = httpSchemes.indexOf(url.scheme) {
            return true
        }

        return false
    }

    private func updateTabCountUsingTabManager(tabManager: TabManager, animated: Bool = true) {
        if let selectedTab = tabManager.selectedTab {
            let count = selectedTab.isPrivate ? tabManager.privateTabs.count : tabManager.normalTabs.count
            urlBar.updateTabCount(max(count, 1), animated: animated)
        }
    }
}

extension BrowserViewController: WKNavigationDelegate {
    func webView(webView: WKWebView, didStartProvisionalNavigation navigation: WKNavigation!) {
        if tabManager.selectedTab?.webView !== webView {
            return
        }

        updateFindInPageVisibility(visible: false)

        // If we are going to navigate to a new page, hide the reader mode button. Unless we
        // are going to a about:reader page. Then we keep it on screen: it will change status
        // (orange color) as soon as the page has loaded.
        if let url = webView.URL {
            if !ReaderModeUtils.isReaderModeURL(url) {
                urlBar.updateReaderModeState(ReaderModeState.Unavailable)
                hideReaderModeBar(animated: false)
            }

            // remove the open in overlay view if it is present
            removeOpenInView()
        }
    }

    private func openExternal(url: NSURL, prompt: Bool = true) {
        if prompt {
            // Ask the user if it's okay to open the url with UIApplication.
            let alert = UIAlertController(
                title: String(format: NSLocalizedString("Opening %@", comment:"Opening an external URL"), url),
                message: NSLocalizedString("This will open in another application", comment: "Opening an external app"),
                preferredStyle: UIAlertControllerStyle.Alert
            )

            alert.addAction(UIAlertAction(title: NSLocalizedString("Cancel", comment:"Alert Cancel Button"), style: UIAlertActionStyle.Cancel, handler: { (action: UIAlertAction) in
            }))

            alert.addAction(UIAlertAction(title: NSLocalizedString("OK", comment:"Alert OK Button"), style: UIAlertActionStyle.Default, handler: { (action: UIAlertAction!) in
                UIApplication.sharedApplication().openURL(url)
            }))

            presentViewController(alert, animated: true, completion: nil)
        } else {
            UIApplication.sharedApplication().openURL(url)
        }
    }

    private func callExternal(url: NSURL) {
        if let phoneNumber = url.resourceSpecifier.stringByRemovingPercentEncoding {
            let alert = UIAlertController(title: phoneNumber, message: nil, preferredStyle: UIAlertControllerStyle.Alert)
            alert.addAction(UIAlertAction(title: NSLocalizedString("Cancel", comment:"Alert Cancel Button"), style: UIAlertActionStyle.Cancel, handler: nil))
            alert.addAction(UIAlertAction(title: NSLocalizedString("Call", comment:"Alert Call Button"), style: UIAlertActionStyle.Default, handler: { (action: UIAlertAction!) in
                UIApplication.sharedApplication().openURL(url)
            }))
            presentViewController(alert, animated: true, completion: nil)
        }
    }

    func webView(webView: WKWebView, decidePolicyForNavigationAction navigationAction: WKNavigationAction, decisionHandler: (WKNavigationActionPolicy) -> Void) {
        guard let url = navigationAction.request.URL else {
			decisionHandler(WKNavigationActionPolicy.Cancel)
			return
		}

        // Cliqz: Check if url is an ad server block it
        if adBlocker.isAdServer(url) {
            decisionHandler(WKNavigationActionPolicy.Cancel)
            return
        }
        
		switch url.scheme {
        case "about", "http", "https":
			// Cliqz: Added handling for back/forward functionality
			if url.absoluteString.contains("cliqz/goto.html") {
				if let q = url.query {
					let comp = q.componentsSeparatedByString("=")
					if comp.count == 2 {
						webView.goBack()
                        let query = comp[1].stringByRemovingPercentEncoding!
						self.urlBar.locationView.urlTextField.text = query
						self.urlBar(self.urlBar, didEnterText: query)
					}
				}
				decisionHandler(WKNavigationActionPolicy.Cancel)
			} else {
                if isWhitelistedUrl(url) {
                    // If the url is whitelisted, we open it without prompting…
                    // … unless the NavigationType is Other, which means it is JavaScript- or Redirect-initiated.
                    openExternal(url, prompt: navigationAction.navigationType == WKNavigationType.Other)
                    decisionHandler(WKNavigationActionPolicy.Cancel)
                } else {
                    if navigationAction.navigationType == .LinkActivated {
                        resetSpoofedUserAgentIfRequired(webView, newURL: url)
                    } else if navigationAction.navigationType == .BackForward {
                        restoreSpoofedUserAgentIfRequired(webView, newRequest: navigationAction.request)
                    }
                    decisionHandler(WKNavigationActionPolicy.Allow)
                }

			}
        case "tel":
            callExternal(url)
            decisionHandler(WKNavigationActionPolicy.Cancel)
        default:
            // If this is a scheme that we don't know how to handle, see if an external app
            // can handle it. If not then we show an error page. In either case we cancel
            // the request so that the webview does not see it.
            if UIApplication.sharedApplication().canOpenURL(url) {
                openExternal(url)
            } else {
                // Only show the error page if this was not a JavaScript initiated request. This prevents the error to overwrite apps that try to open native apps from an already loadeded page.
                if navigationAction.navigationType != WKNavigationType.Other {
                    ErrorPageHelper().showPage(NSError(domain: kCFErrorDomainCFNetwork as String, code: Int(CFNetworkErrors.CFErrorHTTPBadURL.rawValue), userInfo: [:]), forUrl: url, inWebView: webView)
                }
            }
            decisionHandler(WKNavigationActionPolicy.Cancel)
        }
        
        //Cliqz: Navigation telemetry signal
        if url.absoluteString.rangeOfString("localhost") == nil {
            startNavigation(webView, navigationAction: navigationAction)
        }
    }

    func webView(webView: WKWebView, didReceiveAuthenticationChallenge challenge: NSURLAuthenticationChallenge, completionHandler: (NSURLSessionAuthChallengeDisposition, NSURLCredential?) -> Void) {
        guard challenge.protectionSpace.authenticationMethod == NSURLAuthenticationMethodHTTPBasic ||
              challenge.protectionSpace.authenticationMethod == NSURLAuthenticationMethodHTTPDigest ||
              challenge.protectionSpace.authenticationMethod == NSURLAuthenticationMethodNTLM,
              let tab = tabManager[webView] else {
            completionHandler(NSURLSessionAuthChallengeDisposition.PerformDefaultHandling, nil)
            return
        }
        // The challenge may come from a background tab, so ensure it's the one visible.
        tabManager.selectTab(tab)

        let loginsHelper = tab.getHelper(name: LoginsHelper.name()) as? LoginsHelper
        Authenticator.handleAuthRequest(self, challenge: challenge, loginsHelper: loginsHelper).uponQueue(dispatch_get_main_queue()) { res in
            if let credentials = res.successValue {
                completionHandler(.UseCredential, credentials.credentials)
            } else {
                completionHandler(NSURLSessionAuthChallengeDisposition.RejectProtectionSpace, nil)
            }
        }
    }

    func webView(webView: WKWebView, didFinishNavigation navigation: WKNavigation!) {
        let tab: Browser! = tabManager[webView]
        tabManager.expireSnackbars()

        if let url = webView.URL where !ErrorPageHelper.isErrorPageURL(url) && !AboutUtils.isAboutHomeURL(url) {
            tab.lastExecutedTime = NSDate.now()

            if navigation == nil {
                log.warning("Implicitly unwrapped optional navigation was nil.")
            }
            
            // Cliqz: prevented adding all 4XX & 5XX urls to local history
            if currentResponseStatusCode < 400 {
                postLocationChangeNotificationForTab(tab, navigation: navigation)
            }

            // Fire the readability check. This is here and not in the pageShow event handler in ReaderMode.js anymore
            // because that event wil not always fire due to unreliable page caching. This will either let us know that
            // the currently loaded page can be turned into reading mode or if the page already is in reading mode. We
            // ignore the result because we are being called back asynchronous when the readermode status changes.
            webView.evaluateJavaScript("_firefox_ReaderMode.checkReadability()", completionHandler: nil)
        }

        if tab === tabManager.selectedTab {
            UIAccessibilityPostNotification(UIAccessibilityScreenChangedNotification, nil)
            // must be followed by LayoutChanged, as ScreenChanged will make VoiceOver
            // cursor land on the correct initial element, but if not followed by LayoutChanged,
            // VoiceOver will sometimes be stuck on the element, not allowing user to move
            // forward/backward. Strange, but LayoutChanged fixes that.
            UIAccessibilityPostNotification(UIAccessibilityLayoutChangedNotification, nil)
        } else {
            screenshotHelper.takeDelayedScreenshot(tab)
        }

        addOpenInViewIfNeccessary(webView.URL)

        // Cliqz: hide the webViewOverlay when finis navigating to a url
        hideWebViewOverlay()
        
        //Cliqz: Navigation telemetry signal
        if webView.URL?.absoluteString.rangeOfString("localhost") == nil {
            finishNavigation(webView)
        }

        // Remember whether or not a desktop site was requested
        if #available(iOS 9.0, *) {
            tab.desktopSite = webView.customUserAgent?.isEmpty == false
        }
    }

    private func addOpenInViewIfNeccessary(url: NSURL?) {
        guard let url = url, let openInHelper = OpenInHelperFactory.helperForURL(url) else { return }
        let view = openInHelper.openInView
        webViewContainerToolbar.addSubview(view)
        webViewContainerToolbar.snp_updateConstraints { make in
            make.height.equalTo(OpenInViewUX.ViewHeight)
        }
        view.snp_makeConstraints { make in
            make.edges.equalTo(webViewContainerToolbar)
        }

        self.openInHelper = openInHelper
    }

    private func removeOpenInView() {
        guard let _ = self.openInHelper else { return }
        webViewContainerToolbar.subviews.forEach { $0.removeFromSuperview() }

        webViewContainerToolbar.snp_updateConstraints { make in
            make.height.equalTo(0)
        }

        self.openInHelper = nil
    }

    private func postLocationChangeNotificationForTab(tab: Browser, navigation: WKNavigation?) {
        let notificationCenter = NSNotificationCenter.defaultCenter()
        var info = [NSObject: AnyObject]()
        info["url"] = tab.displayURL
        info["title"] = tab.title
        if let visitType = self.getVisitTypeForTab(tab, navigation: navigation)?.rawValue {
            info["visitType"] = visitType
        }
        info["isPrivate"] = tab.isPrivate
        notificationCenter.postNotificationName(NotificationOnLocationChange, object: self, userInfo: info)
    }
}

/// List of schemes that are allowed to open a popup window
private let SchemesAllowedToOpenPopups = ["http", "https", "javascript", "data"]

extension BrowserViewController: WKUIDelegate {
    func webView(webView: WKWebView, createWebViewWithConfiguration configuration: WKWebViewConfiguration, forNavigationAction navigationAction: WKNavigationAction, windowFeatures: WKWindowFeatures) -> WKWebView? {
        guard let currentTab = tabManager.selectedTab else { return nil }

        currentTab.webView?.loadRequest(navigationAction.request)
        return nil
        
//        screenshotHelper.takeScreenshot(currentTab)
//
//        // If the page uses window.open() or target="_blank", open the page in a new tab.
//        // TODO: This doesn't work for window.open() without user action (bug 1124942).
//        let newTab: Browser
//        if #available(iOS 9, *) {
//            newTab = tabManager.addTab(navigationAction.request, configuration: configuration, isPrivate: currentTab.isPrivate)
//        } else {
//            newTab = tabManager.addTab(navigationAction.request, configuration: configuration)
//        }
//        tabManager.selectTab(newTab)
//        
//        // If the page we just opened has a bad scheme, we return nil here so that JavaScript does not
//        // get a reference to it which it can return from window.open() - this will end up as a
//        // CFErrorHTTPBadURL being presented.
//        guard let scheme = navigationAction.request.URL?.scheme.lowercaseString where SchemesAllowedToOpenPopups.contains(scheme) else {
//            return nil
//        }
//        
//        return newTab.webView
    }

    private func canDisplayJSAlertForWebView(webView: WKWebView) -> Bool {
        // Only display a JS Alert if we are selected and there isn't anything being shown
        return (tabManager.selectedTab?.webView == webView ?? false) && (self.presentedViewController == nil)
    }

    func webView(webView: WKWebView, runJavaScriptAlertPanelWithMessage message: String, initiatedByFrame frame: WKFrameInfo, completionHandler: () -> Void) {
        var messageAlert = MessageAlert(message: message, frame: frame, completionHandler: completionHandler)
        if canDisplayJSAlertForWebView(webView) {
            presentViewController(messageAlert.alertController(), animated: true, completion: nil)
        } else if let promptingTab = tabManager[webView] {
            promptingTab.queueJavascriptAlertPrompt(messageAlert)
        } else {
            // This should never happen since an alert needs to come from a web view but just in case call the handler
            // since not calling it will result in a runtime exception.
            completionHandler()
        }
    }

    func webView(webView: WKWebView, runJavaScriptConfirmPanelWithMessage message: String, initiatedByFrame frame: WKFrameInfo, completionHandler: (Bool) -> Void) {
        var confirmAlert = ConfirmPanelAlert(message: message, frame: frame, completionHandler: completionHandler)
        if canDisplayJSAlertForWebView(webView) {
            presentViewController(confirmAlert.alertController(), animated: true, completion: nil)
        } else if let promptingTab = tabManager[webView] {
            promptingTab.queueJavascriptAlertPrompt(confirmAlert)
        } else {
            completionHandler(false)
        }
    }

    func webView(webView: WKWebView, runJavaScriptTextInputPanelWithPrompt prompt: String, defaultText: String?, initiatedByFrame frame: WKFrameInfo, completionHandler: (String?) -> Void) {
        var textInputAlert = TextInputAlert(message: prompt, frame: frame, completionHandler: completionHandler, defaultText: defaultText)
        if canDisplayJSAlertForWebView(webView) {
            presentViewController(textInputAlert.alertController(), animated: true, completion: nil)
        } else if let promptingTab = tabManager[webView] {
            promptingTab.queueJavascriptAlertPrompt(textInputAlert)
        } else {
            completionHandler(nil)
        }
    }

    /// Invoked when an error occurs during a committed main frame navigation.
    func webView(webView: WKWebView, didFailNavigation navigation: WKNavigation!, withError error: NSError) {
        if error.code == Int(CFNetworkErrors.CFURLErrorCancelled.rawValue) {
            return
        }

        // Ignore the "Plug-in handled load" error. Which is more like a notification than an error.
        // Note that there are no constants in the SDK for the WebKit domain or error codes.
        if error.domain == "WebKitErrorDomain" && error.code == 204 {
            return
        }

        if checkIfWebContentProcessHasCrashed(webView, error: error) {
            return
        }

        if let url = error.userInfo["NSErrorFailingURLKey"] as? NSURL {
            ErrorPageHelper().showPage(error, forUrl: url, inWebView: webView)
        }
    }

    /// Invoked when an error occurs while starting to load data for the main frame.
    func webView(webView: WKWebView, didFailProvisionalNavigation navigation: WKNavigation!, withError error: NSError) {
        // Ignore the "Frame load interrupted" error that is triggered when we cancel a request
        // to open an external application and hand it over to UIApplication.openURL(). The result
        // will be that we switch to the external app, for example the app store, while keeping the
        // original web page in the tab instead of replacing it with an error page.
        if error.domain == "WebKitErrorDomain" && error.code == 102 {
            return
        }

        if checkIfWebContentProcessHasCrashed(webView, error: error) {
            return
        }

        if error.code == Int(CFNetworkErrors.CFURLErrorCancelled.rawValue) {
            if let browser = tabManager[webView] where browser === tabManager.selectedTab {
                urlBar.currentURL = browser.displayURL
            }
            return
        }

        if let url = error.userInfo[NSURLErrorFailingURLErrorKey] as? NSURL {
            ErrorPageHelper().showPage(error, forUrl: url, inWebView: webView)

            // If the local web server isn't working for some reason (Firefox cellular data is
            // disabled in settings, for example), we'll fail to load the session restore URL.
            // We rely on loading that page to get the restore callback to reset the restoring
            // flag, so if we fail to load that page, reset it here.
            if AboutUtils.getAboutComponent(url) == "sessionrestore" {
                tabManager.tabs.filter { $0.webView == webView }.first?.restoring = false
            }
        }
    }

    private func checkIfWebContentProcessHasCrashed(webView: WKWebView, error: NSError) -> Bool {
        if error.code == WKErrorCode.WebContentProcessTerminated.rawValue && error.domain == "WebKitErrorDomain" {
            log.debug("WebContent process has crashed. Trying to reloadFromOrigin to restart it.")
            webView.reloadFromOrigin()
            return true
        }

        return false
    }

    func webView(webView: WKWebView, decidePolicyForNavigationResponse navigationResponse: WKNavigationResponse, decisionHandler: (WKNavigationResponsePolicy) -> Void) {
        // Cliqz: get the response code of the current response from the navigationResponse
        if let response = navigationResponse.response as? NSHTTPURLResponse {
            currentResponseStatusCode = response.statusCode
        }
        
        if navigationResponse.canShowMIMEType {
            decisionHandler(WKNavigationResponsePolicy.Allow)
            return
        }

        let error = NSError(domain: ErrorPageHelper.MozDomain, code: Int(ErrorPageHelper.MozErrorDownloadsNotEnabled), userInfo: [NSLocalizedDescriptionKey: "Downloads aren't supported in Cliqz yet (but we're working on it)."])
        ErrorPageHelper().showPage(error, forUrl: navigationResponse.response.URL!, inWebView: webView)
        decisionHandler(WKNavigationResponsePolicy.Allow)
    }
}

extension BrowserViewController: ReaderModeDelegate {
    func readerMode(readerMode: ReaderMode, didChangeReaderModeState state: ReaderModeState, forBrowser browser: Browser) {
        // If this reader mode availability state change is for the tab that we currently show, then update
        // the button. Otherwise do nothing and the button will be updated when the tab is made active.
        if tabManager.selectedTab === browser {
            urlBar.updateReaderModeState(state)
        }
    }

    func readerMode(readerMode: ReaderMode, didDisplayReaderizedContentForBrowser browser: Browser) {
        self.showReaderModeBar(animated: true)
        browser.showContent(true)
    }

    // Returning None here makes sure that the Popover is actually presented as a Popover and
    // not as a full-screen modal, which is the default on compact device classes.
    func adaptivePresentationStyleForPresentationController(controller: UIPresentationController) -> UIModalPresentationStyle {
        return UIModalPresentationStyle.None
    }
}

// MARK: - UIPopoverPresentationControllerDelegate

extension BrowserViewController: UIPopoverPresentationControllerDelegate {
    func popoverPresentationControllerDidDismissPopover(popoverPresentationController: UIPopoverPresentationController) {
        displayedPopoverController = nil
        updateDisplayedPopoverProperties = nil
    }
}

// MARK: - ReaderModeStyleViewControllerDelegate

extension BrowserViewController: ReaderModeStyleViewControllerDelegate {
    func readerModeStyleViewController(readerModeStyleViewController: ReaderModeStyleViewController, didConfigureStyle style: ReaderModeStyle) {
        // Persist the new style to the profile
        let encodedStyle: [String:AnyObject] = style.encode()
        profile.prefs.setObject(encodedStyle, forKey: ReaderModeProfileKeyStyle)
        // Change the reader mode style on all tabs that have reader mode active
        for tabIndex in 0..<tabManager.count {
            if let tab = tabManager[tabIndex] {
                if let readerMode = tab.getHelper(name: "ReaderMode") as? ReaderMode {
                    if readerMode.state == ReaderModeState.Active {
                        readerMode.style = style
                    }
                }
            }
        }
    }
}

extension BrowserViewController {
    func updateReaderModeBar() {
        if let readerModeBar = readerModeBar {
            if let tab = self.tabManager.selectedTab where tab.isPrivate {
                readerModeBar.applyTheme(Theme.PrivateMode)
            } else {
                readerModeBar.applyTheme(Theme.NormalMode)
            }
            if let url = self.tabManager.selectedTab?.displayURL?.absoluteString, result = profile.readingList?.getRecordWithURL(url) {
                if let successValue = result.successValue, record = successValue {
                    readerModeBar.unread = record.unread
                    readerModeBar.added = true
                } else {
                    readerModeBar.unread = true
                    readerModeBar.added = false
                }
            } else {
                readerModeBar.unread = true
                readerModeBar.added = false
            }
        }
    }

    func showReaderModeBar(animated animated: Bool) {
        if self.readerModeBar == nil {
            let readerModeBar = ReaderModeBarView(frame: CGRectZero)
            readerModeBar.delegate = self
            view.insertSubview(readerModeBar, belowSubview: header)
            self.readerModeBar = readerModeBar
        }

        updateReaderModeBar()

        self.updateViewConstraints()
    }

    func hideReaderModeBar(animated animated: Bool) {
        if let readerModeBar = self.readerModeBar {
            readerModeBar.removeFromSuperview()
            self.readerModeBar = nil
            self.updateViewConstraints()
        }
    }

    /// There are two ways we can enable reader mode. In the simplest case we open a URL to our internal reader mode
    /// and be done with it. In the more complicated case, reader mode was already open for this page and we simply
    /// navigated away from it. So we look to the left and right in the BackForwardList to see if a readerized version
    /// of the current page is there. And if so, we go there.

    func enableReaderMode() {
        guard let tab = tabManager.selectedTab, webView = tab.webView else { return }

        let backList = webView.backForwardList.backList
        let forwardList = webView.backForwardList.forwardList

        guard let currentURL = webView.backForwardList.currentItem?.URL, let readerModeURL = ReaderModeUtils.encodeURL(currentURL) else { return }

        if backList.count > 1 && backList.last?.URL == readerModeURL {
            webView.goToBackForwardListItem(backList.last!)
        } else if forwardList.count > 0 && forwardList.first?.URL == readerModeURL {
            webView.goToBackForwardListItem(forwardList.first!)
        } else {
            // Store the readability result in the cache and load it. This will later move to the ReadabilityHelper.
            webView.evaluateJavaScript("\(ReaderModeNamespace).readerize()", completionHandler: { (object, error) -> Void in
                if let readabilityResult = ReadabilityResult(object: object) {
                    do {
                        try self.readerModeCache.put(currentURL, readabilityResult)
                    } catch _ {
                    }
                    if let nav = webView.loadRequest(NSURLRequest(URL: readerModeURL)) {
                        self.ignoreNavigationInTab(tab, navigation: nav)
                    }
                }
            })
        }
    }

    /// Disabling reader mode can mean two things. In the simplest case we were opened from the reading list, which
    /// means that there is nothing in the BackForwardList except the internal url for the reader mode page. In that
    /// case we simply open a new page with the original url. In the more complicated page, the non-readerized version
    /// of the page is either to the left or right in the BackForwardList. If that is the case, we navigate there.

    func disableReaderMode() {
        if let tab = tabManager.selectedTab,
            let webView = tab.webView {
            let backList = webView.backForwardList.backList
            let forwardList = webView.backForwardList.forwardList

            if let currentURL = webView.backForwardList.currentItem?.URL {
                if let originalURL = ReaderModeUtils.decodeURL(currentURL) {
                    if backList.count > 1 && backList.last?.URL == originalURL {
                        webView.goToBackForwardListItem(backList.last!)
                    } else if forwardList.count > 0 && forwardList.first?.URL == originalURL {
                        webView.goToBackForwardListItem(forwardList.first!)
                    } else {
                        if let nav = webView.loadRequest(NSURLRequest(URL: originalURL)) {
                            self.ignoreNavigationInTab(tab, navigation: nav)
                        }
                    }
                }
            }
        }
    }

    func SELDynamicFontChanged(notification: NSNotification) {
        guard notification.name == NotificationDynamicFontChanged else { return }

        var readerModeStyle = DefaultReaderModeStyle
        if let dict = profile.prefs.dictionaryForKey(ReaderModeProfileKeyStyle) {
            if let style = ReaderModeStyle(dict: dict) {
                readerModeStyle = style
            }
        }
        readerModeStyle.fontSize = ReaderModeFontSize.defaultSize
        self.readerModeStyleViewController(ReaderModeStyleViewController(), didConfigureStyle: readerModeStyle)
    }
}

extension BrowserViewController: ReaderModeBarViewDelegate {
    func readerModeBar(readerModeBar: ReaderModeBarView, didSelectButton buttonType: ReaderModeBarButtonType) {
        switch buttonType {
        case .Settings:
            if let readerMode = tabManager.selectedTab?.getHelper(name: "ReaderMode") as? ReaderMode where readerMode.state == ReaderModeState.Active {
                var readerModeStyle = DefaultReaderModeStyle
                if let dict = profile.prefs.dictionaryForKey(ReaderModeProfileKeyStyle) {
                    if let style = ReaderModeStyle(dict: dict) {
                        readerModeStyle = style
                    }
                }

                let readerModeStyleViewController = ReaderModeStyleViewController()
                readerModeStyleViewController.delegate = self
                readerModeStyleViewController.readerModeStyle = readerModeStyle
                readerModeStyleViewController.modalPresentationStyle = UIModalPresentationStyle.Popover

                let setupPopover = { [unowned self] in
                    if let popoverPresentationController = readerModeStyleViewController.popoverPresentationController {
                        popoverPresentationController.backgroundColor = UIColor.whiteColor()
                        popoverPresentationController.delegate = self
                        popoverPresentationController.sourceView = readerModeBar
                        popoverPresentationController.sourceRect = CGRect(x: readerModeBar.frame.width/2, y: UIConstants.ToolbarHeight, width: 1, height: 1)
                        popoverPresentationController.permittedArrowDirections = UIPopoverArrowDirection.Up
                    }
                }

                setupPopover()

                if readerModeStyleViewController.popoverPresentationController != nil {
                    displayedPopoverController = readerModeStyleViewController
                    updateDisplayedPopoverProperties = setupPopover
                }

                self.presentViewController(readerModeStyleViewController, animated: true, completion: nil)
            }

        case .MarkAsRead:
            if let url = self.tabManager.selectedTab?.displayURL?.absoluteString, result = profile.readingList?.getRecordWithURL(url) {
                if let successValue = result.successValue, record = successValue {
                    profile.readingList?.updateRecord(record, unread: false) // TODO Check result, can this fail?
                    readerModeBar.unread = false
                }
            }

        case .MarkAsUnread:
            if let url = self.tabManager.selectedTab?.displayURL?.absoluteString, result = profile.readingList?.getRecordWithURL(url) {
                if let successValue = result.successValue, record = successValue {
                    profile.readingList?.updateRecord(record, unread: true) // TODO Check result, can this fail?
                    readerModeBar.unread = true
                }
            }

        case .AddToReadingList:
            if let tab = tabManager.selectedTab,
               let url = tab.url where ReaderModeUtils.isReaderModeURL(url) {
                if let url = ReaderModeUtils.decodeURL(url) {
                    profile.readingList?.createRecordWithURL(url.absoluteString, title: tab.title ?? "", addedBy: UIDevice.currentDevice().name) // TODO Check result, can this fail?
                    readerModeBar.added = true
                    readerModeBar.unread = true
                }
            }

        case .RemoveFromReadingList:
            if let url = self.tabManager.selectedTab?.displayURL?.absoluteString, result = profile.readingList?.getRecordWithURL(url) {
                if let successValue = result.successValue, record = successValue {
                    profile.readingList?.deleteRecord(record) // TODO Check result, can this fail?
                    readerModeBar.added = false
                    readerModeBar.unread = false
                }
            }
        }
    }
}

extension BrowserViewController: IntroViewControllerDelegate {
    func presentIntroViewController(force: Bool = false) -> Bool{
		// Cliqz: This check we need only for user testing when Intro view is should on viewDidLoad. To avoid of switching to the search mode.
//		if ((self.presentedViewController?.isKindOfClass(IntroViewController)) != nil) {
//			return true
//		}
        if force || profile.prefs.intForKey(IntroViewControllerSeenProfileKey) == nil {
            let introViewController = IntroViewController()
            introViewController.delegate = self
            // On iPad we present it modally in a controller
            if UIDevice.currentDevice().userInterfaceIdiom == .Pad {
                introViewController.preferredContentSize = CGSize(width: IntroViewControllerUX.Width, height: IntroViewControllerUX.Height)
                introViewController.modalPresentationStyle = UIModalPresentationStyle.FormSheet
            }
            
            // Cliqz: if there is a ViewController already presented, dismiss it first before presenting the IntroView
            if let presentedViewController = self.presentedViewController {
                presentedViewController.dismissViewControllerAnimated(false, completion: {
                    self.presentViewController(introViewController, animated: true) {
                        self.profile.prefs.setInt(1, forKey: IntroViewControllerSeenProfileKey)
                    }
                })
            } else {
                presentViewController(introViewController, animated: true) {
                    self.profile.prefs.setInt(1, forKey: IntroViewControllerSeenProfileKey)
                }
            }

            return true
        }

        return false
    }

    func introViewControllerDidFinish(introViewController: IntroViewController) {
        introViewController.dismissViewControllerAnimated(true) { finished in
            if self.navigationController?.viewControllers.count > 1 {
                self.navigationController?.popToRootViewControllerAnimated(true)
            }
        }
        // Cliqz: going back from intro is the same case as switching to pervious tab
        SELswitchToPreviousTab()
    }

    func presentSignInViewController() {
        // Show the settings page if we have already signed in. If we haven't then show the signin page
        let vcToPresent: UIViewController
        if profile.hasAccount() {
            let settingsTableViewController = AppSettingsTableViewController()
            settingsTableViewController.profile = profile
            settingsTableViewController.tabManager = tabManager
            vcToPresent = settingsTableViewController
        } else {
            let signInVC = FxAContentViewController()
            signInVC.delegate = self
            signInVC.url = profile.accountConfiguration.signInURL
            signInVC.navigationItem.leftBarButtonItem = UIBarButtonItem(barButtonSystemItem: UIBarButtonSystemItem.Cancel, target: self, action: "dismissSignInViewController")
            vcToPresent = signInVC
        }

        let settingsNavigationController = SettingsNavigationController(rootViewController: vcToPresent)
		settingsNavigationController.modalPresentationStyle = .FormSheet
        self.presentViewController(settingsNavigationController, animated: true, completion: nil)
    }

    func dismissSignInViewController() {
        self.dismissViewControllerAnimated(true, completion: nil)
    }

    func introViewControllerDidRequestToLogin(introViewController: IntroViewController) {
        introViewController.dismissViewControllerAnimated(true, completion: { () -> Void in
            self.presentSignInViewController()
        })
    }
}

extension BrowserViewController: FxAContentViewControllerDelegate {
    func contentViewControllerDidSignIn(viewController: FxAContentViewController, data: JSON) -> Void {
        if data["keyFetchToken"].asString == nil || data["unwrapBKey"].asString == nil {
            // The /settings endpoint sends a partial "login"; ignore it entirely.
            log.debug("Ignoring didSignIn with keyFetchToken or unwrapBKey missing.")
            return
        }

        // TODO: Error handling.
        let account = FirefoxAccount.fromConfigurationAndJSON(profile.accountConfiguration, data: data)!
        profile.setAccount(account)
        if let account = self.profile.getAccount() {
            account.advance()
        }
        self.dismissViewControllerAnimated(true, completion: nil)
    }

    func contentViewControllerDidCancel(viewController: FxAContentViewController) {
        log.info("Did cancel out of FxA signin")
        self.dismissViewControllerAnimated(true, completion: nil)
    }
}

extension BrowserViewController: ContextMenuHelperDelegate {
    func contextMenuHelper(contextMenuHelper: ContextMenuHelper, didLongPressElements elements: ContextMenuHelper.Elements, gestureRecognizer: UILongPressGestureRecognizer) {
        // locationInView can return (0, 0) when the long press is triggered in an invalid page
        // state (e.g., long pressing a link before the document changes, then releasing after a
        // different page loads).
        let touchPoint = gestureRecognizer.locationInView(view)
        guard touchPoint != CGPointZero else { return }

        let touchSize = CGSizeMake(0, 16)

        let actionSheetController = UIAlertController(title: nil, message: nil, preferredStyle: UIAlertControllerStyle.ActionSheet)
        var dialogTitle: String?

        if let url = elements.link, currentTab = tabManager.selectedTab {
            dialogTitle = url.absoluteString
//            let isPrivate = currentTab.isPrivate
//            if !isPrivate {
//                let newTabTitle = NSLocalizedString("Open In New Tab", comment: "Context menu item for opening a link in a new tab")
//                let openNewTabAction =  UIAlertAction(title: newTabTitle, style: UIAlertActionStyle.Default) { (action: UIAlertAction) in
//                    self.scrollController.showToolbars(animated: !self.scrollController.toolbarsShowing, completion: { _ in
//                        self.tabManager.addTab(NSURLRequest(URL: url))
//                    })
//                }
//                actionSheetController.addAction(openNewTabAction)
//            }
//
//            if #available(iOS 9, *) {
//                let openNewPrivateTabTitle = NSLocalizedString("Open In New Private Tab", tableName: "PrivateBrowsing", comment: "Context menu option for opening a link in a new private tab")
//                let openNewPrivateTabAction =  UIAlertAction(title: openNewPrivateTabTitle, style: UIAlertActionStyle.Default) { (action: UIAlertAction) in
//                    self.scrollController.showToolbars(animated: !self.scrollController.toolbarsShowing, completion: { _ in
//                        self.tabManager.addTab(NSURLRequest(URL: url), isPrivate: true)
//                    })
//                }
//                actionSheetController.addAction(openNewPrivateTabAction)
//            }

            let copyTitle = NSLocalizedString("Copy Link", comment: "Context menu item for copying a link URL to the clipboard")
            let copyAction = UIAlertAction(title: copyTitle, style: UIAlertActionStyle.Default) { (action: UIAlertAction) -> Void in
                let pasteBoard = UIPasteboard.generalPasteboard()
                pasteBoard.URL = url
            }
            actionSheetController.addAction(copyAction)

            let shareTitle = NSLocalizedString("Share Link", comment: "Context menu item for sharing a link URL")
            let shareAction = UIAlertAction(title: shareTitle, style: UIAlertActionStyle.Default) { _ in
                self.presentActivityViewController(url, sourceView: self.view, sourceRect: CGRect(origin: touchPoint, size: touchSize), arrowDirection: .Any)
            }
            actionSheetController.addAction(shareAction)
        }

        if let url = elements.image {
            if dialogTitle == nil {
                dialogTitle = url.absoluteString
            }

            let photoAuthorizeStatus = PHPhotoLibrary.authorizationStatus()
            let saveImageTitle = NSLocalizedString("Save Image", comment: "Context menu item for saving an image")
            let saveImageAction = UIAlertAction(title: saveImageTitle, style: UIAlertActionStyle.Default) { (action: UIAlertAction) -> Void in
                if photoAuthorizeStatus == PHAuthorizationStatus.Authorized || photoAuthorizeStatus == PHAuthorizationStatus.NotDetermined {
                    self.getImage(url) { UIImageWriteToSavedPhotosAlbum($0, nil, nil, nil) }
                } else {
                    let accessDenied = UIAlertController(title: NSLocalizedString("Firefox would like to access your Photos", comment: "See http://mzl.la/1G7uHo7"), message: NSLocalizedString("This allows you to save the image to your Camera Roll.", comment: "See http://mzl.la/1G7uHo7"), preferredStyle: UIAlertControllerStyle.Alert)
                    let dismissAction = UIAlertAction(title: UIConstants.CancelString, style: UIAlertActionStyle.Default, handler: nil)
                    accessDenied.addAction(dismissAction)
                    let settingsAction = UIAlertAction(title: NSLocalizedString("Open Settings", comment: "See http://mzl.la/1G7uHo7"), style: UIAlertActionStyle.Default ) { (action: UIAlertAction!) -> Void in
                        UIApplication.sharedApplication().openURL(NSURL(string: UIApplicationOpenSettingsURLString)!)
                    }
                    accessDenied.addAction(settingsAction)
                    self.presentViewController(accessDenied, animated: true, completion: nil)

                }
            }
            actionSheetController.addAction(saveImageAction)

            let copyImageTitle = NSLocalizedString("Copy Image", comment: "Context menu item for copying an image to the clipboard")
            let copyAction = UIAlertAction(title: copyImageTitle, style: UIAlertActionStyle.Default) { (action: UIAlertAction) -> Void in
                // put the actual image on the clipboard
                // do this asynchronously just in case we're in a low bandwidth situation
                let pasteboard = UIPasteboard.generalPasteboard()
                pasteboard.URL = url
                let changeCount = pasteboard.changeCount
                let application = UIApplication.sharedApplication()
                var taskId: UIBackgroundTaskIdentifier = 0
                taskId = application.beginBackgroundTaskWithExpirationHandler { _ in
                    application.endBackgroundTask(taskId)
                }

                Alamofire.request(.GET, url)
                    .validate(statusCode: 200..<300)
                    .response { responseRequest, responseResponse, responseData, responseError in
                        // Only set the image onto the pasteboard if the pasteboard hasn't changed since
                        // fetching the image; otherwise, in low-bandwidth situations,
                        // we might be overwriting something that the user has subsequently added.
                        if changeCount == pasteboard.changeCount,
                           let imageData = responseData where responseError == nil,
                           let image = UIImage.imageFromDataThreadSafe(imageData) {
                            // Setting pasteboard.items allows us to set multiple representations for the same item.
                            pasteboard.items = [[
                                kUTTypeURL as String: url,
                                kUTTypePNG as String: image
                            ]]
                        }

                        application.endBackgroundTask(taskId)
                }
            }
            actionSheetController.addAction(copyAction)
        }

        // If we're showing an arrow popup, set the anchor to the long press location.
        if let popoverPresentationController = actionSheetController.popoverPresentationController {
            popoverPresentationController.sourceView = view
            popoverPresentationController.sourceRect = CGRect(origin: touchPoint, size: touchSize)
            popoverPresentationController.permittedArrowDirections = .Any
        }

        actionSheetController.title = dialogTitle?.ellipsize(maxLength: ActionSheetTitleMaxLength)
        let cancelAction = UIAlertAction(title: UIConstants.CancelString, style: UIAlertActionStyle.Cancel, handler: nil)
        actionSheetController.addAction(cancelAction)
        self.presentViewController(actionSheetController, animated: true, completion: nil)
    }

    private func getImage(url: NSURL, success: UIImage -> ()) {
        Alamofire.request(.GET, url)
            .validate(statusCode: 200..<300)
            .response { _, _, data, _ in
                if let data = data,
                   let image = UIImage.imageFromDataThreadSafe(data) {
                    success(image)
                }
            }
    }
}

extension BrowserViewController: KeyboardHelperDelegate {
    func keyboardHelper(keyboardHelper: KeyboardHelper, keyboardWillShowWithState state: KeyboardState) {
        keyboardState = state
        updateViewConstraints()

        UIView.animateWithDuration(state.animationDuration) {
            UIView.setAnimationCurve(state.animationCurve)
            self.findInPageContainer.layoutIfNeeded()
            self.snackBars.layoutIfNeeded()
        }
    }

    func keyboardHelper(keyboardHelper: KeyboardHelper, keyboardDidShowWithState state: KeyboardState) {
    }

    func keyboardHelper(keyboardHelper: KeyboardHelper, keyboardWillHideWithState state: KeyboardState) {
        keyboardState = nil
        updateViewConstraints()

        UIView.animateWithDuration(state.animationDuration) {
            UIView.setAnimationCurve(state.animationCurve)
            self.findInPageContainer.layoutIfNeeded()
            self.snackBars.layoutIfNeeded()
        }
    }
}

extension BrowserViewController: SessionRestoreHelperDelegate {
    func sessionRestoreHelper(helper: SessionRestoreHelper, didRestoreSessionForBrowser browser: Browser) {
        browser.restoring = false

        if let tab = tabManager.selectedTab where tab.webView === browser.webView {
            updateUIForReaderHomeStateForTab(tab)
        }
    }
}

extension BrowserViewController: TabTrayDelegate {
    // This function animates and resets the browser chrome transforms when
    // the tab tray dismisses.
    func tabTrayDidDismiss(tabTray: TabTrayController) {
        resetBrowserChrome()
    }

    func tabTrayDidAddBookmark(tab: Browser) {
        guard let url = tab.url?.absoluteString where url.characters.count > 0 else { return }
        self.addBookmark(url, title: tab.title)
    }


    func tabTrayDidAddToReadingList(tab: Browser) -> ReadingListClientRecord? {
        guard let url = tab.url?.absoluteString where url.characters.count > 0 else { return nil }
        return profile.readingList?.createRecordWithURL(url, title: tab.title ?? url, addedBy: UIDevice.currentDevice().name).successValue
    }

    func tabTrayRequestsPresentationOf(viewController viewController: UIViewController) {
        self.presentViewController(viewController, animated: false, completion: nil)
    }
}

// MARK: Browser Chrome Theming
extension BrowserViewController: Themeable {

    func applyTheme(themeName: String) {
        urlBar.applyTheme(themeName)
        toolbar?.applyTheme(themeName)
        readerModeBar?.applyTheme(themeName)

        switch(themeName) {
        case Theme.NormalMode:
            // Cliqz: Commented because header is now UIView which doesn't have style
//            header.blurStyle = .ExtraLight
            footerBackground?.blurStyle = .ExtraLight
        case Theme.PrivateMode:
            // Cliqz: Commented because header is now UIView which doesn't have style
//            header.blurStyle = .Dark
            footerBackground?.blurStyle = .Dark
        default:
            log.debug("Unknown Theme \(themeName)")
        }
    }
    
}

// A small convienent class for wrapping a view with a blur background that can be modified
class BlurWrapper: UIView {
    var blurStyle: UIBlurEffectStyle = .ExtraLight {
        didSet {
            let newEffect = UIVisualEffectView(effect: UIBlurEffect(style: blurStyle))
            effectView.removeFromSuperview()
            effectView = newEffect
            insertSubview(effectView, belowSubview: wrappedView)
            effectView.snp_remakeConstraints { make in
                make.edges.equalTo(self)
            }
        }
    }

    private var effectView: UIVisualEffectView
    private var wrappedView: UIView

    init(view: UIView) {
        wrappedView = view
        effectView = UIVisualEffectView(effect: UIBlurEffect(style: blurStyle))
        super.init(frame: CGRectZero)

        addSubview(effectView)
        addSubview(wrappedView)

        effectView.snp_makeConstraints { make in
            make.edges.equalTo(self)
        }

        wrappedView.snp_makeConstraints { make in
            make.edges.equalTo(self)
        }
    }

    required init?(coder aDecoder: NSCoder) {
        fatalError("init(coder:) has not been implemented")
    }
}

protocol Themeable {
    func applyTheme(themeName: String)
}

extension BrowserViewController: FindInPageBarDelegate, FindInPageHelperDelegate {
    func findInPage(findInPage: FindInPageBar, didTextChange text: String) {
        find(text, function: "find")
    }

    func findInPage(findInPage: FindInPageBar, didFindNextWithText text: String) {
        findInPageBar?.endEditing(true)
        find(text, function: "findNext")
    }

    func findInPage(findInPage: FindInPageBar, didFindPreviousWithText text: String) {
        findInPageBar?.endEditing(true)
        find(text, function: "findPrevious")
    }

    func findInPageDidPressClose(findInPage: FindInPageBar) {
        updateFindInPageVisibility(visible: false)
    }

    private func find(text: String, function: String) {
        guard let webView = tabManager.selectedTab?.webView else { return }

        let escaped = text.stringByReplacingOccurrencesOfString("\\", withString: "\\\\")
                          .stringByReplacingOccurrencesOfString("\"", withString: "\\\"")

        webView.evaluateJavaScript("__firefox__.\(function)(\"\(escaped)\")", completionHandler: nil)
    }

    func findInPageHelper(findInPageHelper: FindInPageHelper, didUpdateCurrentResult currentResult: Int) {
        findInPageBar?.currentResult = currentResult
    }

    func findInPageHelper(findInPageHelper: FindInPageHelper, didUpdateTotalResults totalResults: Int) {
        findInPageBar?.totalResults = totalResults
    }
}

extension BrowserViewController: JSPromptAlertControllerDelegate {
    func promptAlertControllerDidDismiss(alertController: JSPromptAlertController) {
        showQueuedAlertIfAvailable()
    }
}

// CLiqz: Added extension for HomePanelDelegate to react for didSelectURL from SearchHistoryViewController
extension BrowserViewController: HomePanelDelegate {
    
    func homePanelDidRequestToSignIn(homePanel: HomePanel) {
        
    }
    func homePanelDidRequestToCreateAccount(homePanel: HomePanel) {
        
    }
    func homePanel(homePanel: HomePanel, didSelectURL url: NSURL, visitType: VisitType) {
        // Delegate method for History panel
        finishEditingAndSubmit(url, visitType: VisitType.Typed)
    }
}

// Cliqz: Added TransitioningDelegate to maintain layers change animations
extension BrowserViewController: UIViewControllerTransitioningDelegate {
    
    func animationControllerForPresentedController(presented: UIViewController, presentingController presenting: UIViewController, sourceController source: UIViewController) -> UIViewControllerAnimatedTransitioning? {
        transition.presenting = true
        return transition
    }
    
    func animationControllerForDismissedController(dismissed: UIViewController) -> UIViewControllerAnimatedTransitioning? {
        transition.presenting = false
        return transition
    }
}

// Cliqz: compined the two extensions for SearchViewDelegate, RecommendationsViewControllerDelegate, and SearchHistoryViewControllerDelegate into one extension
extension BrowserViewController: SearchViewDelegate, RecommendationsViewControllerDelegate, SearchHistoryViewControllerDelegate {
    
    func didSelectURL(url: NSURL, searchQuery: String?) {
        navigateToUrl(url, searchQuery: searchQuery)
    }
    
    func didSelectURL(url: NSURL) {
        finishEditingAndSubmit(url, visitType: .Link)
    }
    
    func searchForQuery(query: String) {
        self.urlBar.enterOverlayMode(query, pasted: true)
    }
    
    func autoCompeleteQuery(autoCompleteText: String) {
        urlBar.setAutocompleteSuggestion(autoCompleteText)
    }
    
    private func navigateToUrl(url: NSURL, searchQuery: String?) {
        let query = (searchQuery != nil) ? searchQuery! : ""
        let forwardUrl = NSURL(string: "\(WebServer.sharedInstance.base)/cliqz/trampolineForward.html?url=\(url.absoluteString.encodeURL())&q=\(query.encodeURL())")
        if let tab = tabManager.selectedTab,
            let u = forwardUrl, let nav = tab.loadRequest(NSURLRequest(URL: u)) {
                self.recordNavigationInTab(tab, navigation: nav, visitType: .Link)
                showWebViewOverLay(tab)
        }
        urlBar.currentURL = url
        urlBar.leaveOverlayMode()
    }
    
}

// Cliqz: Extension for BrowserViewController to put addes methods
extension BrowserViewController {
    /// Cliqz: Added to set switchToSearchMode if user switched to previous tab empty tab as `didSelectedTabChange` is not fired in this case
    func SELswitchToPreviousTab() {
        if let _ = tabManager.selectedTab?.webView?.URL?.absoluteString {
            if AboutUtils.isAboutURL(tabManager.selectedTab?.webView?.URL) {
                // Cliqz: switch to search mode when switiching to empty tab
                switchToSearchMode = true
            }
        }
    }
    // Cliqz: Added method to show search view if needed
    private func switchToSearchModeIfNeeded() {
        if (self.switchToSearchMode) {
            self.urlBar.enterOverlayMode("", pasted: false)
			self.switchToSearchMode = false
            if let searchController = self.searchController {
                searchController.resetState()
            }
            scrollController.showToolbars(animated: false)
        }
    }
    
    // Cliqz: Added extension for logging the Navigation Telemetry signals
    private func startNavigation(webView: WKWebView, navigationAction: WKNavigationAction) {
        // determine if the navigation is back navigation
        if navigationAction.navigationType == .BackForward && backListSize >= webView.backForwardList.backList.count {
            isBackNavigation = true
        } else {
            isBackNavigation = false
        }
        backListSize = webView.backForwardList.backList.count
    }
    
    private func finishNavigation(webView: WKWebView) {
        // calculate times
        let currentTime = NSDate.getCurrentMillis()
        let displayTime = currentTime - navigationEndTime
        navigationEndTime = currentTime
        
        // calculate the url length
        let urlLength = webView.URL?.absoluteString.characters.count
        
        
        // check if back navigation
        if isBackNavigation {
            backNavigationStep++
            logNavigationEvent("back", step: backNavigationStep, urlLength: urlLength!, displayTime: displayTime)
        } else {
            // discard the first navigation (result navigation is not included)
            if navigationStep != 0 {
                logNavigationEvent("location_change", step: navigationStep, urlLength: urlLength!, displayTime: displayTime)
            }
            navigationStep++
            backNavigationStep = 0
        }
    }
    
    private func logNavigationEvent(action: String, step: Int, urlLength: Int, displayTime: Double) {
        TelemetryLogger.sharedInstance.logEvent(.Navigation(action, step, urlLength, displayTime))
    }
    
    
    // Cliqz: Add an overlay to the WKWebView to hide the old page while navigating to the new search result
    private func showWebViewOverLay(selectedTab: Browser) {
        if self.webViewOverlay == nil {
            webViewOverlay = UIView(frame: (selectedTab.webView?.bounds)!)
            webViewOverlay!.backgroundColor = UIColor.whiteColor()
            selectedTab.webView?.addSubview(webViewOverlay!)
        }
    }
    
    private func hideWebViewOverlay() {
        if webViewOverlay != nil {
            webViewOverlay!.removeFromSuperview()
            webViewOverlay = nil
        }
    }
    
    // Cliqz: Added to diffrentiate between navigating a website or searching for something when app goes to background
    func SELappDidEnterBackgroundNotification() {
        
        displayedPopoverController?.dismissViewControllerAnimated(false, completion: nil)
        
        isAppResponsive = false
        
        if searchController?.view.hidden == true {
            let webView = self.tabManager.selectedTab?.webView
            searchController?.appDidEnterBackground(webView?.URL, lastTitle:webView?.title)
        } else {
            searchController?.appDidEnterBackground()
        }
        
        if let lastVisitedWebsite = self.tabManager.selectedTab?.webView?.URL?.absoluteString {
            if !lastVisitedWebsite.hasPrefix("http://localhost") {
                // Cliqz: store the last visited website
                LocalDataStore.setObject(lastVisitedWebsite, forKey: lastVisitedWebsiteKey)
            }
        }
        
    }
    
    // Cliqz: added to mark the app being responsive (mainly send telemetry signal)
    func appDidBecomeResponsive(startupType: String) {
        if isAppResponsive == false {
            isAppResponsive = true
            AppStatus.sharedInstance.appDidBecomeResponsive(startupType)
        }
    }
    
    // Cliqz: Added to navigate to the last visited website (3D quick home actions)
    func navigateToLastWebsite() {
        guard let tab = tabManager.selectedTab else {
            return
        }
        
        if let lastVisitedWebsite = LocalDataStore.objectForKey(self.lastVisitedWebsiteKey) as? String,
            let lastVisitedURL = NSURL(string: lastVisitedWebsite) {
                if lastVisitedURL != tab.webView?.URL {
                    finishEditingAndSubmit(lastVisitedURL, visitType: .Link)
                } else {
                    urlBar.leaveOverlayMode()
                }
        }
    }
    
    // Cliqz: Added to navigate to url (3D quick home actions)
    func navigateToURL(url: NSURL) {
        finishEditingAndSubmit(url, visitType: .Link)
    }
    
    // Cliqz: fix headerTopConstraint for scrollController to work properly during the animation to/from past layer
    private func fixHeaderConstraint(){
        let currentDevice = UIDevice.currentDevice()
        let iphoneLandscape = currentDevice.orientation.isLandscape && (currentDevice.userInterfaceIdiom == .Phone)
        if transition.isAnimating && !iphoneLandscape {
            headerConstraintUpdated = true
            
            scrollController.headerTopConstraint?.updateOffset(20)

            statusBarOverlay.snp_remakeConstraints { make in
                make.top.left.right.equalTo(self.view)
                make.height.equalTo(20)
            }
            
        } else if(headerConstraintUpdated) {
            headerConstraintUpdated = false
            scrollController.headerTopConstraint?.updateOffset(0)
        }

    }

}<|MERGE_RESOLUTION|>--- conflicted
+++ resolved
@@ -902,21 +902,6 @@
         }
     }
 
-<<<<<<< HEAD
-	// Cliqz: Added method to show search view if needed
-	private func switchToSearchModeIfNeeded() {
-        if (self.switchToSearchMode) {
-			self.urlBar.enterOverlayMode("", pasted: false)
-//			self.switchToSearchMode = false
-            if let searchController = self.searchController {
-                searchController.resetState()
-            }
-            scrollController.showToolbars(animated: false)
-		}
-	}
-
-=======
->>>>>>> ba726b10
     private func finishEditingAndSubmit(url: NSURL, visitType: VisitType) {
         urlBar.currentURL = url
         urlBar.leaveOverlayMode()
@@ -1813,48 +1798,6 @@
     }
 }
 
-<<<<<<< HEAD
-// Cliqz: compined the two extensions for SearchViewDelegate, RecommendationsViewControllerDelegate, and SearchHistoryViewControllerDelegate into one extension
-extension BrowserViewController: SearchViewDelegate, RecommendationsViewControllerDelegate, SearchHistoryViewControllerDelegate {
-    
-    func didSelectURL(url: NSURL, searchQuery: String?) {
-        navigateToUrl(url, searchQuery: searchQuery)
-    }
-    func didSelectURL(url: NSURL) {
-        finishEditingAndSubmit(url, visitType: .Link)
-    }
-    
-    func searchForQuery(query: String) {
-        self.urlBar.enterOverlayMode(query, pasted: true)
-    }
-    
-    func autoCompeleteQuery(autoCompleteText: String) {
-        urlBar.setAutocompleteSuggestion(autoCompleteText)
-    }
-    
-    func modalViewDismissed () {
-        if AboutUtils.isAboutURL(self.tabManager.selectedTab?.webView?.URL) {
-            self.urlBar.enterOverlayMode(self.searchController?.searchQuery, pasted: true)
-        }
-    }
-    
-    private func navigateToUrl(url: NSURL, searchQuery: String?) {
-        let query = (searchQuery != nil) ? searchQuery! : ""
-        let forwardUrl = NSURL(string: "\(WebServer.sharedInstance.base)/cliqz/trampolineForward.html?url=\(url.absoluteString.encodeURL())&q=\(query.encodeURL())")
-        if let tab = tabManager.selectedTab,
-            let u = forwardUrl, let nav = tab.loadRequest(NSURLRequest(URL: u)) {
-                self.recordNavigationInTab(tab, navigation: nav, visitType: .Link)
-                showWebViewOverLay(tab)
-        }
-        urlBar.currentURL = url
-        urlBar.leaveOverlayMode()
-		self.switchToSearchMode = false
-    }
-    
-}
-
-=======
->>>>>>> ba726b10
 extension BrowserViewController: SearchViewControllerDelegate {
     func searchViewController(searchViewController: SearchViewController, didSelectURL url: NSURL) {
         finishEditingAndSubmit(url, visitType: VisitType.Typed)
