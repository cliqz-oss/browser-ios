/* This Source Code Form is subject to the terms of the Mozilla Public
 * License, v. 2.0. If a copy of the MPL was not distributed with this
 * file, You can obtain one at http://mozilla.org/MPL/2.0/. */

import Foundation
import Photos
import UIKit
import WebKit
import Shared
import Storage
import SnapKit
import XCGLogger
import Alamofire
import Account
import ReadingList
import MobileCoreServices
import WebImage

private let log = Logger.browserLogger

private let KVOLoading = "loading"
private let KVOEstimatedProgress = "estimatedProgress"
private let KVOURL = "URL"
private let KVOCanGoBack = "canGoBack"
private let KVOCanGoForward = "canGoForward"
private let KVOContentSize = "contentSize"

private let ActionSheetTitleMaxLength = 120

private struct BrowserViewControllerUX {
    private static let BackgroundColor = UIConstants.AppBackgroundColor
    private static let ShowHeaderTapAreaHeight: CGFloat = 32
    private static let BookmarkStarAnimationDuration: Double = 0.5
    private static let BookmarkStarAnimationOffset: CGFloat = 80
}

class BrowserViewController: UIViewController {
    // Cliqz: modifed the type of homePanelController to CliqzSearchViewController to show Cliqz index page instead of FireFox home page
    var homePanelController: CliqzSearchViewController?
//    var homePanelController: HomePanelViewController?
    
    var webViewContainer: UIView!
    var menuViewController: MenuViewController?
    var urlBar: URLBarView!
    var readerModeBar: ReaderModeBarView?
    var readerModeCache: ReaderModeCache
    private var statusBarOverlay: UIView!
<<<<<<< HEAD
    private(set) var toolbar: BrowserToolbar?
    //Cliqz: use CliqzSearchViewController instead of FireFox one
    private var searchController: CliqzSearchViewController?
//    private var searchController: SearchViewController?
=======
    private(set) var toolbar: TabToolbar?
    private var searchController: SearchViewController?
>>>>>>> 3156cb6e
    private var screenshotHelper: ScreenshotHelper!
    private var homePanelIsInline = false
    private var searchLoader: SearchLoader!
    private let snackBars = UIView()
    private let webViewContainerToolbar = UIView()
    private var findInPageBar: FindInPageBar?
    private let findInPageContainer = UIView()

    lazy private var customSearchEngineButton: UIButton = {
        let searchButton = UIButton()
        searchButton.setImage(UIImage(named: "AddSearch")?.imageWithRenderingMode(.AlwaysTemplate), forState: .Normal)
        searchButton.addTarget(self, action: #selector(BrowserViewController.addCustomSearchEngineForFocusedElement), forControlEvents: .TouchUpInside)
        return searchButton
    }()

    private var customSearchBarButton: UIBarButtonItem?

    // popover rotation handling
    private var displayedPopoverController: UIViewController?
    private var updateDisplayedPopoverProperties: (() -> ())?

    private var openInHelper: OpenInHelper?

    // location label actions
    private var pasteGoAction: AccessibleAction!
    private var pasteAction: AccessibleAction!
    private var copyAddressAction: AccessibleAction!

    private weak var tabTrayController: TabTrayController!

    private let profile: Profile
    let tabManager: TabManager

    // These views wrap the urlbar and toolbar to provide background effects on them
    // Cliqz: Replaced BlurWrapper because according new requirements we don't need to blur background of ULRBar
    var header: UIView!
//    var header: BlurWrapper!
    var headerBackdrop: UIView!
    var footer: UIView!
    var footerBackdrop: UIView!
    private var footerBackground: BlurWrapper?
    private var topTouchArea: UIButton!

    // Backdrop used for displaying greyed background for private tabs
    var webViewContainerBackdrop: UIView!

    private var scrollController = TabScrollingController()

    private var keyboardState: KeyboardState?

    let WhiteListedUrls = ["\\/\\/itunes\\.apple\\.com\\/"]

    // Tracking navigation items to record history types.
    // TODO: weak references?
    var ignoredNavigation = Set<WKNavigation>()
    var typedNavigation = [WKNavigation: VisitType]()
    var navigationToolbar: TabToolbarProtocol {
        return toolbar ?? urlBar
    }
    // Cliqz: webViewOverlay to cover the wkwebview when navigating from search result
    var webViewOverlay: UIView?
    
    private var needsNewTab = true
    
    private var isAppResponsive = false
    
    // Cliqz: Added TransitionAnimator which is responsible for layers change animations
    let transition = TransitionAnimator()
    
    // Cliqz: Added for logging the navigation Telemetry signal
    var isBackNavigation        : Bool = false
    var backListSize            : Int = 0
    var navigationStep          : Int = 0
    var backNavigationStep      : Int = 0
    var navigationEndTime       : Double = NSDate.getCurrentMillis()
    
    // Cliqz: Added to adjust header constraint to work during the animation to/from past layer
    var headerConstraintUpdated:Bool = false
    
    // Cliqz: Furture and past layers
    
    var searchHistoryContainer: UINavigationController?
    private func initSearchHistoryContainer() {
        let searchHistoryViewController = SearchHistoryViewController(profile: self.profile, tabManager: self.tabManager)
        searchHistoryViewController.delegate = self
        
        searchHistoryContainer = UINavigationController(rootViewController: searchHistoryViewController)
        searchHistoryContainer!.transitioningDelegate = self
    }
    
    lazy var recommendationsContainer: UINavigationController = {
        let recommendationsViewController = RecommendationsViewController(profile: self.profile)
        recommendationsViewController.delegate = self
        recommendationsViewController.tabManager = self.tabManager
        
        let containerViewController = UINavigationController(rootViewController: recommendationsViewController)
        containerViewController.transitioningDelegate = self
        return containerViewController
    }()
    
    // Cliqz: key for storing the last visited website
    let lastVisitedWebsiteKey = "lastVisitedWebsite"
    
    // Cliqz: the response state code of the current opened link
    var currentResponseStatusCode = 0
    
    // Cliqz: Added AdBlocker to detect and block ads
    let adBlocker: AdBlocker

	// Cliqz: Added data member for push notification URL string in the case when the app isn't in background to load URL on viewDidAppear.
	var initialURL: String?
//    var initialURL: String? {
//        didSet {
//            if self.urlBar != nil {
//                self.loadInitialURL()
//            }
//        }
//    }

    init(profile: Profile, tabManager: TabManager) {
        self.profile = profile
        self.tabManager = tabManager
        self.readerModeCache = DiskReaderModeCache.sharedInstance
        // Cliqz: Initialized AdBlocker object
        self.adBlocker = AdBlocker(profile: profile)
        super.init(nibName: nil, bundle: nil)
        initSearchHistoryContainer()
        didInit()
    }

    required init?(coder aDecoder: NSCoder) {
        fatalError("init(coder:) has not been implemented")
    }

    override func supportedInterfaceOrientations() -> UIInterfaceOrientationMask {
        if UIDevice.currentDevice().userInterfaceIdiom == .Phone {
            return UIInterfaceOrientationMask.AllButUpsideDown
        } else {
            return UIInterfaceOrientationMask.All
        }
    }

    override func viewWillTransitionToSize(size: CGSize, withTransitionCoordinator coordinator: UIViewControllerTransitionCoordinator) {
        super.viewWillTransitionToSize(size, withTransitionCoordinator: coordinator)

        displayedPopoverController?.dismissViewControllerAnimated(true, completion: nil)

        guard let displayedPopoverController = self.displayedPopoverController else {
            return
        }

        coordinator.animateAlongsideTransition(nil) { context in
            self.updateDisplayedPopoverProperties?()
            self.presentViewController(displayedPopoverController, animated: true, completion: nil)
        }
    }

    override func didReceiveMemoryWarning() {
        super.didReceiveMemoryWarning()
        log.debug("BVC received memory warning")
    }

    private func didInit() {
        screenshotHelper = ScreenshotHelper(controller: self)
        tabManager.addDelegate(self)
        tabManager.addNavigationDelegate(self)
    }

    override func preferredStatusBarStyle() -> UIStatusBarStyle {
        return UIStatusBarStyle.LightContent
    }

    func shouldShowFooterForTraitCollection(previousTraitCollection: UITraitCollection) -> Bool {
        return previousTraitCollection.verticalSizeClass != .Compact &&
               previousTraitCollection.horizontalSizeClass != .Regular
    }


    func toggleSnackBarVisibility(show show: Bool) {
        if show {
            UIView.animateWithDuration(0.1, animations: { self.snackBars.hidden = false })
        } else {
            snackBars.hidden = true
        }
    }

    private func updateToolbarStateForTraitCollection(newCollection: UITraitCollection) {
        let showToolbar = shouldShowFooterForTraitCollection(newCollection)

        urlBar.setShowToolbar(!showToolbar)
        toolbar?.removeFromSuperview()
        toolbar?.tabToolbarDelegate = nil
        footerBackground?.removeFromSuperview()
        footerBackground = nil
        toolbar = nil

        if showToolbar {
            toolbar = TabToolbar()
            toolbar?.tabToolbarDelegate = self
            footerBackground = BlurWrapper(view: toolbar!)
            footerBackground?.translatesAutoresizingMaskIntoConstraints = false

            // Cliqz: Use the same BlurWrapper footer style for both private and normal modes
            /*
            // Need to reset the proper blur style
            if let selectedTab = tabManager.selectedTab where selectedTab.isPrivate {
                footerBackground!.blurStyle = .Dark
                toolbar?.applyTheme(Theme.PrivateMode)
            }
            */
            footer.addSubview(footerBackground!)
        }

        view.setNeedsUpdateConstraints()
        if let home = homePanelController {
            home.view.setNeedsUpdateConstraints()
        }

        if let tab = tabManager.selectedTab,
               webView = tab.webView {
            updateURLBarDisplayURL(tab)
            navigationToolbar.updateBackStatus(webView.canGoBack)
            navigationToolbar.updateForwardStatus(webView.canGoForward)
            navigationToolbar.updateReloadStatus(tab.loading ?? false)
        }
    }

    override func willTransitionToTraitCollection(newCollection: UITraitCollection, withTransitionCoordinator coordinator: UIViewControllerTransitionCoordinator) {
        super.willTransitionToTraitCollection(newCollection, withTransitionCoordinator: coordinator)

        // During split screen launching on iPad, this callback gets fired before viewDidLoad gets a chance to
        // set things up. Make sure to only update the toolbar state if the view is ready for it.
        if isViewLoaded() {
            updateToolbarStateForTraitCollection(newCollection)
        }

        displayedPopoverController?.dismissViewControllerAnimated(true, completion: nil)

        // WKWebView looks like it has a bug where it doesn't invalidate it's visible area when the user
        // performs a device rotation. Since scrolling calls
        // _updateVisibleContentRects (https://github.com/WebKit/webkit/blob/master/Source/WebKit2/UIProcess/API/Cocoa/WKWebView.mm#L1430)
        // this method nudges the web view's scroll view by a single pixel to force it to invalidate.
        if let scrollView = self.tabManager.selectedTab?.webView?.scrollView {
            let contentOffset = scrollView.contentOffset
            coordinator.animateAlongsideTransition({ context in
                scrollView.setContentOffset(CGPoint(x: contentOffset.x, y: contentOffset.y + 1), animated: true)
                self.scrollController.showToolbars(animated: false)
            }, completion: { context in
                scrollView.setContentOffset(CGPoint(x: contentOffset.x, y: contentOffset.y), animated: false)
            })
        }
    }

    // Cliqz: commented method as is it overriden by us
//    func SELappDidEnterBackgroundNotification() {
//        displayedPopoverController?.dismissViewControllerAnimated(false, completion: nil)
//    }

    func SELtappedTopArea() {
        scrollController.showToolbars(animated: true)
    }

    func SELappWillResignActiveNotification() {
        // If we are displying a private tab, hide any elements in the tab that we wouldn't want shown
        // when the app is in the home switcher
        guard let privateTab = tabManager.selectedTab where privateTab.isPrivate else {
            return
        }

        webViewContainerBackdrop.alpha = 1
        webViewContainer.alpha = 0
        urlBar.locationView.alpha = 0
        presentedViewController?.popoverPresentationController?.containerView?.alpha = 0
        presentedViewController?.view.alpha = 0
    }

    func SELappDidBecomeActiveNotification() {
        // Re-show any components that might have been hidden because they were being displayed
        // as part of a private mode tab
        UIView.animateWithDuration(0.2, delay: 0, options: UIViewAnimationOptions.CurveEaseInOut, animations: {
            self.webViewContainer.alpha = 1
            self.urlBar.locationView.alpha = 1
            self.presentedViewController?.popoverPresentationController?.containerView?.alpha = 1
            self.presentedViewController?.view.alpha = 1
            self.view.backgroundColor = UIColor.clearColor()
        }, completion: { _ in
            self.webViewContainerBackdrop.alpha = 0

            // Cliqz Added functionality for session timeout and telemtery logging when app becomes active
            self.appDidBecomeResponsive("warm")
            
            if self.initialURL != nil {
                // Cliqz: Added call for initial URL if one exists
                self.loadInitialURL()
            } else if SessionState.isSessionExpired() {
                // Cliqz: Added call for reset state in case of session timeout
                self.resetState()
            }
            // Cliqz: ask for news notification permission according to our workflow
            self.askForNewsNotificationPermissionIfNeeded()
        })

        // Re-show toolbar which might have been hidden during scrolling (prior to app moving into the background)
        scrollController.showToolbars(animated: false)
    }

    deinit {
        NSNotificationCenter.defaultCenter().removeObserver(self, name: BookmarkStatusChangedNotification, object: nil)
        NSNotificationCenter.defaultCenter().removeObserver(self, name: UIApplicationWillResignActiveNotification, object: nil)
        NSNotificationCenter.defaultCenter().removeObserver(self, name: UIApplicationWillEnterForegroundNotification, object: nil)
        NSNotificationCenter.defaultCenter().removeObserver(self, name: UIApplicationDidEnterBackgroundNotification, object: nil)
    }

    override func viewDidLoad() {
        log.debug("BVC viewDidLoad…")
        super.viewDidLoad()
        log.debug("BVC super viewDidLoad called.")
        NSNotificationCenter.defaultCenter().addObserver(self, selector: #selector(BrowserViewController.SELBookmarkStatusDidChange(_:)), name: BookmarkStatusChangedNotification, object: nil)
        NSNotificationCenter.defaultCenter().addObserver(self, selector: #selector(BrowserViewController.SELappWillResignActiveNotification), name: UIApplicationWillResignActiveNotification, object: nil)
        NSNotificationCenter.defaultCenter().addObserver(self, selector: #selector(BrowserViewController.SELappDidBecomeActiveNotification), name: UIApplicationDidBecomeActiveNotification, object: nil)
        NSNotificationCenter.defaultCenter().addObserver(self, selector: #selector(BrowserViewController.SELappDidEnterBackgroundNotification), name: UIApplicationDidEnterBackgroundNotification, object: nil)
        KeyboardHelper.defaultHelper.addDelegate(self)

        log.debug("BVC adding footer and header…")
        footerBackdrop = UIView()
        footerBackdrop.backgroundColor = UIColor.whiteColor()
        view.addSubview(footerBackdrop)
        headerBackdrop = UIView()
        headerBackdrop.backgroundColor = UIColor.whiteColor()
        view.addSubview(headerBackdrop)

        log.debug("BVC setting up webViewContainer…")
        webViewContainerBackdrop = UIView()
        webViewContainerBackdrop.backgroundColor = UIColor.grayColor()
        webViewContainerBackdrop.alpha = 0
        view.addSubview(webViewContainerBackdrop)

        webViewContainer = UIView()
        webViewContainer.addSubview(webViewContainerToolbar)
        view.addSubview(webViewContainer)

        log.debug("BVC setting up status bar…")
        // Temporary work around for covering the non-clipped web view content
        statusBarOverlay = UIView()
        statusBarOverlay.backgroundColor = BrowserViewControllerUX.BackgroundColor
        view.addSubview(statusBarOverlay)

        log.debug("BVC setting up top touch area…")
        topTouchArea = UIButton()
        topTouchArea.isAccessibilityElement = false
        topTouchArea.addTarget(self, action: #selector(BrowserViewController.SELtappedTopArea), forControlEvents: UIControlEvents.TouchUpInside)
        view.addSubview(topTouchArea)

        log.debug("BVC setting up URL bar…")
        // Setup the URL bar, wrapped in a view to get transparency effect
        urlBar = URLBarView()
        urlBar.translatesAutoresizingMaskIntoConstraints = false
        urlBar.delegate = self
<<<<<<< HEAD
        urlBar.browserToolbarDelegate = self
        // Cliqz: Replaced BlurWrapper because of requirements
        header = urlBar //BlurWrapper(view: urlBar)
=======
        urlBar.tabToolbarDelegate = self
        header = BlurWrapper(view: urlBar)
>>>>>>> 3156cb6e
        view.addSubview(header)

        // UIAccessibilityCustomAction subclass holding an AccessibleAction instance does not work, thus unable to generate AccessibleActions and UIAccessibilityCustomActions "on-demand" and need to make them "persistent" e.g. by being stored in BVC
        pasteGoAction = AccessibleAction(name: NSLocalizedString("Paste & Go", comment: "Paste the URL into the location bar and visit"), handler: { () -> Bool in
            if let pasteboardContents = UIPasteboard.generalPasteboard().string {
                self.urlBar(self.urlBar, didSubmitText: pasteboardContents)
                return true
            }
            return false
        })
        pasteAction = AccessibleAction(name: NSLocalizedString("Paste", comment: "Paste the URL into the location bar"), handler: { () -> Bool in
            if let pasteboardContents = UIPasteboard.generalPasteboard().string {
                // Enter overlay mode and fire the text entered callback to make the search controller appear.
                self.urlBar.enterOverlayMode(pasteboardContents, pasted: true)
                self.urlBar(self.urlBar, didEnterText: pasteboardContents)
                return true
            }
            return false
        })
        copyAddressAction = AccessibleAction(name: NSLocalizedString("Copy Address", comment: "Copy the URL from the location bar"), handler: { () -> Bool in
            if let url = self.urlBar.currentURL {
                UIPasteboard.generalPasteboard().URL = url
            }
            return true
        })


        log.debug("BVC setting up search loader…")
        searchLoader = SearchLoader(profile: profile, urlBar: urlBar)

        footer = UIView()
        self.view.addSubview(footer)
        self.view.addSubview(snackBars)
        snackBars.backgroundColor = UIColor.clearColor()
        self.view.addSubview(findInPageContainer)

        scrollController.urlBar = urlBar
        scrollController.header = header
        scrollController.footer = footer
        scrollController.snackBars = snackBars

        log.debug("BVC updating toolbar state…")
        self.updateToolbarStateForTraitCollection(self.traitCollection)

        log.debug("BVC setting up constraints…")
        setupConstraints()
        log.debug("BVC done.")

        // Cliqz: start listening for user location changes
        if profile.prefs.intForKey(IntroViewControllerSeenProfileKey) != nil {
            LocationManager.sharedInstance.startUpdateingLocation()
        }
        
    }

    private func setupConstraints() {
        urlBar.snp_makeConstraints { make in
            make.edges.equalTo(self.header)
        }

        header.snp_makeConstraints { make in
            scrollController.headerTopConstraint = make.top.equalTo(snp_topLayoutGuideBottom).constraint
            make.height.equalTo(UIConstants.ToolbarHeight)
            make.left.right.equalTo(self.view)
        }

        headerBackdrop.snp_makeConstraints { make in
            make.edges.equalTo(self.header)
        }

        webViewContainerBackdrop.snp_makeConstraints { make in
            make.edges.equalTo(webViewContainer)
        }

        webViewContainerToolbar.snp_makeConstraints { make in
            make.left.right.top.equalTo(webViewContainer)
            make.height.equalTo(0)
        }
    }

    override func viewDidLayoutSubviews() {
        log.debug("BVC viewDidLayoutSubviews…")
        super.viewDidLayoutSubviews()
        statusBarOverlay.snp_remakeConstraints { make in
            make.top.left.right.equalTo(self.view)
            make.height.equalTo(self.topLayoutGuide.length)
        }
<<<<<<< HEAD
        
        // Cliqz: fix headerTopConstraint for scrollController to work properly during the animation to/from past layer
        fixHeaderConstraint()
        
=======
        self.appDidUpdateState(getCurrentAppState())
>>>>>>> 3156cb6e
        log.debug("BVC done.")
    }

    func loadQueuedTabs() {
        log.debug("Loading queued tabs in the background.")

        // Chain off of a trivial deferred in order to run on the background queue.
        succeed().upon() { res in
            self.dequeueQueuedTabs()
        }
    }

    private func dequeueQueuedTabs() {
        assert(!NSThread.currentThread().isMainThread, "This must be called in the background.")
        self.profile.queue.getQueuedTabs() >>== { cursor in

            // This assumes that the DB returns rows in some kind of sane order.
            // It does in practice, so WFM.
            log.debug("Queue. Count: \(cursor.count).")
            if cursor.count <= 0 {
                return
            }

            let urls = cursor.flatMap { $0?.url.asURL }
            if !urls.isEmpty {
                dispatch_async(dispatch_get_main_queue()) {
                    self.tabManager.addTabsForURLs(urls, zombie: false)
                }
            }

            // Clear *after* making an attempt to open. We're making a bet that
            // it's better to run the risk of perhaps opening twice on a crash,
            // rather than losing data.
            self.profile.queue.clearQueuedTabs()
        }
    }

    override func viewWillAppear(animated: Bool) {
        log.debug("BVC viewWillAppear.")
        super.viewWillAppear(animated)
        log.debug("BVC super.viewWillAppear done.")

        // On iPhone, if we are about to show the On-Boarding, blank out the tab so that it does
        // not flash before we present. This change of alpha also participates in the animation when
        // the intro view is dismissed.
        if UIDevice.currentDevice().userInterfaceIdiom == .Phone {
            self.view.alpha = (profile.prefs.intForKey(IntroViewControllerSeenProfileKey) != nil) ? 1.0 : 0.0
        }

<<<<<<< HEAD
        if activeCrashReporter?.previouslyCrashed ?? false {
            log.debug("Previously crashed.")

            // Reset previous crash state
            activeCrashReporter?.resetPreviousCrashState()
            
            // Cliqz disable calling BreakPad crash reporting
            showRestoreTabsAlert()
            /*
            let optedIntoCrashReporting = profile.prefs.boolForKey("crashreports.send.always")
            if optedIntoCrashReporting == nil {
                // Offer a chance to allow the user to opt into crash reporting
                showCrashOptInAlert()
            } else {
                showRestoreTabsAlert()
            }
            */
=======
        if PLCrashReporter.sharedReporter().hasPendingCrashReport() {
            PLCrashReporter.sharedReporter().purgePendingCrashReport()
            showRestoreTabsAlert()
>>>>>>> 3156cb6e
        } else {
            // Cliqz: create new tab at start
            if (needsNewTab) {
                self.tabManager.addTabAndSelect()
                needsNewTab = false
            }
            /*
            log.debug("Restoring tabs.")
            tabManager.restoreTabs()
            log.debug("Done restoring tabs.")
            */
        }

        log.debug("Updating tab count.")
        updateTabCountUsingTabManager(tabManager, animated: false)
        log.debug("BVC done.")

        NSNotificationCenter.defaultCenter().addObserver(self,
                                                         selector: #selector(BrowserViewController.openSettings),
                                                         name: NotificationStatusNotificationTapped,
                                                         object: nil)
    }

    private func showRestoreTabsAlert() {
        guard shouldRestoreTabs() else {
            self.tabManager.addTabAndSelect()
            return
        }

        let alert = UIAlertController.restoreTabsAlert(
            okayCallback: { _ in
                self.tabManager.restoreTabs()
                self.updateTabCountUsingTabManager(self.tabManager, animated: false)
            },
            noCallback: { _ in
                self.tabManager.addTabAndSelect()
                self.updateTabCountUsingTabManager(self.tabManager, animated: false)

                // Cliqz: focus on the search bar when selecting not to restore tabs
                self.urlBar.enterOverlayMode("", pasted: false)
            }
        )

        self.presentViewController(alert, animated: true, completion: nil)
    }

    private func shouldRestoreTabs() -> Bool {
        guard let tabsToRestore = TabManager.tabsToRestore() else { return false }
        let onlyNoHistoryTabs = !tabsToRestore.every { $0.sessionData?.urls.count > 1 || !AboutUtils.isAboutHomeURL($0.sessionData?.urls.first) }
        return !onlyNoHistoryTabs && !DebugSettingsBundleOptions.skipSessionRestore
    }

    override func viewDidAppear(animated: Bool) {
        log.debug("BVC viewDidAppear.")
        // Cliqz: Added if statement not to show overlay mode when Intro is presented. Otherwise it should be shown in Overlay mode.
//        presentIntroViewController()
        if (!presentIntroViewController()) {
            switchToSearchModeIfNeeded()
            // Cliqz: ask for news notification permission according to our workflow
            askForNewsNotificationPermissionIfNeeded()
		}
        log.debug("BVC intro presented.")
        self.webViewContainerToolbar.hidden = false

        screenshotHelper.viewIsVisible = true
        log.debug("BVC taking pending screenshots….")
        screenshotHelper.takePendingScreenshots(tabManager.tabs)
        log.debug("BVC done taking screenshots.")

        log.debug("BVC calling super.viewDidAppear.")
        super.viewDidAppear(animated)
        log.debug("BVC done.")
        
        // Cliqz: cold start finished (for telemetry signals)
        self.appDidBecomeResponsive("cold")

		// Cliqz: Added call for initial URL if one exists
		self.loadInitialURL()

        // Cliqz: Prevent the app from opening a new tab at startup to show whats new in FireFox
        /*
        if shouldShowWhatsNewTab() {
<<<<<<< HEAD
            if let whatsNewURL = SupportUtils.URLForTopic("new-ios-40") {
=======
            if let whatsNewURL = SupportUtils.URLForTopic("new-ios-50") {
>>>>>>> 3156cb6e
                self.openURLInNewTab(whatsNewURL)
                profile.prefs.setString(AppInfo.appVersion, forKey: LatestAppVersionProfileKey)
            }
        }
        */

        showQueuedAlertIfAvailable()
    }

    private func shouldShowWhatsNewTab() -> Bool {
        guard let latestMajorAppVersion = profile.prefs.stringForKey(LatestAppVersionProfileKey)?.componentsSeparatedByString(".").first else {
            return DeviceInfo.hasConnectivity()
        }

        return latestMajorAppVersion != AppInfo.majorAppVersion && DeviceInfo.hasConnectivity()
    }

    private func showQueuedAlertIfAvailable() {
        if var queuedAlertInfo = tabManager.selectedTab?.dequeueJavascriptAlertPrompt() {
            let alertController = queuedAlertInfo.alertController()
            alertController.delegate = self
            presentViewController(alertController, animated: true, completion: nil)
        }
    }

    override func viewWillDisappear(animated: Bool) {
        screenshotHelper.viewIsVisible = false
        super.viewWillDisappear(animated)
        
        // Cliqz: preserve search state when dimissing view
        preserveSearchState()
    }

    override func viewDidDisappear(animated: Bool) {
        super.viewDidDisappear(animated)
        NSNotificationCenter.defaultCenter().removeObserver(self, name: NotificationStatusNotificationTapped, object: nil)
    }

    func resetBrowserChrome() {
        // animate and reset transform for tab chrome
        urlBar.updateAlphaForSubviews(1)

        [header,
            footer,
            readerModeBar,
            footerBackdrop,
            headerBackdrop].forEach { view in
                view?.transform = CGAffineTransformIdentity
        }
    }

    override func updateViewConstraints() {
        super.updateViewConstraints()

        topTouchArea.snp_remakeConstraints { make in
            make.top.left.right.equalTo(self.view)
            make.height.equalTo(BrowserViewControllerUX.ShowHeaderTapAreaHeight)
        }

        readerModeBar?.snp_remakeConstraints { make in
            make.top.equalTo(self.header.snp_bottom).constraint
            make.height.equalTo(UIConstants.ToolbarHeight)
            make.leading.trailing.equalTo(self.view)
        }

        webViewContainer.snp_remakeConstraints { make in
            make.left.right.equalTo(self.view)

            if let readerModeBarBottom = readerModeBar?.snp_bottom {
                make.top.equalTo(readerModeBarBottom)
            } else {
                make.top.equalTo(self.header.snp_bottom)
            }

            let findInPageHeight = (findInPageBar == nil) ? 0 : UIConstants.ToolbarHeight
            if let toolbar = self.toolbar {
                make.bottom.equalTo(toolbar.snp_top).offset(-findInPageHeight)
            } else {
                make.bottom.equalTo(self.view).offset(-findInPageHeight)
            }
        }

        // Setup the bottom toolbar
        toolbar?.snp_remakeConstraints { make in
            make.edges.equalTo(self.footerBackground!)
            make.height.equalTo(UIConstants.ToolbarHeight)
        }

        footer.snp_remakeConstraints { make in
            scrollController.footerBottomConstraint = make.bottom.equalTo(self.view.snp_bottom).constraint
            make.top.equalTo(self.snackBars.snp_top)
            make.leading.trailing.equalTo(self.view)
        }

        footerBackdrop.snp_remakeConstraints { make in
            make.edges.equalTo(self.footer)
        }

        updateSnackBarConstraints()
        footerBackground?.snp_remakeConstraints { make in
            make.bottom.left.right.equalTo(self.footer)
            make.height.equalTo(UIConstants.ToolbarHeight)
        }
        urlBar.setNeedsUpdateConstraints()

        // Remake constraints even if we're already showing the home controller.
        // The home controller may change sizes if we tap the URL bar while on about:home.
        homePanelController?.view.snp_remakeConstraints { make in
            make.top.equalTo(self.urlBar.snp_bottom)
            make.left.right.equalTo(self.view)
            if self.homePanelIsInline {
                make.bottom.equalTo(self.toolbar?.snp_top ?? self.view.snp_bottom)
            } else {
                make.bottom.equalTo(self.view.snp_bottom)
            }
        }

        findInPageContainer.snp_remakeConstraints { make in
            make.left.right.equalTo(self.view)

            if let keyboardHeight = keyboardState?.intersectionHeightForView(self.view) where keyboardHeight > 0 {
                make.bottom.equalTo(self.view).offset(-keyboardHeight)
            } else if let toolbar = self.toolbar {
                make.bottom.equalTo(toolbar.snp_top)
            } else {
                make.bottom.equalTo(self.view)
            }
        }
    }
    
    // Cliqz: modifed showHomePanelController to show Cliqz index page (SearchViewController) instead of FireFox home page
    private func showHomePanelController(inline inline: Bool) {
        log.debug("BVC showHomePanelController.")
        homePanelIsInline = inline
        
        if homePanelController == nil {
            homePanelController = CliqzSearchViewController(profile: self.profile)
            homePanelController!.delegate = self
            addChildViewController(homePanelController!)
            view.addSubview(homePanelController!.view)
        }
        UIView.animateWithDuration(0.2, animations: { () -> Void in
            self.homePanelController!.view.alpha = 1
            }, completion: { finished in
                if finished {
                    self.webViewContainer.accessibilityElementsHidden = true
                    UIAccessibilityPostNotification(UIAccessibilityScreenChangedNotification, nil)
                }
        })
        view.setNeedsUpdateConstraints()
        log.debug("BVC done with showHomePanelController.")
        
    }
    /*
    private func showHomePanelController(inline inline: Bool) {
        log.debug("BVC showHomePanelController.")
        homePanelIsInline = inline

        if homePanelController == nil {
            homePanelController = HomePanelViewController()
            homePanelController!.profile = profile
            homePanelController!.delegate = self
            homePanelController!.appStateDelegate = self
            homePanelController!.url = tabManager.selectedTab?.displayURL
            homePanelController!.view.alpha = 0

            addChildViewController(homePanelController!)
            view.addSubview(homePanelController!.view)
            homePanelController!.didMoveToParentViewController(self)
        }

        let panelNumber = tabManager.selectedTab?.url?.fragment

        // splitting this out to see if we can get better crash reports when this has a problem
        var newSelectedButtonIndex = 0
        if let numberArray = panelNumber?.componentsSeparatedByString("=") {
            if let last = numberArray.last, lastInt = Int(last) {
                newSelectedButtonIndex = lastInt
            }
        }
        homePanelController?.selectedPanel = HomePanelType(rawValue: newSelectedButtonIndex)
        homePanelController?.isPrivateMode = tabTrayController?.privateMode ?? tabManager.selectedTab?.isPrivate ?? false

        // We have to run this animation, even if the view is already showing because there may be a hide animation running
        // and we want to be sure to override its results.
        UIView.animateWithDuration(0.2, animations: { () -> Void in
            self.homePanelController!.view.alpha = 1
        }, completion: { finished in
            if finished {
                self.webViewContainer.accessibilityElementsHidden = true
                UIAccessibilityPostNotification(UIAccessibilityScreenChangedNotification, nil)
            }
        })
        view.setNeedsUpdateConstraints()
        log.debug("BVC done with showHomePanelController.")
    }
    */

    private func hideHomePanelController() {
        if let controller = homePanelController {
            UIView.animateWithDuration(0.2, delay: 0, options: .BeginFromCurrentState, animations: { () -> Void in
                controller.view.alpha = 0
            }, completion: { finished in
                if finished {
                    controller.willMoveToParentViewController(nil)
                    controller.view.removeFromSuperview()
                    controller.removeFromParentViewController()
                    self.homePanelController = nil
                    self.webViewContainer.accessibilityElementsHidden = false
                    UIAccessibilityPostNotification(UIAccessibilityScreenChangedNotification, nil)

                    // Refresh the reading view toolbar since the article record may have changed
                    if let readerMode = self.tabManager.selectedTab?.getHelper(name: ReaderMode.name()) as? ReaderMode where readerMode.state == .Active {
                        self.showReaderModeBar(animated: false)
                    }
                }
            })
        }
    }

    private func updateInContentHomePanel(url: NSURL?) {
        if !urlBar.inOverlayMode {
<<<<<<< HEAD
            // Cliqz: Added check to test if url is nul due to changing the method parameter to urlBar.url instead of selectedTab.url inside urlBarDidLeaveOverlayMode
            if url == nil || AboutUtils.isAboutHomeURL(url){
                showHomePanelController(inline: (tabManager.selectedTab?.canGoForward ?? false || tabManager.selectedTab?.canGoBack ?? false))
=======
            if AboutUtils.isAboutHomeURL(url){
                let showInline = AppConstants.MOZ_MENU || ((tabManager.selectedTab?.canGoForward ?? false || tabManager.selectedTab?.canGoBack ?? false))
                showHomePanelController(inline: showInline)
>>>>>>> 3156cb6e
            } else {
                hideHomePanelController()
            }
        }
    }
    // Cliqz: modified showSearchController to show SearchViewController insead of searchController
    private func showSearchController() {
        if searchController == nil {
            searchController = CliqzSearchViewController(profile: self.profile)
            searchController!.delegate = self
            if let selectedTab = tabManager.selectedTab {
                searchController?.updatePrivateMode(selectedTab.isPrivate)
            }
            
            searchLoader.addListener(searchController!)
            
            addChildViewController(searchController!)
            view.addSubview(searchController!.view)
            searchController!.view.snp_makeConstraints { make in
                make.top.equalTo(self.urlBar.snp_bottom)
                make.left.right.bottom.equalTo(self.view)
                return
            }
        }
        
        homePanelController?.view?.hidden = true
        searchController!.view.hidden = false
        searchController!.didMoveToParentViewController(self)
        
        // Cliqz: reset navigation steps
        navigationStep = 0
        backNavigationStep = 0
        
    }
    /*
    private func showSearchController() {
        if searchController != nil {
            return
        }

        let isPrivate = tabManager.selectedTab?.isPrivate ?? false
        searchController = SearchViewController(isPrivate: isPrivate)
        searchController!.searchEngines = profile.searchEngines
        searchController!.searchDelegate = self
        searchController!.profile = self.profile

        searchLoader.addListener(searchController!)

        addChildViewController(searchController!)
        view.addSubview(searchController!.view)
        searchController!.view.snp_makeConstraints { make in
            make.top.equalTo(self.urlBar.snp_bottom)
            make.left.right.bottom.equalTo(self.view)
            return
        }

        homePanelController?.view?.hidden = true

        searchController!.didMoveToParentViewController(self)
    }
    */
    private func hideSearchController() {
        if let searchController = searchController {
            // Cliqz: Modify hiding the search view controller as our behaviour is different than regular search that was exist
            searchController.view.hidden = true
            homePanelController?.view?.hidden = false

            /*
            searchController.willMoveToParentViewController(nil)
            searchController.view.removeFromSuperview()
            searchController.removeFromParentViewController()
            self.searchController = nil
            homePanelController?.view?.hidden = false
            */
        }
    }

    private func finishEditingAndSubmit(url: NSURL, visitType: VisitType) {
        urlBar.currentURL = url
        urlBar.leaveOverlayMode()

        guard let tab = tabManager.selectedTab else {
            return
        }

        if let webView = tab.webView {
            resetSpoofedUserAgentIfRequired(webView, newURL: url)
        }

        if let nav = tab.loadRequest(PrivilegedRequest(URL: url)) {
            self.recordNavigationInTab(tab, navigation: nav, visitType: visitType)
            
            // Cliqz: add webViewOverlay to the wkwebview to hide the old page while navigating to a new page
            showWebViewOverLay(tab)
        }
    }

<<<<<<< HEAD
    func addBookmark(url: String, title: String?) {
		// Cliqz: replaced ShareItem with CliqzShareItem to extend bookmarks behaviour
		let shareItem = CliqzShareItem(url: url, title: title, favicon: nil, bookmarkedDate: NSDate.now())
//        let shareItem = ShareItem(url: url, title: title, favicon: nil)
        profile.bookmarks.shareItem(shareItem)
        // Cliqz: comented Firefox 3D Touch code
//        if #available(iOS 9, *) {
//            var userData = [QuickActions.TabURLKey: shareItem.url]
//            if let title = shareItem.title {
//                userData[QuickActions.TabTitleKey] = title
//            }
//            QuickActions.sharedInstance.addDynamicApplicationShortcutItemOfType(.OpenLastBookmark,
//                withUserData: userData,
//                toApplication: UIApplication.sharedApplication())
//        }
=======
    func addBookmark(tabState: TabState) {
        guard let url = tabState.url else { return }
        let shareItem = ShareItem(url: url.absoluteString, title: tabState.title, favicon: tabState.favicon)
        profile.bookmarks.shareItem(shareItem)
        if #available(iOS 9, *) {
            var userData = [QuickActions.TabURLKey: shareItem.url]
            if let title = shareItem.title {
                userData[QuickActions.TabTitleKey] = title
            }
            QuickActions.sharedInstance.addDynamicApplicationShortcutItemOfType(.OpenLastBookmark,
                withUserData: userData,
                toApplication: UIApplication.sharedApplication())
        }
        if let tab = tabManager.getTabForURL(url) {
            tab.isBookmarked = true
        }
>>>>>>> 3156cb6e

        if !AppConstants.MOZ_MENU {
            // Dispatch to the main thread to update the UI
            dispatch_async(dispatch_get_main_queue()) { _ in
                self.animateBookmarkStar()
                self.toolbar?.updateBookmarkStatus(true)
                self.urlBar.updateBookmarkStatus(true)
            }
        }
    }

    private func animateBookmarkStar() {
        // Cliqz: Removed bookmarkButton
        /*
        let offset: CGFloat
        let button: UIButton!

        if let toolbar: TabToolbar = self.toolbar {
            offset = BrowserViewControllerUX.BookmarkStarAnimationOffset * -1
            button = toolbar.bookmarkButton
        } else {
            offset = BrowserViewControllerUX.BookmarkStarAnimationOffset
            button = self.urlBar.bookmarkButton
        }

<<<<<<< HEAD
        let offToolbar = CGAffineTransformMakeTranslation(0, offset)

        UIView.animateWithDuration(BrowserViewControllerUX.BookmarkStarAnimationDuration, delay: 0.0, usingSpringWithDamping: 0.6, initialSpringVelocity: 2.0, options: [], animations: { () -> Void in
            button.transform = offToolbar
            let rotation = CABasicAnimation(keyPath: "transform.rotation")
            rotation.toValue = CGFloat(M_PI * 2.0)
            rotation.cumulative = true
            rotation.duration = BrowserViewControllerUX.BookmarkStarAnimationDuration + 0.075
            rotation.repeatCount = 1.0
            rotation.timingFunction = CAMediaTimingFunction(controlPoints: 0.32, 0.70 ,0.18 ,1.00)
            button.imageView?.layer.addAnimation(rotation, forKey: "rotateStar")
        }, completion: { finished in
            UIView.animateWithDuration(BrowserViewControllerUX.BookmarkStarAnimationDuration, delay: 0.15, usingSpringWithDamping: 0.7, initialSpringVelocity: 0, options: [], animations: { () -> Void in
                button.transform = CGAffineTransformIdentity
            }, completion: nil)
        })
        */
=======
        JumpAndSpinAnimator.animateFromView(button.imageView ?? button, offset: offset, completion: nil)
>>>>>>> 3156cb6e
    }

    private func removeBookmark(tabState: TabState) {
        guard let url = tabState.url else { return }
        profile.bookmarks.modelFactory >>== {
            $0.removeByURL(url.absoluteString)
                .uponQueue(dispatch_get_main_queue()) { res in
                if res.isSuccess {
                    if let tab = self.tabManager.getTabForURL(url) {
                        tab.isBookmarked = false
                    }
                    if !AppConstants.MOZ_MENU {
                        self.toolbar?.updateBookmarkStatus(false)
                        self.urlBar.updateBookmarkStatus(false)
                    }
                }
            }
        }
    }

	// Cliqz: Changed bookmarkItem to String, because for Cliqz Bookmarks status change notifications only URL is sent
    func SELBookmarkStatusDidChange(notification: NSNotification) {
        if let bookmarkUrl = notification.object as? String {
            if bookmarkUrl == urlBar.currentURL?.absoluteString {
                if let userInfo = notification.userInfo as? Dictionary<String, Bool>{
                    if let added = userInfo["added"]{
                        if let tab = self.tabManager.getTabForURL(urlBar.currentURL!) {
                            tab.isBookmarked = false
                        }
                        if !AppConstants.MOZ_MENU {
                            self.toolbar?.updateBookmarkStatus(added)
                            self.urlBar.updateBookmarkStatus(added)
                        }
                    }
                }
            }
        }
    }

    override func accessibilityPerformEscape() -> Bool {
        if urlBar.inOverlayMode {
            urlBar.SELdidClickCancel()
            return true
        } else if let selectedTab = tabManager.selectedTab where selectedTab.canGoBack {
            selectedTab.goBack()
            return true
        }
        return false
    }

    override func observeValueForKeyPath(keyPath: String?, ofObject object: AnyObject?, change: [String: AnyObject]?, context: UnsafeMutablePointer<Void>) {
<<<<<<< HEAD
        // Cliqz: Replaced forced unwrapping of optional (let webView = object as! WKWebView) with a guard check to avoid crashes
        guard let webView = object as? WKWebView else { return }
        if webView !== tabManager.selectedTab?.webView {
            return
        }
=======
        let webView = object as! WKWebView
>>>>>>> 3156cb6e
        guard let path = keyPath else { assertionFailure("Unhandled KVO key: \(keyPath)"); return }
        switch path {
        case KVOEstimatedProgress:
            guard webView == tabManager.selectedTab?.webView,
                let progress = change?[NSKeyValueChangeNewKey] as? Float else { break }
            
            urlBar.updateProgressBar(progress)
        case KVOLoading:
            guard let loading = change?[NSKeyValueChangeNewKey] as? Bool else { break }

            if webView == tabManager.selectedTab?.webView {
                navigationToolbar.updateReloadStatus(loading)
            }

            if (!loading) {
                runScriptsOnWebView(webView)
            }
        case KVOURL:
            guard let tab = tabManager[webView] else { break }

            // To prevent spoofing, only change the URL immediately if the new URL is on
            // the same origin as the current URL. Otherwise, do nothing and wait for
            // didCommitNavigation to confirm the page load.
            if tab.url?.origin == webView.URL?.origin {
                tab.url = webView.URL
<<<<<<< HEAD
                
                if let tab = tabManager.selectedTab {
                        updateUIForReaderHomeStateForTab(tab)
=======

                if tab === tabManager.selectedTab {
                    updateUIForReaderHomeStateForTab(tab)
>>>>>>> 3156cb6e
                }
            }
        case KVOCanGoBack:
            guard webView == tabManager.selectedTab?.webView,
                let canGoBack = change?[NSKeyValueChangeNewKey] as? Bool else { break }
            
            navigationToolbar.updateBackStatus(canGoBack)
        case KVOCanGoForward:
            guard webView == tabManager.selectedTab?.webView,
                let canGoForward = change?[NSKeyValueChangeNewKey] as? Bool else { break }

            navigationToolbar.updateForwardStatus(canGoForward)
        default:
            assertionFailure("Unhandled KVO key: \(keyPath)")
        }
    }

    private func runScriptsOnWebView(webView: WKWebView) {
        webView.evaluateJavaScript("__firefox__.favicons.getFavicons()", completionHandler:nil)
    }
<<<<<<< HEAD
    
    private func updateUIForReaderHomeStateForTab(tab: Browser) {
        
        // Cliqz: Added gaurd statement to avoid overridding url when search results are displayed
        guard self.searchController != nil && self.searchController!.view.hidden && tab.url != nil && !tab.url!.absoluteString.contains("/cliqz/") else {
            return
        }
        
=======

    private func updateUIForReaderHomeStateForTab(tab: Tab) {
>>>>>>> 3156cb6e
        updateURLBarDisplayURL(tab)
        scrollController.showToolbars(animated: false)

        if let url = tab.url {
            if ReaderModeUtils.isReaderModeURL(url) {
                showReaderModeBar(animated: false)
                NSNotificationCenter.defaultCenter().addObserver(self, selector: #selector(BrowserViewController.SELDynamicFontChanged(_:)), name: NotificationDynamicFontChanged, object: nil)
            } else {
                hideReaderModeBar(animated: false)
                NSNotificationCenter.defaultCenter().removeObserver(self, name: NotificationDynamicFontChanged, object: nil)
            }

            updateInContentHomePanel(url)
        }
    }

    private func isWhitelistedUrl(url: NSURL) -> Bool {
        for entry in WhiteListedUrls {
            if let _ = url.absoluteString.rangeOfString(entry, options: .RegularExpressionSearch) {
                return UIApplication.sharedApplication().canOpenURL(url)
            }
        }
        return false
    }

    /// Updates the URL bar text and button states.
    /// Call this whenever the page URL changes.
    private func updateURLBarDisplayURL(tab: Tab) {
        urlBar.currentURL = tab.displayURL

        let isPage = tab.displayURL?.isWebPage() ?? false
        navigationToolbar.updatePageStatus(isWebPage: isPage)

        guard let url = tab.displayURL?.absoluteString else {
            return
        }

        profile.bookmarks.modelFactory >>== {
            $0.isBookmarked(url).uponQueue(dispatch_get_main_queue()) { [weak tab] result in
                guard let bookmarked = result.successValue else {
                    log.error("Error getting bookmark status: \(result.failureValue).")
                    return
                }
                tab?.isBookmarked = bookmarked
                if !AppConstants.MOZ_MENU {
                    self.navigationToolbar.updateBookmarkStatus(bookmarked)
                }
            }
        }
    }
    // Mark: Opening New Tabs

    @available(iOS 9, *)
    func switchToPrivacyMode(isPrivate isPrivate: Bool ){
        applyTheme(isPrivate ? Theme.PrivateMode : Theme.NormalMode)

        let tabTrayController = self.tabTrayController ?? TabTrayController(tabManager: tabManager, profile: profile, tabTrayDelegate: self)
        if tabTrayController.privateMode != isPrivate {
            tabTrayController.changePrivacyMode(isPrivate)
        }
        self.tabTrayController = tabTrayController
    }

    func switchToTabForURLOrOpen(url: NSURL, isPrivate: Bool = false) {
<<<<<<< HEAD
        // Cliqz: preserve search state for the current tab before switching to the new tab
        preserveSearchState()
=======
>>>>>>> 3156cb6e
        popToBVC()
        if let tab = tabManager.getTabForURL(url) {
            tabManager.selectTab(tab)
        } else {
            openURLInNewTab(url, isPrivate: isPrivate)
        }
    }

    func openURLInNewTab(url: NSURL?, isPrivate: Bool = false) {
        if let selectedTab = tabManager.selectedTab {
            screenshotHelper.takeScreenshot(selectedTab)
        }
        let request: NSURLRequest?
        if let url = url {
            request = PrivilegedRequest(URL: url)
        } else {
            request = nil
        }
        if #available(iOS 9, *) {
            switchToPrivacyMode(isPrivate: isPrivate)
            tabManager.addTabAndSelect(request, isPrivate: isPrivate)
        } else {
            tabManager.addTabAndSelect(request)
        }
    }

    func openBlankNewTabAndFocus(isPrivate isPrivate: Bool = false) {
        popToBVC()
        openURLInNewTab(nil, isPrivate: isPrivate)
        urlBar.tabLocationViewDidTapLocation(urlBar.locationView)
    }

    private func popToBVC() {
        guard let currentViewController = navigationController?.topViewController else {
                return
        }
<<<<<<< HEAD
        if let presentedViewController = currentViewController.presentedViewController {
            presentedViewController.dismissViewControllerAnimated(false, completion: nil)
        }
=======
        currentViewController.dismissViewControllerAnimated(true, completion: nil)
>>>>>>> 3156cb6e
        if currentViewController != self {
            self.navigationController?.popViewControllerAnimated(true)
        } else if urlBar.inOverlayMode {
            urlBar.SELdidClickCancel()
        }
    }

    // Mark: User Agent Spoofing

    private func resetSpoofedUserAgentIfRequired(webView: WKWebView, newURL: NSURL) {
        guard #available(iOS 9.0, *) else {
            return
        }

        // Reset the UA when a different domain is being loaded
        if webView.URL?.host != newURL.host {
            webView.customUserAgent = nil
        }
    }

    private func restoreSpoofedUserAgentIfRequired(webView: WKWebView, newRequest: NSURLRequest) {
        guard #available(iOS 9.0, *) else {
            return
        }

        // Restore any non-default UA from the request's header
        let ua = newRequest.valueForHTTPHeaderField("User-Agent")
        webView.customUserAgent = ua != UserAgent.defaultUserAgent() ? ua : nil
    }

    private func presentActivityViewController(url: NSURL, tab: Tab? = nil, sourceView: UIView?, sourceRect: CGRect, arrowDirection: UIPopoverArrowDirection) {
        var activities = [UIActivity]()

		if (YoutubeVideoDownloader.isYoutubeURL(url)) {
			let youtubeDownloader = YoutubeVideoDownloaderActivity() {
				TelemetryLogger.sharedInstance.logEvent(.YoutubeVideoDownloader("video_downloader", "click", "target_type", "download_page"))

				self.downloadVideoFromURL(url.absoluteString)
			}
			activities.append(youtubeDownloader)
		}

        let findInPageActivity = FindInPageActivity() { [unowned self] in
            self.updateFindInPageVisibility(visible: true)
        }
        activities.append(findInPageActivity)

        if #available(iOS 9.0, *) {
            if let tab = tab where (tab.getHelper(name: ReaderMode.name()) as? ReaderMode)?.state != .Active {
                let requestDesktopSiteActivity = RequestDesktopSiteActivity(requestMobileSite: tab.desktopSite) { [unowned tab] in
                    tab.toggleDesktopSite()
                }
                activities.append(requestDesktopSiteActivity)
            }
        }

        let helper = ShareExtensionHelper(url: url, tab: tab, activities: activities)

        let controller = helper.createActivityViewController({ [unowned self] completed in
            // After dismissing, check to see if there were any prompts we queued up
            self.showQueuedAlertIfAvailable()

            if completed {
                // We don't know what share action the user has chosen so we simply always
                // update the toolbar and reader mode bar to reflect the latest status.
                if let tab = tab {
                    self.updateURLBarDisplayURL(tab)
                }
                self.updateReaderModeBar()
            }
        })

        let setupPopover = { [unowned self] in
            if let popoverPresentationController = controller.popoverPresentationController {
                popoverPresentationController.sourceView = sourceView
                popoverPresentationController.sourceRect = sourceRect
                popoverPresentationController.permittedArrowDirections = arrowDirection
                popoverPresentationController.delegate = self
            }
        }

        setupPopover()

        if controller.popoverPresentationController != nil {
            displayedPopoverController = controller
            updateDisplayedPopoverProperties = setupPopover
        }

        self.presentViewController(controller, animated: true, completion: nil)
    }

    private func updateFindInPageVisibility(visible visible: Bool) {
        if visible {
            if findInPageBar == nil {
                let findInPageBar = FindInPageBar()
                self.findInPageBar = findInPageBar
                findInPageBar.delegate = self
                findInPageContainer.addSubview(findInPageBar)

                findInPageBar.snp_makeConstraints { make in
                    make.edges.equalTo(findInPageContainer)
                    make.height.equalTo(UIConstants.ToolbarHeight)
                }

                updateViewConstraints()

                // We make the find-in-page bar the first responder below, causing the keyboard delegates
                // to fire. This, in turn, will animate the Find in Page container since we use the same
                // delegate to slide the bar up and down with the keyboard. We don't want to animate the
                // constraints added above, however, so force a layout now to prevent these constraints
                // from being lumped in with the keyboard animation.
                findInPageBar.layoutIfNeeded()
            }

            self.findInPageBar?.becomeFirstResponder()
        } else if let findInPageBar = self.findInPageBar {
            findInPageBar.endEditing(true)
            guard let webView = tabManager.selectedTab?.webView else { return }
            webView.evaluateJavaScript("__firefox__.findDone()", completionHandler: nil)
            findInPageBar.removeFromSuperview()
            self.findInPageBar = nil
            updateViewConstraints()
        }
    }

    override func canBecomeFirstResponder() -> Bool {
        return true
    }

    override func becomeFirstResponder() -> Bool {
        // Make the web view the first responder so that it can show the selection menu.
        return tabManager.selectedTab?.webView?.becomeFirstResponder() ?? false
    }

    func reloadTab(){
        if(homePanelController == nil){
            tabManager.selectedTab?.reload()
        }
    }

    func goBack(){
        if(tabManager.selectedTab?.canGoBack == true && homePanelController == nil){
            tabManager.selectedTab?.goBack()
        }
    }
    func goForward(){
        if(tabManager.selectedTab?.canGoForward == true && homePanelController == nil){
            tabManager.selectedTab?.goForward()
        }
    }

    func findOnPage(){
        if(homePanelController == nil){
            tab( (tabManager.selectedTab)!, didSelectFindInPageForSelection: "")
        }
    }

    func selectLocationBar(){
        urlBar.tabLocationViewDidTapLocation(urlBar.locationView)
    }

    func newTab(){
        openBlankNewTabAndFocus(isPrivate: false)
    }
    func newPrivateTab(){
        openBlankNewTabAndFocus(isPrivate: true)
    }

    func closeTab(){
        if(tabManager.tabs.count > 1){
            tabManager.removeTab(tabManager.selectedTab!);
        }
        else{
            //need to close the last tab and show the favorites screen thing
        }
    }

    func nextTab(){
        if(tabManager.selectedIndex < (tabManager.tabs.count - 1) ){
            tabManager.selectTab(tabManager.tabs[tabManager.selectedIndex+1])
        }
        else{
            if(tabManager.tabs.count > 1){
                tabManager.selectTab(tabManager.tabs[0]);
            }
        }
    }

    func previousTab(){
        if(tabManager.selectedIndex > 0){
            tabManager.selectTab(tabManager.tabs[tabManager.selectedIndex-1])
        }
        else{
            if(tabManager.tabs.count > 1){
                tabManager.selectTab(tabManager.tabs[tabManager.count-1])
            }
        }
    }

    override var keyCommands: [UIKeyCommand]? {
        if #available(iOS 9.0, *) {
            return [
                UIKeyCommand(input: "r", modifierFlags: .Command, action: #selector(BrowserViewController.reloadTab), discoverabilityTitle: Strings.ReloadPageTitle),
                UIKeyCommand(input: "[", modifierFlags: .Command, action: #selector(BrowserViewController.goBack), discoverabilityTitle: Strings.BackTitle),
                UIKeyCommand(input: "]", modifierFlags: .Command, action: #selector(BrowserViewController.goForward), discoverabilityTitle: Strings.ForwardTitle),

                UIKeyCommand(input: "f", modifierFlags: .Command, action: #selector(BrowserViewController.findOnPage), discoverabilityTitle: Strings.FindTitle),
                UIKeyCommand(input: "l", modifierFlags: .Command, action: #selector(BrowserViewController.selectLocationBar), discoverabilityTitle: Strings.SelectLocationBarTitle),
                UIKeyCommand(input: "t", modifierFlags: .Command, action: #selector(BrowserViewController.newTab), discoverabilityTitle: Strings.NewTabTitle),
                UIKeyCommand(input: "p", modifierFlags: [.Command, .Shift], action: #selector(BrowserViewController.newPrivateTab), discoverabilityTitle: Strings.NewPrivateTabTitle),
                UIKeyCommand(input: "w", modifierFlags: .Command, action: #selector(BrowserViewController.closeTab), discoverabilityTitle: Strings.CloseTabTitle),
                UIKeyCommand(input: "\t", modifierFlags: .Control, action: #selector(BrowserViewController.nextTab), discoverabilityTitle: Strings.ShowNextTabTitle),
                UIKeyCommand(input: "\t", modifierFlags: [.Control, .Shift], action: #selector(BrowserViewController.previousTab), discoverabilityTitle: Strings.ShowPreviousTabTitle),
            ]
        } else {
            // Fallback on earlier versions
            return [
                UIKeyCommand(input: "r", modifierFlags: .Command, action: #selector(BrowserViewController.reloadTab)),
                UIKeyCommand(input: "[", modifierFlags: .Command, action: #selector(BrowserViewController.goBack)),
                UIKeyCommand(input: "f", modifierFlags: .Command, action: #selector(BrowserViewController.findOnPage)),
                UIKeyCommand(input: "l", modifierFlags: .Command, action: #selector(BrowserViewController.selectLocationBar)),
                UIKeyCommand(input: "t", modifierFlags: .Command, action: #selector(BrowserViewController.newTab)),
                UIKeyCommand(input: "p", modifierFlags: [.Command, .Shift], action: #selector(BrowserViewController.newPrivateTab)),
                UIKeyCommand(input: "w", modifierFlags: .Command, action: #selector(BrowserViewController.closeTab)),
                UIKeyCommand(input: "\t", modifierFlags: .Control, action: #selector(BrowserViewController.nextTab)),
                UIKeyCommand(input: "\t", modifierFlags: [.Control, .Shift], action: #selector(BrowserViewController.previousTab))
            ]
        }
    }

    private func getCurrentAppState() -> AppState {
        return mainStore.updateState(getCurrentUIState())
    }

    private func getCurrentUIState() -> UIState {
        if let homePanelController = homePanelController {
            return .HomePanels(homePanelState: homePanelController.homePanelState)
        }
        guard let tab = tabManager.selectedTab where !tab.loading else {
            return .Loading
        }
        return .Tab(tabState: tab.tabState)
    }

    @objc private func openSettings() {
        assert(NSThread.isMainThread(), "Opening settings requires being invoked on the main thread")

        let settingsTableViewController = AppSettingsTableViewController()
        settingsTableViewController.profile = profile
        settingsTableViewController.tabManager = tabManager
        settingsTableViewController.settingsDelegate = self

        let controller = SettingsNavigationController(rootViewController: settingsTableViewController)
        controller.popoverDelegate = self
        controller.modalPresentationStyle = UIModalPresentationStyle.FormSheet
        self.presentViewController(controller, animated: true, completion: nil)
    }
}

extension BrowserViewController: AppStateDelegate {

    func appDidUpdateState(appState: AppState) {
        if AppConstants.MOZ_MENU {
            menuViewController?.appState = appState
        }
        toolbar?.appDidUpdateState(appState)
        urlBar?.appDidUpdateState(appState)
    }
}

extension BrowserViewController: MenuActionDelegate {
    func performMenuAction(action: MenuAction, withAppState appState: AppState) {
        if let menuAction = AppMenuAction(rawValue: action.action) {
            switch menuAction {
            case .OpenNewNormalTab:
                if #available(iOS 9, *) {
                    self.openURLInNewTab(nil, isPrivate: false)
                } else {
                    self.tabManager.addTabAndSelect(nil)
                }
            // this is a case that is only available in iOS9
            case .OpenNewPrivateTab:
                if #available(iOS 9, *) {
                    self.openURLInNewTab(nil, isPrivate: true)
                }
            case .FindInPage:
                self.updateFindInPageVisibility(visible: true)
            case .ToggleBrowsingMode:
                if #available(iOS 9, *) {
                    guard let tab = tabManager.selectedTab else { break }
                    tab.toggleDesktopSite()
                }
            case .ToggleBookmarkStatus:
                switch appState.ui {
                case .Tab(let tabState):
                    self.toggleBookmarkForTabState(tabState)
                default: break
                }
            case .ShowImageMode:
                self.setNoImageMode(false)
            case .HideImageMode:
                self.setNoImageMode(true)
            case .ShowNightMode:
                NightModeHelper.setNightMode(self.profile.prefs, tabManager: self.tabManager, enabled: false)
            case .HideNightMode:
                NightModeHelper.setNightMode(self.profile.prefs, tabManager: self.tabManager, enabled: true)
            case .OpenSettings:
                self.openSettings()
            case .OpenTopSites:
                openHomePanel(.TopSites, forAppState: appState)
            case .OpenBookmarks:
                openHomePanel(.Bookmarks, forAppState: appState)
            case .OpenHistory:
                openHomePanel(.History, forAppState: appState)
            case .OpenReadingList:
                openHomePanel(.ReadingList, forAppState: appState)
            case .SetHomePage:
                guard let tab = tabManager.selectedTab else { break }
                HomePageHelper(prefs: profile.prefs).setHomePage(toTab: tab, withNavigationController: navigationController)
            case .OpenHomePage:
                guard let tab = tabManager.selectedTab else { break }
                HomePageHelper(prefs: profile.prefs).openHomePage(inTab: tab, withNavigationController: navigationController)
            case .SharePage:
                guard let url = tabManager.selectedTab?.url else { break }
                let sourceView = self.navigationToolbar.menuButton
                presentActivityViewController(url, sourceView: sourceView.superview, sourceRect: sourceView.frame, arrowDirection: .Up)
            default: break
            }
        }
    }

    private func openHomePanel(panel: HomePanelType, forAppState appState: AppState) {
        switch appState.ui {
        case .Tab(_):
            self.openURLInNewTab(panel.localhostURL, isPrivate: appState.ui.isPrivate())
        case .HomePanels(_):
            self.homePanelController?.selectedPanel = panel
        default: break
        }
    }
}


extension BrowserViewController: SettingsDelegate {
    func settingsOpenURLInNewTab(url: NSURL) {
        self.openURLInNewTab(url)
    }
}


extension BrowserViewController: PresentingModalViewControllerDelegate {
    func dismissPresentedModalViewController(modalViewController: UIViewController, animated: Bool) {
        self.appDidUpdateState(getCurrentAppState())
        self.dismissViewControllerAnimated(animated, completion: nil)
    }
}

/**
 * History visit management.
 * TODO: this should be expanded to track various visit types; see Bug 1166084.
 */
extension BrowserViewController {
    func ignoreNavigationInTab(tab: Tab, navigation: WKNavigation) {
        self.ignoredNavigation.insert(navigation)
    }

    func recordNavigationInTab(tab: Tab, navigation: WKNavigation, visitType: VisitType) {
        self.typedNavigation[navigation] = visitType
    }

    /**
     * Untrack and do the right thing.
     */
    func getVisitTypeForTab(tab: Tab, navigation: WKNavigation?) -> VisitType? {
        guard let navigation = navigation else {
            // See https://github.com/WebKit/webkit/blob/master/Source/WebKit2/UIProcess/Cocoa/NavigationState.mm#L390
            return VisitType.Link
        }

        if let _ = self.ignoredNavigation.remove(navigation) {
            return nil
        }

        return self.typedNavigation.removeValueForKey(navigation) ?? VisitType.Link
    }
}

extension BrowserViewController: URLBarDelegate {

    func urlBarDidPressReload(urlBar: URLBarView) {
        tabManager.selectedTab?.reload()
    }

    func urlBarDidPressStop(urlBar: URLBarView) {
        tabManager.selectedTab?.stop()
    }

    func urlBarDidPressTabs(urlBar: URLBarView) {
        self.webViewContainerToolbar.hidden = true
        updateFindInPageVisibility(visible: false)

        let tabTrayController = TabTrayController(tabManager: tabManager, profile: profile, tabTrayDelegate: self)

        // Cliqz: Take screenshot of search view instead of browser view if tabs button is clicked while search is in progress
        if let tab = tabManager.selectedTab {
            if searchController?.view.hidden == false {
                screenshotHelper.takeScreenshot(tab, searchView: searchController!.view)
            } else {
                screenshotHelper.takeScreenshot(tab)
            }
        }
        /*
        if let tab = tabManager.selectedTab {
            screenshotHelper.takeScreenshot(tab)
        }
        */
        self.navigationController?.pushViewController(tabTrayController, animated: true)
        self.tabTrayController = tabTrayController
    }

    func urlBarDidPressReaderMode(urlBar: URLBarView) {
        if let tab = tabManager.selectedTab {
            if let readerMode = tab.getHelper(name: "ReaderMode") as? ReaderMode {
                switch readerMode.state {
                case .Available:
                    enableReaderMode()
                case .Active:
                    disableReaderMode()
                case .Unavailable:
                    break
                }
            }
        }
    }

    func urlBarDidLongPressReaderMode(urlBar: URLBarView) -> Bool {
        guard let tab = tabManager.selectedTab,
               url = tab.displayURL,
               result = profile.readingList?.createRecordWithURL(url.absoluteString, title: tab.title ?? "", addedBy: UIDevice.currentDevice().name)
            else {
                UIAccessibilityPostNotification(UIAccessibilityAnnouncementNotification, NSLocalizedString("Could not add page to Reading list", comment: "Accessibility message e.g. spoken by VoiceOver after adding current webpage to the Reading List failed."))
                return false
        }

        switch result {
        case .Success:
            UIAccessibilityPostNotification(UIAccessibilityAnnouncementNotification, NSLocalizedString("Added page to Reading List", comment: "Accessibility message e.g. spoken by VoiceOver after the current page gets added to the Reading List using the Reader View button, e.g. by long-pressing it or by its accessibility custom action."))
            // TODO: https://bugzilla.mozilla.org/show_bug.cgi?id=1158503 provide some form of 'this has been added' visual feedback?
        case .Failure(let error):
            UIAccessibilityPostNotification(UIAccessibilityAnnouncementNotification, NSLocalizedString("Could not add page to Reading List. Maybe it's already there?", comment: "Accessibility message e.g. spoken by VoiceOver after the user wanted to add current page to the Reading List and this was not done, likely because it already was in the Reading List, but perhaps also because of real failures."))
            log.error("readingList.createRecordWithURL(url: \"\(url.absoluteString)\", ...) failed with error: \(error)")
        }
        return true
    }

    func locationActionsForURLBar(urlBar: URLBarView) -> [AccessibleAction] {
        if UIPasteboard.generalPasteboard().string != nil {
            return [pasteGoAction, pasteAction, copyAddressAction]
        } else {
            return [copyAddressAction]
        }
    }

    func urlBarDisplayTextForURL(url: NSURL?) -> String? {
        // use the initial value for the URL so we can do proper pattern matching with search URLs
        // Cliqz: return search query to display in the case when search results are visible (added for back/forward feature
        if self.searchController != nil && !self.searchController!.view.hidden {
            return self.searchController!.searchQuery
        }
        
        var searchURL = self.tabManager.selectedTab?.currentInitialURL
        if searchURL == nil || ErrorPageHelper.isErrorPageURL(searchURL!) {
            searchURL = url
        }
        return profile.searchEngines.queryForSearchURL(searchURL) ?? url?.absoluteString
    }

    func urlBarDidLongPressLocation(urlBar: URLBarView) {
        let longPressAlertController = UIAlertController(title: nil, message: nil, preferredStyle: .ActionSheet)

        for action in locationActionsForURLBar(urlBar) {
            longPressAlertController.addAction(action.alertAction(style: .Default))
        }

        let cancelAction = UIAlertAction(title: NSLocalizedString("Cancel", comment: "Label for Cancel button"), style: .Cancel, handler: { (alert: UIAlertAction) -> Void in
        })
        longPressAlertController.addAction(cancelAction)

        let setupPopover = { [unowned self] in
            if let popoverPresentationController = longPressAlertController.popoverPresentationController {
                popoverPresentationController.sourceView = urlBar
                popoverPresentationController.sourceRect = urlBar.frame
                popoverPresentationController.permittedArrowDirections = .Any
                popoverPresentationController.delegate = self
            }
        }

        setupPopover()

        if longPressAlertController.popoverPresentationController != nil {
            displayedPopoverController = longPressAlertController
            updateDisplayedPopoverProperties = setupPopover
        }

        self.presentViewController(longPressAlertController, animated: true, completion: nil)
    }

    func urlBarDidPressScrollToTop(urlBar: URLBarView) {
        if let selectedTab = tabManager.selectedTab {
            // Only scroll to top if we are not showing the home view controller
            if homePanelController == nil {
                selectedTab.webView?.scrollView.setContentOffset(CGPointZero, animated: true)
            }
        }
    }

    func urlBarLocationAccessibilityActions(urlBar: URLBarView) -> [UIAccessibilityCustomAction]? {
        return locationActionsForURLBar(urlBar).map { $0.accessibilityCustomAction }
    }

    func urlBar(urlBar: URLBarView, didEnterText text: String) {
        searchLoader.query = text
        // Cliqz: always show search controller even if query was empty
        showSearchController()
        searchController!.searchQuery = text
        /*
        if text.isEmpty {
            hideSearchController()
        } else {
            showSearchController()
            searchController!.searchQuery = text
        }
        */
    }

    func urlBar(urlBar: URLBarView, didSubmitText text: String) {
        // If we can't make a valid URL, do a search query.
        // If we still don't have a valid URL, something is broken. Give up.
<<<<<<< HEAD
        
        var url = URIFixup.getURL(text)
        
        // If we can't make a valid URL, do a search query.
        if url == nil {
            url = profile.searchEngines.defaultEngine.searchURLForQuery(text)
            if url != nil {
                // Cliqz: Support showing search view with query set when going back from search result
                navigateToUrl(url!, searchQuery: text)
            } else {
                // If we still don't have a valid URL, something is broken. Give up.
                log.error("Error handling URL entry: \"\(text)\".")
            }
        } else {
            finishEditingAndSubmit(url!, visitType: VisitType.Typed)
        }
        
        /*
=======
        let engine = profile.searchEngines.defaultEngine
>>>>>>> 3156cb6e
        guard let url = URIFixup.getURL(text) ??
                        engine.searchURLForQuery(text) else {
            log.error("Error handling URL entry: \"\(text)\".")
            return
        }
<<<<<<< HEAD
        finishEditingAndSubmit(url!, visitType: VisitType.Typed)
        */
    }

    func urlBarDidEnterOverlayMode(urlBar: URLBarView) {
        // Cliqz: disable showing home panel when entering overlay mode
//        showHomePanelController(inline: false)
=======

        Telemetry.recordEvent(SearchTelemetry.makeEvent(engine: engine, source: .URLBar))

        finishEditingAndSubmit(url, visitType: VisitType.Typed)
    }

    func urlBarDidEnterOverlayMode(urlBar: URLBarView) {
        if .BlankPage == NewTabAccessors.getNewTabPage(profile.prefs) {
            UIAccessibilityPostNotification(UIAccessibilityScreenChangedNotification, nil)
        } else {
            showHomePanelController(inline: false)
        }
>>>>>>> 3156cb6e
    }

    func urlBarDidLeaveOverlayMode(urlBar: URLBarView) {
        hideSearchController()
        // Cliqz: update URL bar when leaving overlay
        if let tab = tabManager.selectedTab {
            updateUIForReaderHomeStateForTab(tab)
        }
		// Cliqz: changed method parameter because there is an inconsistency between urlBar.url and selectedTab.url, especially when the app is opened from push notifications
        updateInContentHomePanel(urlBar.currentURL)
//		updateInContentHomePanel(tabManager.selectedTab?.url)
    }
    
    // Cliqz: Added delegate methods implementation for new bar buttons
    func urlBarDidClickSearchHistory() {
        
        transition.transitionDirection = TransitionDirection.Down
        self.presentViewController(searchHistoryContainer!, animated: true, completion: nil)
        
        TelemetryLogger.sharedInstance.logEvent(.LayerChange("present", "past"))
    }
}

extension BrowserViewController: TabToolbarDelegate {
    func tabToolbarDidPressBack(tabToolbar: TabToolbarProtocol, button: UIButton) {
        tabManager.selectedTab?.goBack()
    }

    func tabToolbarDidLongPressBack(tabToolbar: TabToolbarProtocol, button: UIButton) {
        showBackForwardList()
    }

    func tabToolbarDidPressReload(tabToolbar: TabToolbarProtocol, button: UIButton) {
        tabManager.selectedTab?.reload()
    }

    func tabToolbarDidLongPressReload(tabToolbar: TabToolbarProtocol, button: UIButton) {
        guard #available(iOS 9.0, *) else {
            return
        }

        guard let tab = tabManager.selectedTab where tab.webView?.URL != nil && (tab.getHelper(name: ReaderMode.name()) as? ReaderMode)?.state != .Active else {
            return
        }

        let toggleActionTitle: String
        if tab.desktopSite {
            toggleActionTitle = NSLocalizedString("Request Mobile Site", comment: "Action Sheet Button for Requesting the Mobile Site")
        } else {
            toggleActionTitle = NSLocalizedString("Request Desktop Site", comment: "Action Sheet Button for Requesting the Desktop Site")
        }

        let controller = UIAlertController(title: nil, message: nil, preferredStyle: .ActionSheet)
        controller.addAction(UIAlertAction(title: toggleActionTitle, style: .Default, handler: { _ in tab.toggleDesktopSite() }))
        controller.addAction(UIAlertAction(title: NSLocalizedString("Cancel", comment:"Label for Cancel button"), style: .Cancel, handler: nil))
        controller.popoverPresentationController?.sourceView = toolbar ?? urlBar
        controller.popoverPresentationController?.sourceRect = button.frame
        presentViewController(controller, animated: true, completion: nil)
    }

    func tabToolbarDidPressStop(tabToolbar: TabToolbarProtocol, button: UIButton) {
        tabManager.selectedTab?.stop()
    }

    func tabToolbarDidPressForward(tabToolbar: TabToolbarProtocol, button: UIButton) {
        tabManager.selectedTab?.goForward()
    }

    func tabToolbarDidLongPressForward(tabToolbar: TabToolbarProtocol, button: UIButton) {
        showBackForwardList()
    }

    func tabToolbarDidPressMenu(tabToolbar: TabToolbarProtocol, button: UIButton) {
        // ensure that any keyboards or spinners are dismissed before presenting the menu
        UIApplication.sharedApplication().sendAction(#selector(UIResponder.resignFirstResponder), to:nil, from:nil, forEvent:nil)
        // check the trait collection
        // open as modal if portrait\
        let presentationStyle: MenuViewPresentationStyle = (self.traitCollection.horizontalSizeClass == .Compact && traitCollection.verticalSizeClass == .Regular) ? .Modal : .Popover
        let mvc = MenuViewController(withAppState: getCurrentAppState(), presentationStyle: presentationStyle)
        mvc.delegate = self
        mvc.actionDelegate = self
        mvc.menuTransitionDelegate = MenuPresentationAnimator()
        mvc.modalPresentationStyle = presentationStyle == .Modal ? .OverCurrentContext : .Popover

        if let popoverPresentationController = mvc.popoverPresentationController {
            popoverPresentationController.backgroundColor = UIColor.clearColor()
            popoverPresentationController.delegate = self
            popoverPresentationController.sourceView = button
            popoverPresentationController.sourceRect = CGRect(x: button.frame.width/2, y: button.frame.size.height * 0.75, width: 1, height: 1)
            popoverPresentationController.permittedArrowDirections = UIPopoverArrowDirection.Up
        }

        self.presentViewController(mvc, animated: true, completion: nil)
        menuViewController = mvc
    }

    private func setNoImageMode(enabled: Bool) {
        self.profile.prefs.setBool(enabled, forKey: PrefsKeys.KeyNoImageModeStatus)
        for tab in self.tabManager.tabs {
            tab.setNoImageMode(enabled, force: true)
        }
        self.tabManager.selectedTab?.reload()
    }

<<<<<<< HEAD
    func browserToolbarDidPressBookmark(browserToolbar: BrowserToolbarProtocol, button: UIButton) {

=======
    func toggleBookmarkForTabState(tabState: TabState) {
        if tabState.isBookmarked {
            self.removeBookmark(tabState)
        } else {
            self.addBookmark(tabState)
        }
    }

    func tabToolbarDidPressBookmark(tabToolbar: TabToolbarProtocol, button: UIButton) {
>>>>>>> 3156cb6e
        guard let tab = tabManager.selectedTab,
            let _ = tab.displayURL?.absoluteString else {
                log.error("Bookmark error: No tab is selected, or no URL in tab.")
                return
        }

        toggleBookmarkForTabState(tab.tabState)
    }

    func tabToolbarDidLongPressBookmark(tabToolbar: TabToolbarProtocol, button: UIButton) {
    }

    func tabToolbarDidPressShare(tabToolbar: TabToolbarProtocol, button: UIButton) {
        if let tab = tabManager.selectedTab, url = tab.displayURL {
            let sourceView = self.navigationToolbar.shareButton
            presentActivityViewController(url, tab: tab, sourceView: sourceView.superview, sourceRect: sourceView.frame, arrowDirection: .Up)
        }
    }

    func tabToolbarDidPressHomePage(tabToolbar: TabToolbarProtocol, button: UIButton) {
        guard let tab = tabManager.selectedTab else { return }
        HomePageHelper(prefs: profile.prefs).openHomePage(inTab: tab, withNavigationController: navigationController)
    }
    
    func showBackForwardList() {
        guard AppConstants.MOZ_BACK_FORWARD_LIST else {
            return
        }
        if let backForwardList = tabManager.selectedTab?.webView?.backForwardList {
            let backForwardViewController = BackForwardListViewController(profile: profile, backForwardList: backForwardList, isPrivate: tabManager.selectedTab?.isPrivate ?? false)
            backForwardViewController.tabManager = tabManager
            backForwardViewController.bvc = self
            backForwardViewController.modalPresentationStyle = UIModalPresentationStyle.OverCurrentContext
            backForwardViewController.backForwardTransitionDelegate = BackForwardListAnimator()
            self.presentViewController(backForwardViewController, animated: true, completion: nil)
        }
    }
}

extension BrowserViewController: MenuViewControllerDelegate {
    func menuViewControllerDidDismiss(menuViewController: MenuViewController) {
        self.menuViewController = nil
        displayedPopoverController = nil
        updateDisplayedPopoverProperties = nil
    }

    func shouldCloseMenu(menuViewController: MenuViewController, forRotationToNewSize size: CGSize, forTraitCollection traitCollection: UITraitCollection) -> Bool {
        // if we're presenting in popover but we haven't got a preferred content size yet, don't dismiss, otherwise we might dismiss before we've presented
        if (traitCollection.horizontalSizeClass == .Compact && traitCollection.verticalSizeClass == .Compact) && menuViewController.preferredContentSize == CGSize.zero {
            return false
        }

        func orientationForSize(size: CGSize) -> UIInterfaceOrientation {
            return size.height < size.width ? .LandscapeLeft : .Portrait
        }

        let currentOrientation = orientationForSize(self.view.bounds.size)
        let newOrientation = orientationForSize(size)
        let isiPhone = UI_USER_INTERFACE_IDIOM() == .Phone

        // we only want to dismiss when rotating on iPhone
        // if we're rotating from landscape to portrait then we are rotating from popover to modal
        return isiPhone && currentOrientation != newOrientation
    }
}

extension BrowserViewController: WindowCloseHelperDelegate {
    func windowCloseHelper(helper: WindowCloseHelper, didRequestToCloseTab tab: Tab) {
        tabManager.removeTab(tab)
    }
}

extension BrowserViewController: TabDelegate {

    func tab(tab: Tab, didCreateWebView webView: WKWebView) {
        webView.frame = webViewContainer.frame
        // Observers that live as long as the tab. Make sure these are all cleared
        // in willDeleteWebView below!
        webView.addObserver(self, forKeyPath: KVOEstimatedProgress, options: .New, context: nil)
        webView.addObserver(self, forKeyPath: KVOLoading, options: .New, context: nil)
        webView.addObserver(self, forKeyPath: KVOCanGoBack, options: .New, context: nil)
        webView.addObserver(self, forKeyPath: KVOCanGoForward, options: .New, context: nil)
        tab.webView?.addObserver(self, forKeyPath: KVOURL, options: .New, context: nil)

        webView.scrollView.addObserver(self.scrollController, forKeyPath: KVOContentSize, options: .New, context: nil)

        webView.UIDelegate = self

        let readerMode = ReaderMode(tab: tab)
        readerMode.delegate = self
        tab.addHelper(readerMode, name: ReaderMode.name())

        let favicons = FaviconManager(tab: tab, profile: profile)
        tab.addHelper(favicons, name: FaviconManager.name())

        // only add the logins helper if the tab is not a private browsing tab
        if !tab.isPrivate {
            let logins = LoginsHelper(tab: tab, profile: profile)
            tab.addHelper(logins, name: LoginsHelper.name())
        }

        let contextMenuHelper = ContextMenuHelper(tab: tab)
        contextMenuHelper.delegate = self
        tab.addHelper(contextMenuHelper, name: ContextMenuHelper.name())

        let errorHelper = ErrorPageHelper()
        tab.addHelper(errorHelper, name: ErrorPageHelper.name())

<<<<<<< HEAD
        let windowCloseHelper = WindowCloseHelper(browser: browser)
        windowCloseHelper.delegate = self
        browser.addHelper(windowCloseHelper, name: WindowCloseHelper.name())

        let findInPageHelper = FindInPageHelper(browser: browser)
=======
        if #available(iOS 9, *) {} else {
            let windowCloseHelper = WindowCloseHelper(tab: tab)
            windowCloseHelper.delegate = self
            tab.addHelper(windowCloseHelper, name: WindowCloseHelper.name())
        }

        let findInPageHelper = FindInPageHelper(tab: tab)
>>>>>>> 3156cb6e
        findInPageHelper.delegate = self
        tab.addHelper(findInPageHelper, name: FindInPageHelper.name())

        let noImageModeHelper = NoImageModeHelper(tab: tab)
        tab.addHelper(noImageModeHelper, name: NoImageModeHelper.name())
        
        let printHelper = PrintHelper(tab: tab)
        tab.addHelper(printHelper, name: PrintHelper.name())

        let customSearchHelper = CustomSearchHelper(tab: tab)
        tab.addHelper(customSearchHelper, name: CustomSearchHelper.name())

        let openURL = {(url: NSURL) -> Void in
            self.switchToTabForURLOrOpen(url)
        }
<<<<<<< HEAD
        let spotlightHelper = SpotlightHelper(browser: browser, openURL: openURL)
        browser.addHelper(spotlightHelper, name: SpotlightHelper.name())
        browser.addHelper(LocalRequestHelper(), name: LocalRequestHelper.name())

        // Cliqz: Add custom user scripts
        addCustomUserScripts(browser)
=======

        let nightModeHelper = NightModeHelper(tab: tab)
        tab.addHelper(nightModeHelper, name: NightModeHelper.name())

        let spotlightHelper = SpotlightHelper(tab: tab, openURL: openURL)
        tab.addHelper(spotlightHelper, name: SpotlightHelper.name())

        tab.addHelper(LocalRequestHelper(), name: LocalRequestHelper.name())
>>>>>>> 3156cb6e
    }

    func tab(tab: Tab, willDeleteWebView webView: WKWebView) {
        tab.cancelQueuedAlerts()

        webView.removeObserver(self, forKeyPath: KVOEstimatedProgress)
        webView.removeObserver(self, forKeyPath: KVOLoading)
        webView.removeObserver(self, forKeyPath: KVOCanGoBack)
        webView.removeObserver(self, forKeyPath: KVOCanGoForward)
        webView.scrollView.removeObserver(self.scrollController, forKeyPath: KVOContentSize)
        webView.removeObserver(self, forKeyPath: KVOURL)

        webView.UIDelegate = nil
        webView.scrollView.delegate = nil
        webView.removeFromSuperview()
    }

    private func findSnackbar(barToFind: SnackBar) -> Int? {
        let bars = snackBars.subviews
        for (index, bar) in bars.enumerate() {
            if bar === barToFind {
                return index
            }
        }
        return nil
    }

    private func updateSnackBarConstraints() {
        snackBars.snp_remakeConstraints { make in
            make.bottom.equalTo(findInPageContainer.snp_top)

            let bars = self.snackBars.subviews
            if bars.count > 0 {
                let view = bars[bars.count-1]
                make.top.equalTo(view.snp_top)
            } else {
                make.height.equalTo(0)
            }

            if traitCollection.horizontalSizeClass != .Regular {
                make.leading.trailing.equalTo(self.footer)
                self.snackBars.layer.borderWidth = 0
            } else {
                make.centerX.equalTo(self.footer)
                make.width.equalTo(SnackBarUX.MaxWidth)
                self.snackBars.layer.borderColor = UIConstants.BorderColor.CGColor
                self.snackBars.layer.borderWidth = 1
            }
        }
    }

    // This removes the bar from its superview and updates constraints appropriately
    private func finishRemovingBar(bar: SnackBar) {
        // If there was a bar above this one, we need to remake its constraints.
        if let index = findSnackbar(bar) {
            // If the bar being removed isn't on the top of the list
            let bars = snackBars.subviews
            if index < bars.count-1 {
                // Move the bar above this one
                let nextbar = bars[index+1] as! SnackBar
                nextbar.snp_updateConstraints { make in
                    // If this wasn't the bottom bar, attach to the bar below it
                    if index > 0 {
                        let bar = bars[index-1] as! SnackBar
                        nextbar.bottom = make.bottom.equalTo(bar.snp_top).constraint
                    } else {
                        // Otherwise, we attach it to the bottom of the snackbars
                        nextbar.bottom = make.bottom.equalTo(self.snackBars.snp_bottom).constraint
                    }
                }
            }
        }

        // Really remove the bar
        bar.removeFromSuperview()
    }

    private func finishAddingBar(bar: SnackBar) {
        snackBars.addSubview(bar)
        bar.snp_remakeConstraints { make in
            // If there are already bars showing, add this on top of them
            let bars = self.snackBars.subviews

            // Add the bar on top of the stack
            // We're the new top bar in the stack, so make sure we ignore ourself
            if bars.count > 1 {
                let view = bars[bars.count - 2]
                bar.bottom = make.bottom.equalTo(view.snp_top).offset(0).constraint
            } else {
                bar.bottom = make.bottom.equalTo(self.snackBars.snp_bottom).offset(0).constraint
            }
            make.leading.trailing.equalTo(self.snackBars)
        }
    }

    func showBar(bar: SnackBar, animated: Bool) {
        finishAddingBar(bar)
        updateSnackBarConstraints()

        bar.hide()
        view.layoutIfNeeded()
        UIView.animateWithDuration(animated ? 0.25 : 0, animations: { () -> Void in
            bar.show()
            self.view.layoutIfNeeded()
        })
    }

    func removeBar(bar: SnackBar, animated: Bool) {
        if let _ = findSnackbar(bar) {
            UIView.animateWithDuration(animated ? 0.25 : 0, animations: { () -> Void in
                bar.hide()
                self.view.layoutIfNeeded()
            }) { success in
                // Really remove the bar
                self.finishRemovingBar(bar)
                self.updateSnackBarConstraints()
            }
        }
    }

    func removeAllBars() {
        let bars = snackBars.subviews
        for bar in bars {
            if let bar = bar as? SnackBar {
                bar.removeFromSuperview()
            }
        }
        self.updateSnackBarConstraints()
    }

    func tab(tab: Tab, didAddSnackbar bar: SnackBar) {
        showBar(bar, animated: true)
    }

    func tab(tab: Tab, didRemoveSnackbar bar: SnackBar) {
        removeBar(bar, animated: true)
    }

    func tab(tab: Tab, didSelectFindInPageForSelection selection: String) {
        updateFindInPageVisibility(visible: true)
        findInPageBar?.text = selection
    }
}

extension BrowserViewController: HomePanelViewControllerDelegate {
    func homePanelViewController(homePanelViewController: HomePanelViewController, didSelectURL url: NSURL, visitType: VisitType) {
        finishEditingAndSubmit(url, visitType: visitType)
    }

    func homePanelViewController(homePanelViewController: HomePanelViewController, didSelectPanel panel: Int) {
        if AboutUtils.isAboutHomeURL(tabManager.selectedTab?.url) {
            tabManager.selectedTab?.webView?.evaluateJavaScript("history.replaceState({}, '', '#panel=\(panel)')", completionHandler: nil)
        }
    }

    func homePanelViewControllerDidRequestToCreateAccount(homePanelViewController: HomePanelViewController) {
        presentSignInViewController() // TODO UX Right now the flow for sign in and create account is the same
    }

    func homePanelViewControllerDidRequestToSignIn(homePanelViewController: HomePanelViewController) {
        presentSignInViewController() // TODO UX Right now the flow for sign in and create account is the same
    }
}

extension BrowserViewController: SearchViewControllerDelegate {
    func searchViewController(searchViewController: SearchViewController, didSelectURL url: NSURL) {
        finishEditingAndSubmit(url, visitType: VisitType.Typed)
    }

    func presentSearchSettingsController() {
        let settingsNavigationController = SearchSettingsTableViewController()
        settingsNavigationController.model = self.profile.searchEngines

        let navController = UINavigationController(rootViewController: settingsNavigationController)

        self.presentViewController(navController, animated: true, completion: nil)
    }
}

extension BrowserViewController: TabManagerDelegate {
    func tabManager(tabManager: TabManager, didSelectedTabChange selected: Tab?, previous: Tab?) {
        // Remove the old accessibilityLabel. Since this webview shouldn't be visible, it doesn't need it
        // and having multiple views with the same label confuses tests.
        if let wv = previous?.webView {
            removeOpenInView()
            wv.endEditing(true)
            wv.accessibilityLabel = nil
            wv.accessibilityElementsHidden = true
            wv.accessibilityIdentifier = nil
            wv.removeFromSuperview()
        }

        if let tab = selected, webView = tab.webView {
            updateURLBarDisplayURL(tab)

            if tab.isPrivate {
                readerModeCache = MemoryReaderModeCache.sharedInstance
                applyTheme(Theme.PrivateMode)
            } else {
                readerModeCache = DiskReaderModeCache.sharedInstance
                applyTheme(Theme.NormalMode)
            }
            ReaderModeHandlers.readerModeCache = readerModeCache

            scrollController.tab = selected
            webViewContainer.addSubview(webView)
            webView.snp_makeConstraints { make in
                make.top.equalTo(webViewContainerToolbar.snp_bottom)
                make.left.right.bottom.equalTo(self.webViewContainer)
            }
            webView.accessibilityLabel = NSLocalizedString("Web content", comment: "Accessibility label for the main web content view")
            webView.accessibilityIdentifier = "contentView"
            webView.accessibilityElementsHidden = false

            if let url = webView.URL?.absoluteString {
                // Don't bother fetching bookmark state for about/sessionrestore and about/home.
                if AboutUtils.isAboutURL(webView.URL) {
                    // Indeed, because we don't show the toolbar at all, don't even blank the star.
                } else {
                    profile.bookmarks.modelFactory >>== { [weak tab] in
                        $0.isBookmarked(url)
                            .uponQueue(dispatch_get_main_queue()) {
                            guard let isBookmarked = $0.successValue else {
                                log.error("Error getting bookmark status: \($0.failureValue).")
                                return
                            }

                            tab?.isBookmarked = isBookmarked


                            if !AppConstants.MOZ_MENU {
                                self.toolbar?.updateBookmarkStatus(isBookmarked)
                                self.urlBar.updateBookmarkStatus(isBookmarked)
                            }
                        }
                    }
                }
            } else {
                // The web view can go gray if it was zombified due to memory pressure.
                // When this happens, the URL is nil, so try restoring the page upon selection.
                tab.reload()
            }
            //Cliqz: update private mode in search view to notify JavaScript when switching between normal and private mode
            searchController?.updatePrivateMode(tab.isPrivate)
        }

        if let selected = selected, previous = previous where selected.isPrivate != previous.isPrivate {
            updateTabCountUsingTabManager(tabManager)
        }

        removeAllBars()
        if let bars = selected?.bars {
            for bar in bars {
                showBar(bar, animated: true)
            }
        }

        updateFindInPageVisibility(visible: false)

        navigationToolbar.updateReloadStatus(selected?.loading ?? false)
        navigationToolbar.updateBackStatus(selected?.canGoBack ?? false)
        navigationToolbar.updateForwardStatus(selected?.canGoForward ?? false)
        self.urlBar.updateProgressBar(Float(selected?.estimatedProgress ?? 0))

        if let readerMode = selected?.getHelper(name: ReaderMode.name()) as? ReaderMode {
            urlBar.updateReaderModeState(readerMode.state)
            if readerMode.state == .Active {
                showReaderModeBar(animated: false)
            } else {
                hideReaderModeBar(animated: false)
            }
        } else {
            urlBar.updateReaderModeState(ReaderModeState.Unavailable)
        }

        updateInContentHomePanel(selected?.url)
    }

    func tabManager(tabManager: TabManager, didCreateTab tab: Tab) {
    }

    func tabManager(tabManager: TabManager, didAddTab tab: Tab) {
        // If we are restoring tabs then we update the count once at the end
        if !tabManager.isRestoring {
            updateTabCountUsingTabManager(tabManager)
        }
        tab.tabDelegate = self
        tab.appStateDelegate = self
    }

    func tabManager(tabManager: TabManager, didRemoveTab tab: Tab) {
        updateTabCountUsingTabManager(tabManager)
        // tabDelegate is a weak ref (and the tab's webView may not be destroyed yet)
        // so we don't expcitly unset it.

        if let url = tab.url where !AboutUtils.isAboutURL(tab.url) && !tab.isPrivate {
            profile.recentlyClosedTabs.addTab(url, title: tab.title, faviconURL: tab.displayFavicon?.url)
        }
    }

    func tabManagerDidAddTabs(tabManager: TabManager) {
        updateTabCountUsingTabManager(tabManager)
    }

    func tabManagerDidRestoreTabs(tabManager: TabManager) {
        updateTabCountUsingTabManager(tabManager)
    }
    
    func tabManagerDidRemoveAllTabs(tabManager: TabManager, toast:ButtonToast?) {
        guard !tabTrayController.privateMode else {
            return
        }
        
        if let undoToast = toast {
            let time = dispatch_time(dispatch_time_t(DISPATCH_TIME_NOW), Int64(ButtonToastUX.ToastDelay * Double(NSEC_PER_SEC)))
            dispatch_after(time, dispatch_get_main_queue()) {
                self.view.addSubview(undoToast)
                undoToast.snp_makeConstraints { make in
                    make.left.right.equalTo(self.view)
                    make.bottom.equalTo(self.webViewContainer)
                }
                undoToast.showToast()
            }
        }
    }

    private func updateTabCountUsingTabManager(tabManager: TabManager, animated: Bool = true) {
        if let selectedTab = tabManager.selectedTab {
            let count = selectedTab.isPrivate ? tabManager.privateTabs.count : tabManager.normalTabs.count
            urlBar.updateTabCount(max(count, 1), animated: animated)
        }
    }
}

extension BrowserViewController: WKNavigationDelegate {
    func webView(webView: WKWebView, didStartProvisionalNavigation navigation: WKNavigation!) {
        if tabManager.selectedTab?.webView !== webView {
            return
        }

        updateFindInPageVisibility(visible: false)

        // If we are going to navigate to a new page, hide the reader mode button. Unless we
        // are going to a about:reader page. Then we keep it on screen: it will change status
        // (orange color) as soon as the page has loaded.
        if let url = webView.URL {
            if !ReaderModeUtils.isReaderModeURL(url) {
                urlBar.updateReaderModeState(ReaderModeState.Unavailable)
                hideReaderModeBar(animated: false)
            }

            // remove the open in overlay view if it is present
            removeOpenInView()
        }
    }
    
    // Recognize an Apple Maps URL. This will trigger the native app. But only if a search query is present. Otherwise
    // it could just be a visit to a regular page on maps.apple.com.
    private func isAppleMapsURL(url: NSURL) -> Bool {
        if url.scheme == "http" || url.scheme == "https" {
            if url.host == "maps.apple.com" && url.query != nil {
                return true
            }
        }
        return false
    }
    
    // Recognize a iTunes Store URL. These all trigger the native apps. Note that appstore.com and phobos.apple.com
    // used to be in this list. I have removed them because they now redirect to itunes.apple.com. If we special case
    // them then iOS will actually first open Safari, which then redirects to the app store. This works but it will
    // leave a 'Back to Safari' button in the status bar, which we do not want.
    private func isStoreURL(url: NSURL) -> Bool {
        if url.scheme == "http" || url.scheme == "https" {
            if url.host == "itunes.apple.com" {
                return true
            }
        }
        return false
    }

    // This is the place where we decide what to do with a new navigation action. There are a number of special schemes
    // and http(s) urls that need to be handled in a different way. All the logic for that is inside this delegate
    // method.

    func webView(webView: WKWebView, decidePolicyForNavigationAction navigationAction: WKNavigationAction, decisionHandler: (WKNavigationActionPolicy) -> Void) {
        guard let url = navigationAction.request.URL else {
            decisionHandler(WKNavigationActionPolicy.Cancel)
            return
        }
<<<<<<< HEAD
=======

>>>>>>> 3156cb6e
        // Fixes 1261457 - Rich text editor fails because requests to about:blank are blocked
        if url.scheme == "about" && url.resourceSpecifier == "blank" {
            decisionHandler(WKNavigationActionPolicy.Allow)
            return
        }
<<<<<<< HEAD
        
        if !navigationAction.isAllowed {
=======

        if !navigationAction.isAllowed && navigationAction.navigationType != .BackForward {
>>>>>>> 3156cb6e
            log.warning("Denying unprivileged request: \(navigationAction.request)")
            decisionHandler(WKNavigationActionPolicy.Cancel)
            return
        }
<<<<<<< HEAD
        
        // Cliqz: Check if url is an ad server block it
        if adBlocker.isAdServer(url) {
            decisionHandler(WKNavigationActionPolicy.Cancel)
            return
        }
        
        //Cliqz: Navigation telemetry signal
        if url.absoluteString.rangeOfString("localhost") == nil {
            startNavigation(webView, navigationAction: navigationAction)
        }
        
        // First special case are some schemes that are about Calling. We prompt the user to confirm this action. This
        // gives us the exact same behaviour as Safari. The only thing we do not do is nicely format the phone number,
        // instead we present it as it was put in the URL.
        
=======

        // First special case are some schemes that are about Calling. We prompt the user to confirm this action. This
        // gives us the exact same behaviour as Safari.

>>>>>>> 3156cb6e
        if url.scheme == "tel" || url.scheme == "facetime" || url.scheme == "facetime-audio" {
            if let phoneNumber = url.resourceSpecifier.stringByRemovingPercentEncoding where !phoneNumber.isEmpty {
                let formatter = PhoneNumberFormatter()
                let formattedPhoneNumber = formatter.formatPhoneNumber(phoneNumber)
                let alert = UIAlertController(title: formattedPhoneNumber, message: nil, preferredStyle: UIAlertControllerStyle.Alert)
                alert.addAction(UIAlertAction(title: NSLocalizedString("Cancel", comment:"Label for Cancel button"), style: UIAlertActionStyle.Cancel, handler: nil))
                alert.addAction(UIAlertAction(title: NSLocalizedString("Call", comment:"Alert Call Button"), style: UIAlertActionStyle.Default, handler: { (action: UIAlertAction!) in
                    UIApplication.sharedApplication().openURL(url)
                }))
                presentViewController(alert, animated: true, completion: nil)
            }
            decisionHandler(WKNavigationActionPolicy.Cancel)
            return
        }
        
        // Second special case are a set of URLs that look like regular http links, but should be handed over to iOS
        // instead of being loaded in the webview. Note that there is no point in calling canOpenURL() here, because
        // iOS will always say yes. TODO Is this the same as isWhitelisted?
        
        if isAppleMapsURL(url) || isStoreURL(url) {
            UIApplication.sharedApplication().openURL(url)
            decisionHandler(WKNavigationActionPolicy.Cancel)
            return
        }
        
        // This is the normal case, opening a http or https url, which we handle by loading them in this WKWebView. We
        // always allow this.

        if url.scheme == "http" || url.scheme == "https" {
            print(url.absoluteString)
            // Cliqz: Added handling for back/forward functionality
            if url.absoluteString.contains("cliqz/goto.html") {
                if let q = url.query {
                    let comp = q.componentsSeparatedByString("=")
                    if comp.count == 2 {
                        webView.goBack()
                        let query = comp[1].stringByRemovingPercentEncoding!
                        self.urlBar.locationView.urlTextField.text = query
                        self.urlBar(self.urlBar, didEnterText: query)
                    }
                }
                decisionHandler(WKNavigationActionPolicy.Cancel)
            } else if navigationAction.navigationType == .LinkActivated {
                resetSpoofedUserAgentIfRequired(webView, newURL: url)
            } else if navigationAction.navigationType == .BackForward {
                restoreSpoofedUserAgentIfRequired(webView, newRequest: navigationAction.request)
            }
            decisionHandler(WKNavigationActionPolicy.Allow)
            return
        }
        
        // Default to calling openURL(). What this does depends on the iOS version. On iOS 8, it will just work without
        // prompting. On iOS9, depending on the scheme, iOS will prompt: "Firefox" wants to open "Twitter". It will ask
        // every time. There is no way around this prompt. (TODO Confirm this is true by adding them to the Info.plist)
        
        UIApplication.sharedApplication().openURL(url)
        decisionHandler(WKNavigationActionPolicy.Cancel)
    }

    func webView(webView: WKWebView, didReceiveAuthenticationChallenge challenge: NSURLAuthenticationChallenge, completionHandler: (NSURLSessionAuthChallengeDisposition, NSURLCredential?) -> Void) {

        // If this is a certificate challenge, see if the certificate has previously been
        // accepted by the user.
        let origin = "\(challenge.protectionSpace.host):\(challenge.protectionSpace.port)"
        if challenge.protectionSpace.authenticationMethod == NSURLAuthenticationMethodServerTrust,
           let trust = challenge.protectionSpace.serverTrust,
           let cert = SecTrustGetCertificateAtIndex(trust, 0) where profile.certStore.containsCertificate(cert, forOrigin: origin) {
            completionHandler(NSURLSessionAuthChallengeDisposition.UseCredential, NSURLCredential(forTrust: trust))
            return
        }

        guard challenge.protectionSpace.authenticationMethod == NSURLAuthenticationMethodHTTPBasic ||
              challenge.protectionSpace.authenticationMethod == NSURLAuthenticationMethodHTTPDigest ||
              challenge.protectionSpace.authenticationMethod == NSURLAuthenticationMethodNTLM,
              let tab = tabManager[webView] else {
            completionHandler(NSURLSessionAuthChallengeDisposition.PerformDefaultHandling, nil)
            return
        }

        // The challenge may come from a background tab, so ensure it's the one visible.
        tabManager.selectTab(tab)

        let loginsHelper = tab.getHelper(name: LoginsHelper.name()) as? LoginsHelper
        Authenticator.handleAuthRequest(self, challenge: challenge, loginsHelper: loginsHelper).uponQueue(dispatch_get_main_queue()) { res in
            if let credentials = res.successValue {
                completionHandler(.UseCredential, credentials.credentials)
            } else {
                completionHandler(NSURLSessionAuthChallengeDisposition.RejectProtectionSpace, nil)
            }
        }
    }

    func webView(webView: WKWebView, didCommitNavigation navigation: WKNavigation!) {
        guard let tab = tabManager[webView] else { return }

        tab.url = webView.URL

        if tabManager.selectedTab === tab {
            updateUIForReaderHomeStateForTab(tab)
<<<<<<< HEAD
=======
            appDidUpdateState(getCurrentAppState())
>>>>>>> 3156cb6e
        }
    }

    func webView(webView: WKWebView, didFinishNavigation navigation: WKNavigation!) {
        let tab: Tab! = tabManager[webView]
        tabManager.expireSnackbars()

        if let url = webView.URL where !ErrorPageHelper.isErrorPageURL(url) && !AboutUtils.isAboutHomeURL(url) {
            tab.lastExecutedTime = NSDate.now()

            if navigation == nil {
                log.warning("Implicitly unwrapped optional navigation was nil.")
            }
            // Cliqz: prevented adding all 4XX & 5XX urls to local history
//            postLocationChangeNotificationForTab(tab, navigation: navigation)
            if currentResponseStatusCode < 400 {
                postLocationChangeNotificationForTab(tab, navigation: navigation)
            }


            // Fire the readability check. This is here and not in the pageShow event handler in ReaderMode.js anymore
            // because that event wil not always fire due to unreliable page caching. This will either let us know that
            // the currently loaded page can be turned into reading mode or if the page already is in reading mode. We
            // ignore the result because we are being called back asynchronous when the readermode status changes.
            webView.evaluateJavaScript("_firefox_ReaderMode.checkReadability()", completionHandler: nil)
        }

        if tab === tabManager.selectedTab {
            UIAccessibilityPostNotification(UIAccessibilityScreenChangedNotification, nil)
            // must be followed by LayoutChanged, as ScreenChanged will make VoiceOver
            // cursor land on the correct initial element, but if not followed by LayoutChanged,
            // VoiceOver will sometimes be stuck on the element, not allowing user to move
            // forward/backward. Strange, but LayoutChanged fixes that.
            UIAccessibilityPostNotification(UIAccessibilityLayoutChangedNotification, nil)
        } else {
            // To Screenshot a tab that is hidden we must add the webView,
            // then wait enough time for the webview to render.
            if let webView =  tab.webView {
                view.insertSubview(webView, atIndex: 0)
                let time = dispatch_time(DISPATCH_TIME_NOW, Int64(500 * NSEC_PER_MSEC))
                dispatch_after(time, dispatch_get_main_queue()) {
                    self.screenshotHelper.takeScreenshot(tab)
                    if webView.superview == self.view {
                        webView.removeFromSuperview()
                    }
                }
            }
        }

<<<<<<< HEAD
        addOpenInViewIfNeccessary(webView.URL)

        // Cliqz: hide the webViewOverlay when finis navigating to a url
        hideWebViewOverlay()

        //Cliqz: Navigation telemetry signal
        if webView.URL?.absoluteString.rangeOfString("localhost") == nil {
            finishNavigation(webView)
        }

        // Cliqz: save last visited website for 3D touch action
        saveLastVisitedWebSite()
        
=======
>>>>>>> 3156cb6e
        // Remember whether or not a desktop site was requested
        if #available(iOS 9.0, *) {
            tab.desktopSite = webView.customUserAgent?.isEmpty == false
        }
    }

    private func addViewForOpenInHelper(openInHelper: OpenInHelper) {
        guard let view = openInHelper.openInView else { return }
        webViewContainerToolbar.addSubview(view)
        webViewContainerToolbar.snp_updateConstraints { make in
            make.height.equalTo(OpenInViewUX.ViewHeight)
        }
        view.snp_makeConstraints { make in
            make.edges.equalTo(webViewContainerToolbar)
        }

        self.openInHelper = openInHelper
    }

    private func removeOpenInView() {
        guard let _ = self.openInHelper else { return }
        webViewContainerToolbar.subviews.forEach { $0.removeFromSuperview() }

        webViewContainerToolbar.snp_updateConstraints { make in
            make.height.equalTo(0)
        }

        self.openInHelper = nil
    }

    private func postLocationChangeNotificationForTab(tab: Tab, navigation: WKNavigation?) {
        let notificationCenter = NSNotificationCenter.defaultCenter()
        var info = [NSObject: AnyObject]()
        info["url"] = tab.displayURL
        info["title"] = tab.title
        if let visitType = self.getVisitTypeForTab(tab, navigation: navigation)?.rawValue {
            info["visitType"] = visitType
        }
        info["isPrivate"] = tab.isPrivate
        notificationCenter.postNotificationName(NotificationOnLocationChange, object: self, userInfo: info)
    }
}

/// List of schemes that are allowed to open a popup window
private let SchemesAllowedToOpenPopups = ["http", "https", "javascript", "data"]

extension BrowserViewController: WKUIDelegate {
    func webView(webView: WKWebView, createWebViewWithConfiguration configuration: WKWebViewConfiguration, forNavigationAction navigationAction: WKNavigationAction, windowFeatures: WKWindowFeatures) -> WKWebView? {
        guard let currentTab = tabManager.selectedTab else { return nil }

        if !navigationAction.isAllowed {
            log.warning("Denying unprivileged request: \(navigationAction.request)")
            return nil
        }

        screenshotHelper.takeScreenshot(currentTab)

        // If the page uses window.open() or target="_blank", open the page in a new tab.
        // TODO: This doesn't work for window.open() without user action (bug 1124942).
        let newTab: Tab
        if #available(iOS 9, *) {
            newTab = tabManager.addTab(navigationAction.request, configuration: configuration, isPrivate: currentTab.isPrivate)
        } else {
            newTab = tabManager.addTab(navigationAction.request, configuration: configuration)
        }

        // Cliqz: preserve search state before switching to the newly created tab
        preserveSearchState()
        
        tabManager.selectTab(newTab)
        
        // If the page we just opened has a bad scheme, we return nil here so that JavaScript does not
        // get a reference to it which it can return from window.open() - this will end up as a
        // CFErrorHTTPBadURL being presented.
        guard let scheme = navigationAction.request.URL?.scheme.lowercaseString where SchemesAllowedToOpenPopups.contains(scheme) else {
            return nil
        }
        
        return newTab.webView
    }

    private func canDisplayJSAlertForWebView(webView: WKWebView) -> Bool {
        // Only display a JS Alert if we are selected and there isn't anything being shown
        return (tabManager.selectedTab?.webView == webView ?? false) && (self.presentedViewController == nil)
    }

    func webView(webView: WKWebView, runJavaScriptAlertPanelWithMessage message: String, initiatedByFrame frame: WKFrameInfo, completionHandler: () -> Void) {
        let messageAlert = MessageAlert(message: message, frame: frame, completionHandler: completionHandler)
        if canDisplayJSAlertForWebView(webView) {
            presentViewController(messageAlert.alertController(), animated: true, completion: nil)
        } else if let promptingTab = tabManager[webView] {
            promptingTab.queueJavascriptAlertPrompt(messageAlert)
        } else {
            // This should never happen since an alert needs to come from a web view but just in case call the handler
            // since not calling it will result in a runtime exception.
            completionHandler()
        }
    }

    func webView(webView: WKWebView, runJavaScriptConfirmPanelWithMessage message: String, initiatedByFrame frame: WKFrameInfo, completionHandler: (Bool) -> Void) {
        let confirmAlert = ConfirmPanelAlert(message: message, frame: frame, completionHandler: completionHandler)
        if canDisplayJSAlertForWebView(webView) {
            presentViewController(confirmAlert.alertController(), animated: true, completion: nil)
        } else if let promptingTab = tabManager[webView] {
            promptingTab.queueJavascriptAlertPrompt(confirmAlert)
        } else {
            completionHandler(false)
        }
    }

    func webView(webView: WKWebView, runJavaScriptTextInputPanelWithPrompt prompt: String, defaultText: String?, initiatedByFrame frame: WKFrameInfo, completionHandler: (String?) -> Void) {
        let textInputAlert = TextInputAlert(message: prompt, frame: frame, completionHandler: completionHandler, defaultText: defaultText)
        if canDisplayJSAlertForWebView(webView) {
            presentViewController(textInputAlert.alertController(), animated: true, completion: nil)
        } else if let promptingTab = tabManager[webView] {
            promptingTab.queueJavascriptAlertPrompt(textInputAlert)
        } else {
            completionHandler(nil)
        }
    }

    /// Invoked when an error occurs while starting to load data for the main frame.
    func webView(webView: WKWebView, didFailProvisionalNavigation navigation: WKNavigation!, withError error: NSError) {
        // Ignore the "Frame load interrupted" error that is triggered when we cancel a request
        // to open an external application and hand it over to UIApplication.openURL(). The result
        // will be that we switch to the external app, for example the app store, while keeping the
        // original web page in the tab instead of replacing it with an error page.
        if error.domain == "WebKitErrorDomain" && error.code == 102 {
            return
        }

        if checkIfWebContentProcessHasCrashed(webView, error: error) {
            return
        }

        if error.code == Int(CFNetworkErrors.CFURLErrorCancelled.rawValue) {
            if let tab = tabManager[webView] where tab === tabManager.selectedTab {
                urlBar.currentURL = tab.displayURL
            }
            return
        }

        if let url = error.userInfo[NSURLErrorFailingURLErrorKey] as? NSURL {
            ErrorPageHelper().showPage(error, forUrl: url, inWebView: webView)
        }
    }

    private func checkIfWebContentProcessHasCrashed(webView: WKWebView, error: NSError) -> Bool {
        if error.code == WKErrorCode.WebContentProcessTerminated.rawValue && error.domain == "WebKitErrorDomain" {
            log.debug("WebContent process has crashed. Trying to reloadFromOrigin to restart it.")
            webView.reloadFromOrigin()
            return true
        }

        return false
    }

    func webView(webView: WKWebView, decidePolicyForNavigationResponse navigationResponse: WKNavigationResponse, decisionHandler: (WKNavigationResponsePolicy) -> Void) {
<<<<<<< HEAD
        // Cliqz: get the response code of the current response from the navigationResponse
        if let response = navigationResponse.response as? NSHTTPURLResponse {
            currentResponseStatusCode = response.statusCode
        }
        
        // Cliqz: hide overlay after webview delay as some links does not call didFinishNavigation
        let delayTime = dispatch_time(DISPATCH_TIME_NOW, Int64(2 * Double(NSEC_PER_SEC)))
        dispatch_after(delayTime, dispatch_get_main_queue()) {
            self.hideWebViewOverlay()
        }
        
=======
        let helperForURL = OpenIn.helperForResponse(navigationResponse.response)
>>>>>>> 3156cb6e
        if navigationResponse.canShowMIMEType {
            if let openInHelper = helperForURL {
                addViewForOpenInHelper(openInHelper)
            }
            decisionHandler(WKNavigationResponsePolicy.Allow)
            return
        }

<<<<<<< HEAD
        let error = NSError(domain: ErrorPageHelper.MozDomain, code: Int(ErrorPageHelper.MozErrorDownloadsNotEnabled), userInfo: [NSLocalizedDescriptionKey: "Downloads aren't supported in CLIQZ yet (but we're working on it)."])
        ErrorPageHelper().showPage(error, forUrl: navigationResponse.response.URL!, inWebView: webView)
        decisionHandler(WKNavigationResponsePolicy.Allow)
=======
        guard let openInHelper = helperForURL else {
            let error = NSError(domain: ErrorPageHelper.MozDomain, code: Int(ErrorPageHelper.MozErrorDownloadsNotEnabled), userInfo: [NSLocalizedDescriptionKey: Strings.UnableToDownloadError])
            ErrorPageHelper().showPage(error, forUrl: navigationResponse.response.URL!, inWebView: webView)
            return decisionHandler(WKNavigationResponsePolicy.Allow)
        }

        openInHelper.open()
        decisionHandler(WKNavigationResponsePolicy.Cancel)
    }
    
    @available(iOS 9, *)
    func webViewDidClose(webView: WKWebView) {
        if let tab = tabManager[webView] {
            self.tabManager.removeTab(tab)
        }
>>>>>>> 3156cb6e
    }
}

extension BrowserViewController: ReaderModeDelegate {
    func readerMode(readerMode: ReaderMode, didChangeReaderModeState state: ReaderModeState, forTab tab: Tab) {
        // If this reader mode availability state change is for the tab that we currently show, then update
        // the button. Otherwise do nothing and the button will be updated when the tab is made active.
        if tabManager.selectedTab === tab {
            urlBar.updateReaderModeState(state)
        }
    }

    func readerMode(readerMode: ReaderMode, didDisplayReaderizedContentForTab tab: Tab) {
        self.showReaderModeBar(animated: true)
        tab.showContent(true)
    }
}

// MARK: - UIPopoverPresentationControllerDelegate

extension BrowserViewController: UIPopoverPresentationControllerDelegate {
    func popoverPresentationControllerDidDismissPopover(popoverPresentationController: UIPopoverPresentationController) {
        displayedPopoverController = nil
        updateDisplayedPopoverProperties = nil
    }
}

extension BrowserViewController: UIAdaptivePresentationControllerDelegate {
    // Returning None here makes sure that the Popover is actually presented as a Popover and
    // not as a full-screen modal, which is the default on compact device classes.
    func adaptivePresentationStyleForPresentationController(controller: UIPresentationController, traitCollection: UITraitCollection) -> UIModalPresentationStyle {
        return UIModalPresentationStyle.None
    }
}

// MARK: - ReaderModeStyleViewControllerDelegate

extension BrowserViewController: ReaderModeStyleViewControllerDelegate {
    func readerModeStyleViewController(readerModeStyleViewController: ReaderModeStyleViewController, didConfigureStyle style: ReaderModeStyle) {
        // Persist the new style to the profile
        let encodedStyle: [String:AnyObject] = style.encode()
        profile.prefs.setObject(encodedStyle, forKey: ReaderModeProfileKeyStyle)
        // Change the reader mode style on all tabs that have reader mode active
        for tabIndex in 0..<tabManager.count {
            if let tab = tabManager[tabIndex] {
                if let readerMode = tab.getHelper(name: "ReaderMode") as? ReaderMode {
                    if readerMode.state == ReaderModeState.Active {
                        readerMode.style = style
                    }
                }
            }
        }
    }
}

extension BrowserViewController {
    func updateReaderModeBar() {
        if let readerModeBar = readerModeBar {
            if let tab = self.tabManager.selectedTab where tab.isPrivate {
                readerModeBar.applyTheme(Theme.PrivateMode)
            } else {
                readerModeBar.applyTheme(Theme.NormalMode)
            }
            if let url = self.tabManager.selectedTab?.displayURL?.absoluteString, result = profile.readingList?.getRecordWithURL(url) {
                if let successValue = result.successValue, record = successValue {
                    readerModeBar.unread = record.unread
                    readerModeBar.added = true
                } else {
                    readerModeBar.unread = true
                    readerModeBar.added = false
                }
            } else {
                readerModeBar.unread = true
                readerModeBar.added = false
            }
        }
    }

    func showReaderModeBar(animated animated: Bool) {
        if self.readerModeBar == nil {
            let readerModeBar = ReaderModeBarView(frame: CGRectZero)
            readerModeBar.delegate = self
            view.insertSubview(readerModeBar, belowSubview: header)
            self.readerModeBar = readerModeBar
        }

        updateReaderModeBar()

        self.updateViewConstraints()
    }

    func hideReaderModeBar(animated animated: Bool) {
        if let readerModeBar = self.readerModeBar {
            readerModeBar.removeFromSuperview()
            self.readerModeBar = nil
            self.updateViewConstraints()
        }
    }

    /// There are two ways we can enable reader mode. In the simplest case we open a URL to our internal reader mode
    /// and be done with it. In the more complicated case, reader mode was already open for this page and we simply
    /// navigated away from it. So we look to the left and right in the BackForwardList to see if a readerized version
    /// of the current page is there. And if so, we go there.

    func enableReaderMode() {
        guard let tab = tabManager.selectedTab, webView = tab.webView else { return }

        let backList = webView.backForwardList.backList
        let forwardList = webView.backForwardList.forwardList

        guard let currentURL = webView.backForwardList.currentItem?.URL, let readerModeURL = ReaderModeUtils.encodeURL(currentURL) else { return }

        if backList.count > 1 && backList.last?.URL == readerModeURL {
            webView.goToBackForwardListItem(backList.last!)
        } else if forwardList.count > 0 && forwardList.first?.URL == readerModeURL {
            webView.goToBackForwardListItem(forwardList.first!)
        } else {
            // Store the readability result in the cache and load it. This will later move to the ReadabilityHelper.
            webView.evaluateJavaScript("\(ReaderModeNamespace).readerize()", completionHandler: { (object, error) -> Void in
                if let readabilityResult = ReadabilityResult(object: object) {
                    do {
                        try self.readerModeCache.put(currentURL, readabilityResult)
                    } catch _ {
                    }
                    if let nav = webView.loadRequest(PrivilegedRequest(URL: readerModeURL)) {
                        self.ignoreNavigationInTab(tab, navigation: nav)
                    }
                }
            })
        }
    }

    /// Disabling reader mode can mean two things. In the simplest case we were opened from the reading list, which
    /// means that there is nothing in the BackForwardList except the internal url for the reader mode page. In that
    /// case we simply open a new page with the original url. In the more complicated page, the non-readerized version
    /// of the page is either to the left or right in the BackForwardList. If that is the case, we navigate there.

    func disableReaderMode() {
        if let tab = tabManager.selectedTab,
            let webView = tab.webView {
            let backList = webView.backForwardList.backList
            let forwardList = webView.backForwardList.forwardList

            if let currentURL = webView.backForwardList.currentItem?.URL {
                if let originalURL = ReaderModeUtils.decodeURL(currentURL) {
                    if backList.count > 1 && backList.last?.URL == originalURL {
                        webView.goToBackForwardListItem(backList.last!)
                    } else if forwardList.count > 0 && forwardList.first?.URL == originalURL {
                        webView.goToBackForwardListItem(forwardList.first!)
                    } else {
                        if let nav = webView.loadRequest(NSURLRequest(URL: originalURL)) {
                            self.ignoreNavigationInTab(tab, navigation: nav)
                        }
                    }
                }
            }
        }
    }

    func SELDynamicFontChanged(notification: NSNotification) {
        guard notification.name == NotificationDynamicFontChanged else { return }

        var readerModeStyle = DefaultReaderModeStyle
        if let dict = profile.prefs.dictionaryForKey(ReaderModeProfileKeyStyle) {
            if let style = ReaderModeStyle(dict: dict) {
                readerModeStyle = style
            }
        }
        readerModeStyle.fontSize = ReaderModeFontSize.defaultSize
        self.readerModeStyleViewController(ReaderModeStyleViewController(), didConfigureStyle: readerModeStyle)
    }
}

extension BrowserViewController: ReaderModeBarViewDelegate {
    func readerModeBar(readerModeBar: ReaderModeBarView, didSelectButton buttonType: ReaderModeBarButtonType) {
        switch buttonType {
        case .Settings:
            if let readerMode = tabManager.selectedTab?.getHelper(name: "ReaderMode") as? ReaderMode where readerMode.state == ReaderModeState.Active {
                var readerModeStyle = DefaultReaderModeStyle
                if let dict = profile.prefs.dictionaryForKey(ReaderModeProfileKeyStyle) {
                    if let style = ReaderModeStyle(dict: dict) {
                        readerModeStyle = style
                    }
                }

                let readerModeStyleViewController = ReaderModeStyleViewController()
                readerModeStyleViewController.delegate = self
                readerModeStyleViewController.readerModeStyle = readerModeStyle
                readerModeStyleViewController.modalPresentationStyle = UIModalPresentationStyle.Popover

                let setupPopover = { [unowned self] in
                    if let popoverPresentationController = readerModeStyleViewController.popoverPresentationController {
                        popoverPresentationController.backgroundColor = UIColor.whiteColor()
                        popoverPresentationController.delegate = self
                        popoverPresentationController.sourceView = readerModeBar
                        popoverPresentationController.sourceRect = CGRect(x: readerModeBar.frame.width/2, y: UIConstants.ToolbarHeight, width: 1, height: 1)
                        popoverPresentationController.permittedArrowDirections = UIPopoverArrowDirection.Up
                    }
                }

                setupPopover()

                if readerModeStyleViewController.popoverPresentationController != nil {
                    displayedPopoverController = readerModeStyleViewController
                    updateDisplayedPopoverProperties = setupPopover
                }

                self.presentViewController(readerModeStyleViewController, animated: true, completion: nil)
            }

        case .MarkAsRead:
            if let url = self.tabManager.selectedTab?.displayURL?.absoluteString, result = profile.readingList?.getRecordWithURL(url) {
                if let successValue = result.successValue, record = successValue {
                    profile.readingList?.updateRecord(record, unread: false) // TODO Check result, can this fail?
                    readerModeBar.unread = false
                }
            }

        case .MarkAsUnread:
            if let url = self.tabManager.selectedTab?.displayURL?.absoluteString, result = profile.readingList?.getRecordWithURL(url) {
                if let successValue = result.successValue, record = successValue {
                    profile.readingList?.updateRecord(record, unread: true) // TODO Check result, can this fail?
                    readerModeBar.unread = true
                }
            }

        case .AddToReadingList:
            if let tab = tabManager.selectedTab,
               let url = tab.url where ReaderModeUtils.isReaderModeURL(url) {
                if let url = ReaderModeUtils.decodeURL(url) {
                    profile.readingList?.createRecordWithURL(url.absoluteString, title: tab.title ?? "", addedBy: UIDevice.currentDevice().name) // TODO Check result, can this fail?
                    readerModeBar.added = true
                    readerModeBar.unread = true
                }
            }

        case .RemoveFromReadingList:
            if let url = self.tabManager.selectedTab?.displayURL?.absoluteString, result = profile.readingList?.getRecordWithURL(url) {
                if let successValue = result.successValue, record = successValue {
                    profile.readingList?.deleteRecord(record) // TODO Check result, can this fail?
                    readerModeBar.added = false
                    readerModeBar.unread = false
                }
            }
        }
    }
}

extension BrowserViewController: IntroViewControllerDelegate {
    func presentIntroViewController(force: Bool = false) -> Bool{
        if force || profile.prefs.intForKey(IntroViewControllerSeenProfileKey) == nil {
            let introViewController = IntroViewController()
            introViewController.delegate = self
            // On iPad we present it modally in a controller
            if UIDevice.currentDevice().userInterfaceIdiom == .Pad {
                introViewController.preferredContentSize = CGSize(width: IntroViewControllerUX.Width, height: IntroViewControllerUX.Height)
                introViewController.modalPresentationStyle = UIModalPresentationStyle.FormSheet
            }
            // Cliqz: if there is a ViewController already presented, dismiss it first before presenting the IntroView
            if let presentedViewController = self.presentedViewController {
                presentedViewController.dismissViewControllerAnimated(false, completion: {
                    self.presentViewController(introViewController, animated: true) {
                        self.profile.prefs.setInt(1, forKey: IntroViewControllerSeenProfileKey)
                    }
                })
            } else {
                presentViewController(introViewController, animated: true) {
                    self.profile.prefs.setInt(1, forKey: IntroViewControllerSeenProfileKey)
                }
            }
            /*
            presentViewController(introViewController, animated: true) {
                self.profile.prefs.setInt(1, forKey: IntroViewControllerSeenProfileKey)
                // On first run (and forced) open up the homepage in the background.
                let state = self.getCurrentAppState()
                if let homePageURL = HomePageAccessors.getHomePage(state), tab = self.tabManager.selectedTab where DeviceInfo.hasConnectivity() {
                    tab.loadRequest(NSURLRequest(URL: homePageURL))
                }
            }
            */

            return true
        }

        return false
    }

    func introViewControllerDidFinish(introViewController: IntroViewController) {
        introViewController.dismissViewControllerAnimated(true) { finished in
            if self.navigationController?.viewControllers.count > 1 {
                self.navigationController?.popToRootViewControllerAnimated(true)
            }
        }
        // Cliqz: focus on the search bar after dimissing on-boarding if it is on home view
        if urlBar.currentURL == nil || AboutUtils.isAboutHomeURL(urlBar.currentURL) {
            self.urlBar.enterOverlayMode("", pasted: false)
        }
    }

    func presentSignInViewController() {
        // Show the settings page if we have already signed in. If we haven't then show the signin page
        let vcToPresent: UIViewController
        if profile.hasAccount() {
            let settingsTableViewController = AppSettingsTableViewController()
            settingsTableViewController.profile = profile
            settingsTableViewController.tabManager = tabManager
            vcToPresent = settingsTableViewController
        } else {
            let signInVC = FxAContentViewController()
            signInVC.delegate = self
            signInVC.url = profile.accountConfiguration.signInURL
            signInVC.navigationItem.leftBarButtonItem = UIBarButtonItem(barButtonSystemItem: UIBarButtonSystemItem.Cancel, target: self, action: #selector(BrowserViewController.dismissSignInViewController))
            vcToPresent = signInVC
        }

        let settingsNavigationController = SettingsNavigationController(rootViewController: vcToPresent)
		settingsNavigationController.modalPresentationStyle = .FormSheet
        self.presentViewController(settingsNavigationController, animated: true, completion: nil)
    }

    func dismissSignInViewController() {
        self.dismissViewControllerAnimated(true, completion: nil)
    }

    func introViewControllerDidRequestToLogin(introViewController: IntroViewController) {
        introViewController.dismissViewControllerAnimated(true, completion: { () -> Void in
            self.presentSignInViewController()
        })
    }
}

extension BrowserViewController: FxAContentViewControllerDelegate {
    func contentViewControllerDidSignIn(viewController: FxAContentViewController, data: JSON) -> Void {
        if data["keyFetchToken"].asString == nil || data["unwrapBKey"].asString == nil {
            // The /settings endpoint sends a partial "login"; ignore it entirely.
            log.debug("Ignoring didSignIn with keyFetchToken or unwrapBKey missing.")
            return
        }

        // TODO: Error handling.
        let account = FirefoxAccount.fromConfigurationAndJSON(profile.accountConfiguration, data: data)!
        profile.setAccount(account)
        if let account = self.profile.getAccount() {
            account.advance()
        }
        self.dismissViewControllerAnimated(true, completion: nil)
    }

    func contentViewControllerDidCancel(viewController: FxAContentViewController) {
        log.info("Did cancel out of FxA signin")
        self.dismissViewControllerAnimated(true, completion: nil)
    }
}

extension BrowserViewController: ContextMenuHelperDelegate {
    func contextMenuHelper(contextMenuHelper: ContextMenuHelper, didLongPressElements elements: ContextMenuHelper.Elements, gestureRecognizer: UILongPressGestureRecognizer) {
        // locationInView can return (0, 0) when the long press is triggered in an invalid page
        // state (e.g., long pressing a link before the document changes, then releasing after a
        // different page loads).
        let touchPoint = gestureRecognizer.locationInView(view)
        guard touchPoint != CGPointZero else { return }

        let touchSize = CGSizeMake(0, 16)

        let actionSheetController = UIAlertController(title: nil, message: nil, preferredStyle: UIAlertControllerStyle.ActionSheet)
        var dialogTitle: String?

        if let url = elements.link, currentTab = tabManager.selectedTab {
            dialogTitle = url.absoluteString
            let isPrivate = currentTab.isPrivate
            if !isPrivate {
                let newTabTitle = NSLocalizedString("Open In New Tab", comment: "Context menu item for opening a link in a new tab")
                let openNewTabAction =  UIAlertAction(title: newTabTitle, style: UIAlertActionStyle.Default) { (action: UIAlertAction) in
                    self.scrollController.showToolbars(animated: !self.scrollController.toolbarsShowing, completion: { _ in
                        self.tabManager.addTab(NSURLRequest(URL: url))
                    })
                }
                actionSheetController.addAction(openNewTabAction)
            }

			if YoutubeVideoDownloader.isYoutubeURL(url) {
				let downloadVideoTitle = NSLocalizedString("Download youtube video", tableName: "Cliqz", comment: "Context menu item for opening a link in a new tab")
				let downloadVideo =  UIAlertAction(title: downloadVideoTitle, style: UIAlertActionStyle.Default) { (action: UIAlertAction) in
					self.downloadVideoFromURL(dialogTitle!)
					TelemetryLogger.sharedInstance.logEvent(.YoutubeVideoDownloader("video_downloader", "click", "target_type", "download_link"))
				}
				actionSheetController.addAction(downloadVideo)
			}

            if #available(iOS 9, *) {
                let openNewPrivateTabTitle = NSLocalizedString("Open In New Private Tab", tableName: "PrivateBrowsing", comment: "Context menu option for opening a link in a new private tab")
                let openNewPrivateTabAction =  UIAlertAction(title: openNewPrivateTabTitle, style: UIAlertActionStyle.Default) { (action: UIAlertAction) in
                    self.scrollController.showToolbars(animated: !self.scrollController.toolbarsShowing, completion: { _ in
                        self.tabManager.addTab(NSURLRequest(URL: url), isPrivate: true)
                    })
                }
                actionSheetController.addAction(openNewPrivateTabAction)
            }

            let copyTitle = NSLocalizedString("Copy Link", comment: "Context menu item for copying a link URL to the clipboard")
            let copyAction = UIAlertAction(title: copyTitle, style: UIAlertActionStyle.Default) { (action: UIAlertAction) -> Void in
                let pasteBoard = UIPasteboard.generalPasteboard()
                pasteBoard.URL = url
            }
            actionSheetController.addAction(copyAction)

            let shareTitle = NSLocalizedString("Share Link", comment: "Context menu item for sharing a link URL")
            let shareAction = UIAlertAction(title: shareTitle, style: UIAlertActionStyle.Default) { _ in
                self.presentActivityViewController(url, sourceView: self.view, sourceRect: CGRect(origin: touchPoint, size: touchSize), arrowDirection: .Any)
            }
            actionSheetController.addAction(shareAction)
        }

        if let url = elements.image {
            if dialogTitle == nil {
                dialogTitle = url.absoluteString
            }

            let photoAuthorizeStatus = PHPhotoLibrary.authorizationStatus()
            let saveImageTitle = NSLocalizedString("Save Image", comment: "Context menu item for saving an image")
            let saveImageAction = UIAlertAction(title: saveImageTitle, style: UIAlertActionStyle.Default) { (action: UIAlertAction) -> Void in
                if photoAuthorizeStatus == PHAuthorizationStatus.Authorized || photoAuthorizeStatus == PHAuthorizationStatus.NotDetermined {
                    self.getImage(url) { UIImageWriteToSavedPhotosAlbum($0, nil, nil, nil) }
                } else {
                    let accessDenied = UIAlertController(title: NSLocalizedString("Firefox would like to access your Photos", comment: "See http://mzl.la/1G7uHo7"), message: NSLocalizedString("This allows you to save the image to your Camera Roll.", comment: "See http://mzl.la/1G7uHo7"), preferredStyle: UIAlertControllerStyle.Alert)
                    let dismissAction = UIAlertAction(title: UIConstants.CancelString, style: UIAlertActionStyle.Default, handler: nil)
                    accessDenied.addAction(dismissAction)
                    let settingsAction = UIAlertAction(title: NSLocalizedString("Open Settings", comment: "See http://mzl.la/1G7uHo7"), style: UIAlertActionStyle.Default ) { (action: UIAlertAction!) -> Void in
                        UIApplication.sharedApplication().openURL(NSURL(string: UIApplicationOpenSettingsURLString)!)
                    }
                    accessDenied.addAction(settingsAction)
                    self.presentViewController(accessDenied, animated: true, completion: nil)

                }
            }
            actionSheetController.addAction(saveImageAction)

            let copyImageTitle = NSLocalizedString("Copy Image", comment: "Context menu item for copying an image to the clipboard")
            let copyAction = UIAlertAction(title: copyImageTitle, style: UIAlertActionStyle.Default) { (action: UIAlertAction) -> Void in
                // put the actual image on the clipboard
                // do this asynchronously just in case we're in a low bandwidth situation
                let pasteboard = UIPasteboard.generalPasteboard()
                pasteboard.URL = url
                let changeCount = pasteboard.changeCount
                let application = UIApplication.sharedApplication()
                var taskId: UIBackgroundTaskIdentifier = 0
                taskId = application.beginBackgroundTaskWithExpirationHandler { _ in
                    application.endBackgroundTask(taskId)
                }

                Alamofire.request(.GET, url)
                    .validate(statusCode: 200..<300)
                    .response { responseRequest, responseResponse, responseData, responseError in
                        // Only set the image onto the pasteboard if the pasteboard hasn't changed since
                        // fetching the image; otherwise, in low-bandwidth situations,
                        // we might be overwriting something that the user has subsequently added.
                        if changeCount == pasteboard.changeCount, let imageData = responseData where responseError == nil {
                            pasteboard.addImageWithData(imageData, forURL: url)
                        }

                        application.endBackgroundTask(taskId)
                }
            }
            actionSheetController.addAction(copyAction)
        }

        // If we're showing an arrow popup, set the anchor to the long press location.
        if let popoverPresentationController = actionSheetController.popoverPresentationController {
            popoverPresentationController.sourceView = view
            popoverPresentationController.sourceRect = CGRect(origin: touchPoint, size: touchSize)
            popoverPresentationController.permittedArrowDirections = .Any
        }

        actionSheetController.title = dialogTitle?.ellipsize(maxLength: ActionSheetTitleMaxLength)
        let cancelAction = UIAlertAction(title: UIConstants.CancelString, style: UIAlertActionStyle.Cancel, handler: nil)
        actionSheetController.addAction(cancelAction)
        self.presentViewController(actionSheetController, animated: true, completion: nil)
    }

    private func getImage(url: NSURL, success: UIImage -> ()) {
        Alamofire.request(.GET, url)
            .validate(statusCode: 200..<300)
            .response { _, _, data, _ in
                if let data = data,
                   let image = UIImage.dataIsGIF(data) ? UIImage.imageFromGIFDataThreadSafe(data) : UIImage.imageFromDataThreadSafe(data) {
                    success(image)
                }
            }
    }
}

/**
 A third party search engine Browser extension
**/
extension BrowserViewController {

    func addCustomSearchButtonToWebView(webView: WKWebView) {
        //check if the search engine has already been added.
        let domain = webView.URL?.domainURL().host
        let matches = self.profile.searchEngines.orderedEngines.filter {$0.shortName == domain}
        if !matches.isEmpty {
            self.customSearchEngineButton.tintColor = UIColor.grayColor()
            self.customSearchEngineButton.userInteractionEnabled = false
        } else {
            self.customSearchEngineButton.tintColor = UIConstants.SystemBlueColor
            self.customSearchEngineButton.userInteractionEnabled = true
        }

        /*
         This is how we access hidden views in the WKContentView
         Using the public headers we can find the keyboard accessoryView which is not usually available.
         Specific values here are from the WKContentView headers.
         https://github.com/JaviSoto/iOS9-Runtime-Headers/blob/master/Frameworks/WebKit.framework/WKContentView.h
        */
        guard let webContentView = UIView.findSubViewWithFirstResponder(webView) else {
            /*
             In some cases the URL bar can trigger the keyboard notification. In that case the webview isnt the first responder
             and a search button should not be added.
             */
            return
        }

        guard let input = webContentView.performSelector(Selector("inputAccessoryView")),
            let inputView = input.takeUnretainedValue() as? UIInputView,
            let nextButton = inputView.valueForKey("_nextItem") as? UIBarButtonItem,
            let nextButtonView = nextButton.valueForKey("view") as? UIView else {
                //failed to find the inputView instead lets use the inputAssistant
                addCustomSearchButtonToInputAssistant(webContentView)
                return
            }
            inputView.addSubview(self.customSearchEngineButton)
            self.customSearchEngineButton.snp_remakeConstraints { make in
                make.leading.equalTo(nextButtonView.snp_trailing).offset(20)
                make.width.equalTo(inputView.snp_height)
                make.top.equalTo(nextButtonView.snp_top)
                make.height.equalTo(inputView.snp_height)
            }
    }

    /**
     This adds the customSearchButton to the inputAssistant
     for cases where the inputAccessoryView could not be found for example
     on the iPad where it does not exist. However this only works on iOS9
     **/
    func addCustomSearchButtonToInputAssistant(webContentView: UIView) {
        if #available(iOS 9.0, *) {
            guard customSearchBarButton == nil else {
                return //The searchButton is already on the keyboard
            }
            let inputAssistant = webContentView.inputAssistantItem
            let item = UIBarButtonItem(customView: customSearchEngineButton)
            customSearchBarButton = item
            inputAssistant.trailingBarButtonGroups.last?.barButtonItems.append(item)
        }
    }

    func addCustomSearchEngineForFocusedElement() {
        guard let webView = tabManager.selectedTab?.webView else {
            return
        }
        webView.evaluateJavaScript("__firefox__.searchQueryForField()") { (result, _) in
            guard let searchParams = result as? [String: String] else {
                //Javascript responded with an incorrectly formatted message. Show an error.
                let alert = ThirdPartySearchAlerts.failedToAddThirdPartySearch()
                self.presentViewController(alert, animated: true, completion: nil)
                return
            }
            self.addSearchEngine(searchParams)
            self.customSearchEngineButton.tintColor = UIColor.grayColor()
            self.customSearchEngineButton.userInteractionEnabled = false
        }
    }

    func addSearchEngine(params: [String: String]) {
        guard let template = params["url"] where template != "",
            let iconString = params["icon"],
            let iconURL = NSURL(string: iconString),
            let url = NSURL(string: template.stringByAddingPercentEncodingWithAllowedCharacters(NSCharacterSet.URLFragmentAllowedCharacterSet())!),
            let shortName = url.domainURL().host else {
                let alert = ThirdPartySearchAlerts.failedToAddThirdPartySearch()
                self.presentViewController(alert, animated: true, completion: nil)
                return
        }

        let alert = ThirdPartySearchAlerts.addThirdPartySearchEngine { alert in
            self.customSearchEngineButton.tintColor = UIColor.grayColor()
            self.customSearchEngineButton.userInteractionEnabled = false

            SDWebImageManager.sharedManager().downloadImageWithURL(iconURL, options: SDWebImageOptions.ContinueInBackground, progress: nil) { (image, error, cacheType, success, url) in
                guard image != nil else {
                    let alert = ThirdPartySearchAlerts.failedToAddThirdPartySearch()
                    self.presentViewController(alert, animated: true, completion: nil)
                    return
                }

                self.profile.searchEngines.addSearchEngine(OpenSearchEngine(engineID: nil, shortName: shortName, image: image, searchTemplate: template, suggestTemplate: nil, isCustomEngine: true))
                let Toast = SimpleToast()
                Toast.showAlertWithText(Strings.ThirdPartySearchEngineAdded)
            }
        }

        self.presentViewController(alert, animated: true, completion: {})
    }
}

extension BrowserViewController: KeyboardHelperDelegate {
    func keyboardHelper(keyboardHelper: KeyboardHelper, keyboardWillShowWithState state: KeyboardState) {
        keyboardState = state
        updateViewConstraints()

        UIView.animateWithDuration(state.animationDuration) {
            UIView.setAnimationCurve(state.animationCurve)
            self.findInPageContainer.layoutIfNeeded()
            self.snackBars.layoutIfNeeded()
        }

        if let webView = tabManager.selectedTab?.webView {
            webView.evaluateJavaScript("__firefox__.searchQueryForField()") { (result, _) in
                guard let _ = result as? [String: String] else {
                    return
                }
                self.addCustomSearchButtonToWebView(webView)
            }
        }
    }

    func keyboardHelper(keyboardHelper: KeyboardHelper, keyboardDidShowWithState state: KeyboardState) {
    }

    func keyboardHelper(keyboardHelper: KeyboardHelper, keyboardWillHideWithState state: KeyboardState) {
        keyboardState = nil
        updateViewConstraints()
        //If the searchEngineButton exists remove it form the keyboard
        if #available(iOS 9.0, *) {
            if let buttonGroup = customSearchBarButton?.buttonGroup  {
                buttonGroup.barButtonItems = buttonGroup.barButtonItems.filter { $0 != customSearchBarButton }
                customSearchBarButton = nil
            }
        }

        if self.customSearchEngineButton.superview != nil {
            self.customSearchEngineButton.removeFromSuperview()
        }

        UIView.animateWithDuration(state.animationDuration) {
            UIView.setAnimationCurve(state.animationCurve)
            self.findInPageContainer.layoutIfNeeded()
            self.snackBars.layoutIfNeeded()
        }
    }
}

extension BrowserViewController: TabTrayDelegate {
    // This function animates and resets the tab chrome transforms when
    // the tab tray dismisses.
    func tabTrayDidDismiss(tabTray: TabTrayController) {
        resetBrowserChrome()
    }

    func tabTrayDidAddBookmark(tab: Tab) {
        guard let url = tab.url?.absoluteString where url.characters.count > 0 else { return }
        self.addBookmark(tab.tabState)
    }


    func tabTrayDidAddToReadingList(tab: Tab) -> ReadingListClientRecord? {
        guard let url = tab.url?.absoluteString where url.characters.count > 0 else { return nil }
        return profile.readingList?.createRecordWithURL(url, title: tab.title ?? url, addedBy: UIDevice.currentDevice().name).successValue
    }

    func tabTrayRequestsPresentationOf(viewController viewController: UIViewController) {
        self.presentViewController(viewController, animated: false, completion: nil)
    }
}

// MARK: Browser Chrome Theming
extension BrowserViewController: Themeable {

    func applyTheme(themeName: String) {
        urlBar.applyTheme(themeName)
        toolbar?.applyTheme(themeName)
        readerModeBar?.applyTheme(themeName)

        switch(themeName) {
        case Theme.NormalMode:
            // Cliqz: Commented because header is now UIView which doesn't have style
//            header.blurStyle = .ExtraLight
            footerBackground?.blurStyle = .ExtraLight
        case Theme.PrivateMode:
            // Cliqz: Commented because header is now UIView which doesn't have style
//            header.blurStyle = .Dark
            // Cliqz: Use same blurStyle for both normal and private modes
//            footerBackground?.blurStyle = .Dark
            footerBackground?.blurStyle = .ExtraLight
        default:
            log.debug("Unknown Theme \(themeName)")
        }
    }
}

// A small convienent class for wrapping a view with a blur background that can be modified
class BlurWrapper: UIView {
    var blurStyle: UIBlurEffectStyle = .ExtraLight {
        didSet {
            let newEffect = UIVisualEffectView(effect: UIBlurEffect(style: blurStyle))
            effectView.removeFromSuperview()
            effectView = newEffect
            insertSubview(effectView, belowSubview: wrappedView)
            effectView.snp_remakeConstraints { make in
                make.edges.equalTo(self)
            }
        }
    }

    private var effectView: UIVisualEffectView
    private var wrappedView: UIView

    init(view: UIView) {
        wrappedView = view
        effectView = UIVisualEffectView(effect: UIBlurEffect(style: blurStyle))
        super.init(frame: CGRectZero)

        addSubview(effectView)
        addSubview(wrappedView)

        effectView.snp_makeConstraints { make in
            make.edges.equalTo(self)
        }

        wrappedView.snp_makeConstraints { make in
            make.edges.equalTo(self)
        }
    }

    required init?(coder aDecoder: NSCoder) {
        fatalError("init(coder:) has not been implemented")
    }
}

protocol Themeable {
    func applyTheme(themeName: String)
}

extension BrowserViewController: FindInPageBarDelegate, FindInPageHelperDelegate {
    func findInPage(findInPage: FindInPageBar, didTextChange text: String) {
        find(text, function: "find")
    }

    func findInPage(findInPage: FindInPageBar, didFindNextWithText text: String) {
        findInPageBar?.endEditing(true)
        find(text, function: "findNext")
    }

    func findInPage(findInPage: FindInPageBar, didFindPreviousWithText text: String) {
        findInPageBar?.endEditing(true)
        find(text, function: "findPrevious")
    }

    func findInPageDidPressClose(findInPage: FindInPageBar) {
        updateFindInPageVisibility(visible: false)
    }

    private func find(text: String, function: String) {
        guard let webView = tabManager.selectedTab?.webView else { return }

        let escaped = text.stringByReplacingOccurrencesOfString("\\", withString: "\\\\")
                          .stringByReplacingOccurrencesOfString("\"", withString: "\\\"")

        webView.evaluateJavaScript("__firefox__.\(function)(\"\(escaped)\")", completionHandler: nil)
    }

    func findInPageHelper(findInPageHelper: FindInPageHelper, didUpdateCurrentResult currentResult: Int) {
        findInPageBar?.currentResult = currentResult
    }

    func findInPageHelper(findInPageHelper: FindInPageHelper, didUpdateTotalResults totalResults: Int) {
        findInPageBar?.totalResults = totalResults
    }
}

extension BrowserViewController: JSPromptAlertControllerDelegate {
    func promptAlertControllerDidDismiss(alertController: JSPromptAlertController) {
        showQueuedAlertIfAvailable()
    }
}
<<<<<<< HEAD
    
private extension WKNavigationAction {
    /// Allow local requests only if the request is privileged.
    private var isAllowed: Bool {
        return !(request.URL?.isLocal ?? false) || request.isPrivileged
    }
}


// CLiqz: Added extension for HomePanelDelegate to react for didSelectURL from SearchHistoryViewController
extension BrowserViewController: HomePanelDelegate {
    
    func homePanelDidRequestToSignIn(homePanel: HomePanel) {
        
    }
    func homePanelDidRequestToCreateAccount(homePanel: HomePanel) {
        
    }
    func homePanel(homePanel: HomePanel, didSelectURL url: NSURL, visitType: VisitType) {
        // Delegate method for History panel
        finishEditingAndSubmit(url, visitType: VisitType.Typed)
    }
    
    func homePanel(homePanel: HomePanel, didSelectURLString url: String, visitType: VisitType) {
        
    }
}

// Cliqz: Added TransitioningDelegate to maintain layers change animations
extension BrowserViewController: UIViewControllerTransitioningDelegate {
    
    func animationControllerForPresentedController(presented: UIViewController, presentingController presenting: UIViewController, sourceController source: UIViewController) -> UIViewControllerAnimatedTransitioning? {
        transition.presenting = true
        return transition
    }
    
    func animationControllerForDismissedController(dismissed: UIViewController) -> UIViewControllerAnimatedTransitioning? {
        transition.presenting = false
        return transition
    }
}

// Cliqz: compined the two extensions for SearchViewDelegate, RecommendationsViewControllerDelegate, and SearchHistoryViewControllerDelegate into one extension
extension BrowserViewController: SearchViewDelegate, RecommendationsViewControllerDelegate, SearchHistoryViewControllerDelegate {
    
    func didSelectURL(url: NSURL, searchQuery: String?) {
        navigateToUrl(url, searchQuery: searchQuery)
    }
    
    func didSelectURL(url: NSURL) {
        finishEditingAndSubmit(url, visitType: .Link)
    }
    
    func searchForQuery(query: String) {
        self.urlBar.enterOverlayMode(query, pasted: true)
    }
    
    func autoCompeleteQuery(autoCompleteText: String) {
        urlBar.setAutocompleteSuggestion(autoCompleteText)
    }
    func dismissKeyboard() {
        urlBar.resignFirstResponder()
    }
    private func navigateToUrl(url: NSURL, searchQuery: String?) {
        let query = (searchQuery != nil) ? searchQuery! : ""
        let forwardUrl = NSURL(string: "\(WebServer.sharedInstance.base)/cliqz/trampolineForward.html?url=\(url.absoluteString.encodeURL())&q=\(query.encodeURL())")
        if let tab = tabManager.selectedTab,
            let u = forwardUrl, let nav = tab.loadRequest(PrivilegedRequest(URL: u)) {
            self.recordNavigationInTab(tab, navigation: nav, visitType: .Link)
            showWebViewOverLay(tab)
        }
        urlBar.currentURL = url
        urlBar.leaveOverlayMode()
    }
    
}

// Cliqz: Extension for BrowserViewController to put addes methods
extension BrowserViewController {
    
    // Cliqz: preserve search state when dimissing view
    private func preserveSearchState() {
        guard let selectedTab = self.tabManager.selectedTab else {
            return
        }
        
        if self.searchController?.view.hidden == false {
            urlBar.leaveOverlayMode()
            selectedTab.lastSearchQuery = searchController?.searchQuery ?? ""
            selectedTab.inSearchMode = true
        } else {
            selectedTab.inSearchMode = false
        }
    }
    
    // reset App state when session expire
    private func resetState() {
        
        // remove all tabs except the first tab
        let lastIndex = tabManager.tabs.count-1
        for index in lastIndex.stride(to: 0, by: -1) {
            let tab = tabManager.tabs[index]
            tabManager.removeTab(tab)
        }
        
        if let selectedTab = tabManager.selectedTab,
            let searchController = self.searchController {
            
            selectedTab.inSearchMode = true
            selectedTab.lastSearchQuery = ""
            
            switchToSearchModeIfNeeded()
            
            // added delay before calling resetState to ensure that it is called after calling search with empty string
            let time = dispatch_time(DISPATCH_TIME_NOW, Int64(0.5 * Double(NSEC_PER_SEC)))
            dispatch_after(time, dispatch_get_main_queue(), {
                searchController.resetState()
                
            })
            
        }
        
        
    }
    // Cliqz: Added method to show search view if needed
    private func switchToSearchModeIfNeeded() {
        if let selectedTab = self.tabManager.selectedTab {
            if (selectedTab.inSearchMode) {
                self.urlBar.enterOverlayMode(selectedTab.lastSearchQuery, pasted: true)
                selectedTab.lastSearchQuery = ""
                scrollController.showToolbars(animated: false)
            }
        }
        
    }
    
    // Cliqz: Added extension for logging the Navigation Telemetry signals
    private func startNavigation(webView: WKWebView, navigationAction: WKNavigationAction) {
        // determine if the navigation is back navigation
        if navigationAction.navigationType == .BackForward && backListSize >= webView.backForwardList.backList.count {
            isBackNavigation = true
        } else {
            isBackNavigation = false
        }
        backListSize = webView.backForwardList.backList.count
    }
    
    private func finishNavigation(webView: WKWebView) {
        // calculate times
        let currentTime = NSDate.getCurrentMillis()
        let displayTime = currentTime - navigationEndTime
        navigationEndTime = currentTime
        
        // calculate the url length
        let urlLength = webView.URL?.absoluteString.characters.count
        
        
        // check if back navigation
        if isBackNavigation {
            backNavigationStep++
            logNavigationEvent("back", step: backNavigationStep, urlLength: urlLength!, displayTime: displayTime)
        } else {
            // discard the first navigation (result navigation is not included)
            if navigationStep != 0 {
                logNavigationEvent("location_change", step: navigationStep, urlLength: urlLength!, displayTime: displayTime)
            }
            navigationStep++
            backNavigationStep = 0
        }
    }
    
    private func logNavigationEvent(action: String, step: Int, urlLength: Int, displayTime: Double) {
        TelemetryLogger.sharedInstance.logEvent(.Navigation(action, step, urlLength, displayTime))
    }
    
    
    // Cliqz: Add an overlay to the WKWebView to hide the old page while navigating to the new search result
    private func showWebViewOverLay(selectedTab: Browser) {
        if self.webViewOverlay == nil {
            webViewOverlay = UIView(frame: (selectedTab.webView?.bounds)!)
            webViewOverlay!.backgroundColor = UIColor.whiteColor()
            selectedTab.webView?.addSubview(webViewOverlay!)
        }
    }
    
    private func hideWebViewOverlay() {
        if webViewOverlay != nil {
            webViewOverlay!.removeFromSuperview()
            webViewOverlay = nil
        }
    }
    
    // Cliqz: Added to diffrentiate between navigating a website or searching for something when app goes to background
    func SELappDidEnterBackgroundNotification() {
        
        displayedPopoverController?.dismissViewControllerAnimated(false, completion: nil)
        
        isAppResponsive = false
        
        if self.tabManager.selectedTab?.isPrivate == false {
            if searchController?.view.hidden == true {
                let webView = self.tabManager.selectedTab?.webView
                searchController?.appDidEnterBackground(webView?.URL, lastTitle:webView?.title)
            } else {
                searchController?.appDidEnterBackground()
            }
        }
        
        saveLastVisitedWebSite()
    }
    
    private func saveLastVisitedWebSite() {
        if let selectedTab = self.tabManager.selectedTab,
            let lastVisitedWebsite = selectedTab.webView?.URL?.absoluteString
            where selectedTab.isPrivate == false && !lastVisitedWebsite.hasPrefix("http://localhost") {
            // Cliqz: store the last visited website
            LocalDataStore.setObject(lastVisitedWebsite, forKey: lastVisitedWebsiteKey)
        }
    }
    // Cliqz: added to mark the app being responsive (mainly send telemetry signal)
    func appDidBecomeResponsive(startupType: String) {
        if isAppResponsive == false {
            isAppResponsive = true
            AppStatus.sharedInstance.appDidBecomeResponsive(startupType)
        }
    }
    
    // Cliqz: Added to navigate to the last visited website (3D quick home actions)
    func navigateToLastWebsite() {
        if let lastVisitedWebsite = LocalDataStore.objectForKey(self.lastVisitedWebsiteKey) as? String {
            self.initialURL = lastVisitedWebsite
        }
    }
    
    // Cliqz: Added to navigate to url (3D quick home actions)
    func navigateToURL(url: NSURL) {
        finishEditingAndSubmit(url, visitType: .Link)
		self.initialURL = nil
    }
    
    // Cliqz: fix headerTopConstraint for scrollController to work properly during the animation to/from past layer
    private func fixHeaderConstraint(){
        let currentDevice = UIDevice.currentDevice()
        let iphoneLandscape = currentDevice.orientation.isLandscape && (currentDevice.userInterfaceIdiom == .Phone)
        if transition.isAnimating && !iphoneLandscape {
            headerConstraintUpdated = true
            
            scrollController.headerTopConstraint?.updateOffset(20)
            
            statusBarOverlay.snp_remakeConstraints { make in
                make.top.left.right.equalTo(self.view)
                make.height.equalTo(20)
            }
            
        } else if(headerConstraintUpdated) {
            headerConstraintUpdated = false
            scrollController.headerTopConstraint?.updateOffset(0)
        }
        
    }
    
    // Cliqz: Add custom user scripts
    func addCustomUserScripts(browser: Browser) {
        // Wikipedia scripts to clear expanded sections from local storage
        if let path = NSBundle.mainBundle().pathForResource("wikipediaUserScript", ofType: "js"), source = try? NSString(contentsOfFile: path, encoding: NSUTF8StringEncoding) as String {
            let userScript = WKUserScript(source: source, injectionTime: WKUserScriptInjectionTime.AtDocumentStart, forMainFrameOnly: false)
            browser.webView!.configuration.userContentController.addUserScript(userScript)
        }
        
=======

private extension WKNavigationAction {
    /// Allow local requests only if the request is privileged.
    private var isAllowed: Bool {
        guard let url = request.URL else {
            return true
        }

        return !url.isWebPage() || !url.isLocal || request.isPrivileged
>>>>>>> 3156cb6e
    }
}<|MERGE_RESOLUTION|>--- conflicted
+++ resolved
@@ -45,15 +45,9 @@
     var readerModeBar: ReaderModeBarView?
     var readerModeCache: ReaderModeCache
     private var statusBarOverlay: UIView!
-<<<<<<< HEAD
-    private(set) var toolbar: BrowserToolbar?
+    private(set) var toolbar: TabToolbar?
     //Cliqz: use CliqzSearchViewController instead of FireFox one
-    private var searchController: CliqzSearchViewController?
-//    private var searchController: SearchViewController?
-=======
-    private(set) var toolbar: TabToolbar?
-    private var searchController: SearchViewController?
->>>>>>> 3156cb6e
+    private var searchController: CliqzSearchViewController? //SearchViewController?
     private var screenshotHelper: ScreenshotHelper!
     private var homePanelIsInline = false
     private var searchLoader: SearchLoader!
@@ -412,14 +406,9 @@
         urlBar = URLBarView()
         urlBar.translatesAutoresizingMaskIntoConstraints = false
         urlBar.delegate = self
-<<<<<<< HEAD
-        urlBar.browserToolbarDelegate = self
+        urlBar.tabToolbarDelegate = self
         // Cliqz: Replaced BlurWrapper because of requirements
         header = urlBar //BlurWrapper(view: urlBar)
-=======
-        urlBar.tabToolbarDelegate = self
-        header = BlurWrapper(view: urlBar)
->>>>>>> 3156cb6e
         view.addSubview(header)
 
         // UIAccessibilityCustomAction subclass holding an AccessibleAction instance does not work, thus unable to generate AccessibleActions and UIAccessibilityCustomActions "on-demand" and need to make them "persistent" e.g. by being stored in BVC
@@ -507,14 +496,10 @@
             make.top.left.right.equalTo(self.view)
             make.height.equalTo(self.topLayoutGuide.length)
         }
-<<<<<<< HEAD
-        
         // Cliqz: fix headerTopConstraint for scrollController to work properly during the animation to/from past layer
         fixHeaderConstraint()
-        
-=======
+       
         self.appDidUpdateState(getCurrentAppState())
->>>>>>> 3156cb6e
         log.debug("BVC done.")
     }
 
@@ -564,29 +549,10 @@
             self.view.alpha = (profile.prefs.intForKey(IntroViewControllerSeenProfileKey) != nil) ? 1.0 : 0.0
         }
 
-<<<<<<< HEAD
-        if activeCrashReporter?.previouslyCrashed ?? false {
-            log.debug("Previously crashed.")
-
-            // Reset previous crash state
-            activeCrashReporter?.resetPreviousCrashState()
-            
-            // Cliqz disable calling BreakPad crash reporting
+        if PLCrashReporter.sharedReporter().hasPendingCrashReport() {
+            // Cliqz disable calling crash reporting
+            //PLCrashReporter.sharedReporter().purgePendingCrashReport()
             showRestoreTabsAlert()
-            /*
-            let optedIntoCrashReporting = profile.prefs.boolForKey("crashreports.send.always")
-            if optedIntoCrashReporting == nil {
-                // Offer a chance to allow the user to opt into crash reporting
-                showCrashOptInAlert()
-            } else {
-                showRestoreTabsAlert()
-            }
-            */
-=======
-        if PLCrashReporter.sharedReporter().hasPendingCrashReport() {
-            PLCrashReporter.sharedReporter().purgePendingCrashReport()
-            showRestoreTabsAlert()
->>>>>>> 3156cb6e
         } else {
             // Cliqz: create new tab at start
             if (needsNewTab) {
@@ -669,11 +635,7 @@
         // Cliqz: Prevent the app from opening a new tab at startup to show whats new in FireFox
         /*
         if shouldShowWhatsNewTab() {
-<<<<<<< HEAD
-            if let whatsNewURL = SupportUtils.URLForTopic("new-ios-40") {
-=======
             if let whatsNewURL = SupportUtils.URLForTopic("new-ios-50") {
->>>>>>> 3156cb6e
                 self.openURLInNewTab(whatsNewURL)
                 profile.prefs.setString(AppInfo.appVersion, forKey: LatestAppVersionProfileKey)
             }
@@ -823,6 +785,10 @@
                     UIAccessibilityPostNotification(UIAccessibilityScreenChangedNotification, nil)
                 }
         })
+        //Cliqz: update private mode in search view to correctly show the Tabbar theme
+        if let tab = tabManager.selectedTab {
+            homePanelController?.updatePrivateMode(tab.isPrivate)
+        }
         view.setNeedsUpdateConstraints()
         log.debug("BVC done with showHomePanelController.")
         
@@ -896,15 +862,11 @@
 
     private func updateInContentHomePanel(url: NSURL?) {
         if !urlBar.inOverlayMode {
-<<<<<<< HEAD
+
             // Cliqz: Added check to test if url is nul due to changing the method parameter to urlBar.url instead of selectedTab.url inside urlBarDidLeaveOverlayMode
             if url == nil || AboutUtils.isAboutHomeURL(url){
-                showHomePanelController(inline: (tabManager.selectedTab?.canGoForward ?? false || tabManager.selectedTab?.canGoBack ?? false))
-=======
-            if AboutUtils.isAboutHomeURL(url){
                 let showInline = AppConstants.MOZ_MENU || ((tabManager.selectedTab?.canGoForward ?? false || tabManager.selectedTab?.canGoBack ?? false))
                 showHomePanelController(inline: showInline)
->>>>>>> 3156cb6e
             } else {
                 hideHomePanelController()
             }
@@ -1002,12 +964,15 @@
         }
     }
 
-<<<<<<< HEAD
-    func addBookmark(url: String, title: String?) {
-		// Cliqz: replaced ShareItem with CliqzShareItem to extend bookmarks behaviour
-		let shareItem = CliqzShareItem(url: url, title: title, favicon: nil, bookmarkedDate: NSDate.now())
-//        let shareItem = ShareItem(url: url, title: title, favicon: nil)
+    func addBookmark(tabState: TabState) {
+        guard let url = tabState.url else { return }
+        
+        // Cliqz: replaced ShareItem with CliqzShareItem to extend bookmarks behaviour
+        let shareItem = CliqzShareItem(url: url.absoluteString, title: tabState.title, favicon: nil, bookmarkedDate: NSDate.now())
+//        let shareItem = ShareItem(url: url.absoluteString, title: tabState.title, favicon: tabState.favicon)
+        
         profile.bookmarks.shareItem(shareItem)
+        
         // Cliqz: comented Firefox 3D Touch code
 //        if #available(iOS 9, *) {
 //            var userData = [QuickActions.TabURLKey: shareItem.url]
@@ -1018,24 +983,9 @@
 //                withUserData: userData,
 //                toApplication: UIApplication.sharedApplication())
 //        }
-=======
-    func addBookmark(tabState: TabState) {
-        guard let url = tabState.url else { return }
-        let shareItem = ShareItem(url: url.absoluteString, title: tabState.title, favicon: tabState.favicon)
-        profile.bookmarks.shareItem(shareItem)
-        if #available(iOS 9, *) {
-            var userData = [QuickActions.TabURLKey: shareItem.url]
-            if let title = shareItem.title {
-                userData[QuickActions.TabTitleKey] = title
-            }
-            QuickActions.sharedInstance.addDynamicApplicationShortcutItemOfType(.OpenLastBookmark,
-                withUserData: userData,
-                toApplication: UIApplication.sharedApplication())
-        }
         if let tab = tabManager.getTabForURL(url) {
             tab.isBookmarked = true
         }
->>>>>>> 3156cb6e
 
         if !AppConstants.MOZ_MENU {
             // Dispatch to the main thread to update the UI
@@ -1061,27 +1011,8 @@
             button = self.urlBar.bookmarkButton
         }
 
-<<<<<<< HEAD
-        let offToolbar = CGAffineTransformMakeTranslation(0, offset)
-
-        UIView.animateWithDuration(BrowserViewControllerUX.BookmarkStarAnimationDuration, delay: 0.0, usingSpringWithDamping: 0.6, initialSpringVelocity: 2.0, options: [], animations: { () -> Void in
-            button.transform = offToolbar
-            let rotation = CABasicAnimation(keyPath: "transform.rotation")
-            rotation.toValue = CGFloat(M_PI * 2.0)
-            rotation.cumulative = true
-            rotation.duration = BrowserViewControllerUX.BookmarkStarAnimationDuration + 0.075
-            rotation.repeatCount = 1.0
-            rotation.timingFunction = CAMediaTimingFunction(controlPoints: 0.32, 0.70 ,0.18 ,1.00)
-            button.imageView?.layer.addAnimation(rotation, forKey: "rotateStar")
-        }, completion: { finished in
-            UIView.animateWithDuration(BrowserViewControllerUX.BookmarkStarAnimationDuration, delay: 0.15, usingSpringWithDamping: 0.7, initialSpringVelocity: 0, options: [], animations: { () -> Void in
-                button.transform = CGAffineTransformIdentity
-            }, completion: nil)
-        })
+        JumpAndSpinAnimator.animateFromView(button.imageView ?? button, offset: offset, completion: nil)
         */
-=======
-        JumpAndSpinAnimator.animateFromView(button.imageView ?? button, offset: offset, completion: nil)
->>>>>>> 3156cb6e
     }
 
     private func removeBookmark(tabState: TabState) {
@@ -1133,15 +1064,11 @@
     }
 
     override func observeValueForKeyPath(keyPath: String?, ofObject object: AnyObject?, change: [String: AnyObject]?, context: UnsafeMutablePointer<Void>) {
-<<<<<<< HEAD
         // Cliqz: Replaced forced unwrapping of optional (let webView = object as! WKWebView) with a guard check to avoid crashes
         guard let webView = object as? WKWebView else { return }
         if webView !== tabManager.selectedTab?.webView {
             return
         }
-=======
-        let webView = object as! WKWebView
->>>>>>> 3156cb6e
         guard let path = keyPath else { assertionFailure("Unhandled KVO key: \(keyPath)"); return }
         switch path {
         case KVOEstimatedProgress:
@@ -1167,15 +1094,8 @@
             // didCommitNavigation to confirm the page load.
             if tab.url?.origin == webView.URL?.origin {
                 tab.url = webView.URL
-<<<<<<< HEAD
-                
-                if let tab = tabManager.selectedTab {
-                        updateUIForReaderHomeStateForTab(tab)
-=======
-
                 if tab === tabManager.selectedTab {
                     updateUIForReaderHomeStateForTab(tab)
->>>>>>> 3156cb6e
                 }
             }
         case KVOCanGoBack:
@@ -1196,19 +1116,13 @@
     private func runScriptsOnWebView(webView: WKWebView) {
         webView.evaluateJavaScript("__firefox__.favicons.getFavicons()", completionHandler:nil)
     }
-<<<<<<< HEAD
-    
-    private func updateUIForReaderHomeStateForTab(tab: Browser) {
-        
+
+    private func updateUIForReaderHomeStateForTab(tab: Tab) {
         // Cliqz: Added gaurd statement to avoid overridding url when search results are displayed
         guard self.searchController != nil && self.searchController!.view.hidden && tab.url != nil && !tab.url!.absoluteString.contains("/cliqz/") else {
             return
         }
         
-=======
-
-    private func updateUIForReaderHomeStateForTab(tab: Tab) {
->>>>>>> 3156cb6e
         updateURLBarDisplayURL(tab)
         scrollController.showToolbars(animated: false)
 
@@ -1273,11 +1187,8 @@
     }
 
     func switchToTabForURLOrOpen(url: NSURL, isPrivate: Bool = false) {
-<<<<<<< HEAD
         // Cliqz: preserve search state for the current tab before switching to the new tab
         preserveSearchState()
-=======
->>>>>>> 3156cb6e
         popToBVC()
         if let tab = tabManager.getTabForURL(url) {
             tabManager.selectTab(tab)
@@ -1314,13 +1225,12 @@
         guard let currentViewController = navigationController?.topViewController else {
                 return
         }
-<<<<<<< HEAD
+        // TODO: [Review]
         if let presentedViewController = currentViewController.presentedViewController {
             presentedViewController.dismissViewControllerAnimated(false, completion: nil)
         }
-=======
-        currentViewController.dismissViewControllerAnimated(true, completion: nil)
->>>>>>> 3156cb6e
+//        currentViewController.dismissViewControllerAnimated(true, completion: nil)
+
         if currentViewController != self {
             self.navigationController?.popViewControllerAnimated(true)
         } else if urlBar.inOverlayMode {
@@ -1657,7 +1567,9 @@
         case .Tab(_):
             self.openURLInNewTab(panel.localhostURL, isPrivate: appState.ui.isPrivate())
         case .HomePanels(_):
-            self.homePanelController?.selectedPanel = panel
+            // Not aplicable
+            print("Not aplicable")
+//            self.homePanelController?.selectedPanel = panel
         default: break
         }
     }
@@ -1859,7 +1771,6 @@
     func urlBar(urlBar: URLBarView, didSubmitText text: String) {
         // If we can't make a valid URL, do a search query.
         // If we still don't have a valid URL, something is broken. Give up.
-<<<<<<< HEAD
         
         var url = URIFixup.getURL(text)
         
@@ -1877,37 +1788,25 @@
             finishEditingAndSubmit(url!, visitType: VisitType.Typed)
         }
         
+        //TODO: [Review]
         /*
-=======
         let engine = profile.searchEngines.defaultEngine
->>>>>>> 3156cb6e
         guard let url = URIFixup.getURL(text) ??
                         engine.searchURLForQuery(text) else {
             log.error("Error handling URL entry: \"\(text)\".")
             return
         }
-<<<<<<< HEAD
         finishEditingAndSubmit(url!, visitType: VisitType.Typed)
         */
     }
-
-    func urlBarDidEnterOverlayMode(urlBar: URLBarView) {
-        // Cliqz: disable showing home panel when entering overlay mode
-//        showHomePanelController(inline: false)
-=======
-
-        Telemetry.recordEvent(SearchTelemetry.makeEvent(engine: engine, source: .URLBar))
-
-        finishEditingAndSubmit(url, visitType: VisitType.Typed)
-    }
-
+    
     func urlBarDidEnterOverlayMode(urlBar: URLBarView) {
         if .BlankPage == NewTabAccessors.getNewTabPage(profile.prefs) {
             UIAccessibilityPostNotification(UIAccessibilityScreenChangedNotification, nil)
         } else {
-            showHomePanelController(inline: false)
-        }
->>>>>>> 3156cb6e
+            // Cliqz: disable showing home panel when entering overlay mode
+//            showHomePanelController(inline: false)
+        }
     }
 
     func urlBarDidLeaveOverlayMode(urlBar: URLBarView) {
@@ -2012,10 +1911,6 @@
         self.tabManager.selectedTab?.reload()
     }
 
-<<<<<<< HEAD
-    func browserToolbarDidPressBookmark(browserToolbar: BrowserToolbarProtocol, button: UIButton) {
-
-=======
     func toggleBookmarkForTabState(tabState: TabState) {
         if tabState.isBookmarked {
             self.removeBookmark(tabState)
@@ -2025,7 +1920,6 @@
     }
 
     func tabToolbarDidPressBookmark(tabToolbar: TabToolbarProtocol, button: UIButton) {
->>>>>>> 3156cb6e
         guard let tab = tabManager.selectedTab,
             let _ = tab.displayURL?.absoluteString else {
                 log.error("Bookmark error: No tab is selected, or no URL in tab.")
@@ -2134,13 +2028,6 @@
         let errorHelper = ErrorPageHelper()
         tab.addHelper(errorHelper, name: ErrorPageHelper.name())
 
-<<<<<<< HEAD
-        let windowCloseHelper = WindowCloseHelper(browser: browser)
-        windowCloseHelper.delegate = self
-        browser.addHelper(windowCloseHelper, name: WindowCloseHelper.name())
-
-        let findInPageHelper = FindInPageHelper(browser: browser)
-=======
         if #available(iOS 9, *) {} else {
             let windowCloseHelper = WindowCloseHelper(tab: tab)
             windowCloseHelper.delegate = self
@@ -2148,7 +2035,6 @@
         }
 
         let findInPageHelper = FindInPageHelper(tab: tab)
->>>>>>> 3156cb6e
         findInPageHelper.delegate = self
         tab.addHelper(findInPageHelper, name: FindInPageHelper.name())
 
@@ -2164,15 +2050,6 @@
         let openURL = {(url: NSURL) -> Void in
             self.switchToTabForURLOrOpen(url)
         }
-<<<<<<< HEAD
-        let spotlightHelper = SpotlightHelper(browser: browser, openURL: openURL)
-        browser.addHelper(spotlightHelper, name: SpotlightHelper.name())
-        browser.addHelper(LocalRequestHelper(), name: LocalRequestHelper.name())
-
-        // Cliqz: Add custom user scripts
-        addCustomUserScripts(browser)
-=======
-
         let nightModeHelper = NightModeHelper(tab: tab)
         tab.addHelper(nightModeHelper, name: NightModeHelper.name())
 
@@ -2180,7 +2057,8 @@
         tab.addHelper(spotlightHelper, name: SpotlightHelper.name())
 
         tab.addHelper(LocalRequestHelper(), name: LocalRequestHelper.name())
->>>>>>> 3156cb6e
+        // Cliqz: Add custom user scripts
+        addCustomUserScripts(tab)
     }
 
     func tab(tab: Tab, willDeleteWebView webView: WKWebView) {
@@ -2570,28 +2448,17 @@
             decisionHandler(WKNavigationActionPolicy.Cancel)
             return
         }
-<<<<<<< HEAD
-=======
-
->>>>>>> 3156cb6e
         // Fixes 1261457 - Rich text editor fails because requests to about:blank are blocked
         if url.scheme == "about" && url.resourceSpecifier == "blank" {
             decisionHandler(WKNavigationActionPolicy.Allow)
             return
         }
-<<<<<<< HEAD
-        
-        if !navigationAction.isAllowed {
-=======
 
         if !navigationAction.isAllowed && navigationAction.navigationType != .BackForward {
->>>>>>> 3156cb6e
             log.warning("Denying unprivileged request: \(navigationAction.request)")
             decisionHandler(WKNavigationActionPolicy.Cancel)
             return
         }
-<<<<<<< HEAD
-        
         // Cliqz: Check if url is an ad server block it
         if adBlocker.isAdServer(url) {
             decisionHandler(WKNavigationActionPolicy.Cancel)
@@ -2602,17 +2469,8 @@
         if url.absoluteString.rangeOfString("localhost") == nil {
             startNavigation(webView, navigationAction: navigationAction)
         }
-        
-        // First special case are some schemes that are about Calling. We prompt the user to confirm this action. This
-        // gives us the exact same behaviour as Safari. The only thing we do not do is nicely format the phone number,
-        // instead we present it as it was put in the URL.
-        
-=======
-
         // First special case are some schemes that are about Calling. We prompt the user to confirm this action. This
         // gives us the exact same behaviour as Safari.
-
->>>>>>> 3156cb6e
         if url.scheme == "tel" || url.scheme == "facetime" || url.scheme == "facetime-audio" {
             if let phoneNumber = url.resourceSpecifier.stringByRemovingPercentEncoding where !phoneNumber.isEmpty {
                 let formatter = PhoneNumberFormatter()
@@ -2642,7 +2500,6 @@
         // always allow this.
 
         if url.scheme == "http" || url.scheme == "https" {
-            print(url.absoluteString)
             // Cliqz: Added handling for back/forward functionality
             if url.absoluteString.contains("cliqz/goto.html") {
                 if let q = url.query {
@@ -2712,10 +2569,7 @@
 
         if tabManager.selectedTab === tab {
             updateUIForReaderHomeStateForTab(tab)
-<<<<<<< HEAD
-=======
             appDidUpdateState(getCurrentAppState())
->>>>>>> 3156cb6e
         }
     }
 
@@ -2765,22 +2619,17 @@
             }
         }
 
-<<<<<<< HEAD
-        addOpenInViewIfNeccessary(webView.URL)
-
         // Cliqz: hide the webViewOverlay when finis navigating to a url
         hideWebViewOverlay()
-
+        
         //Cliqz: Navigation telemetry signal
         if webView.URL?.absoluteString.rangeOfString("localhost") == nil {
             finishNavigation(webView)
         }
-
+        
         // Cliqz: save last visited website for 3D touch action
         saveLastVisitedWebSite()
         
-=======
->>>>>>> 3156cb6e
         // Remember whether or not a desktop site was requested
         if #available(iOS 9.0, *) {
             tab.desktopSite = webView.customUserAgent?.isEmpty == false
@@ -2939,7 +2788,7 @@
     }
 
     func webView(webView: WKWebView, decidePolicyForNavigationResponse navigationResponse: WKNavigationResponse, decisionHandler: (WKNavigationResponsePolicy) -> Void) {
-<<<<<<< HEAD
+        
         // Cliqz: get the response code of the current response from the navigationResponse
         if let response = navigationResponse.response as? NSHTTPURLResponse {
             currentResponseStatusCode = response.statusCode
@@ -2951,9 +2800,7 @@
             self.hideWebViewOverlay()
         }
         
-=======
         let helperForURL = OpenIn.helperForResponse(navigationResponse.response)
->>>>>>> 3156cb6e
         if navigationResponse.canShowMIMEType {
             if let openInHelper = helperForURL {
                 addViewForOpenInHelper(openInHelper)
@@ -2962,11 +2809,6 @@
             return
         }
 
-<<<<<<< HEAD
-        let error = NSError(domain: ErrorPageHelper.MozDomain, code: Int(ErrorPageHelper.MozErrorDownloadsNotEnabled), userInfo: [NSLocalizedDescriptionKey: "Downloads aren't supported in CLIQZ yet (but we're working on it)."])
-        ErrorPageHelper().showPage(error, forUrl: navigationResponse.response.URL!, inWebView: webView)
-        decisionHandler(WKNavigationResponsePolicy.Allow)
-=======
         guard let openInHelper = helperForURL else {
             let error = NSError(domain: ErrorPageHelper.MozDomain, code: Int(ErrorPageHelper.MozErrorDownloadsNotEnabled), userInfo: [NSLocalizedDescriptionKey: Strings.UnableToDownloadError])
             ErrorPageHelper().showPage(error, forUrl: navigationResponse.response.URL!, inWebView: webView)
@@ -2982,7 +2824,6 @@
         if let tab = tabManager[webView] {
             self.tabManager.removeTab(tab)
         }
->>>>>>> 3156cb6e
     }
 }
 
@@ -3768,15 +3609,17 @@
         showQueuedAlertIfAvailable()
     }
 }
-<<<<<<< HEAD
-    
+
 private extension WKNavigationAction {
     /// Allow local requests only if the request is privileged.
     private var isAllowed: Bool {
-        return !(request.URL?.isLocal ?? false) || request.isPrivileged
+        guard let url = request.URL else {
+            return true
+        }
+        
+        return !url.isWebPage() || !url.isLocal || request.isPrivileged
     }
 }
-
 
 // CLiqz: Added extension for HomePanelDelegate to react for didSelectURL from SearchHistoryViewController
 extension BrowserViewController: HomePanelDelegate {
@@ -3946,7 +3789,7 @@
     
     
     // Cliqz: Add an overlay to the WKWebView to hide the old page while navigating to the new search result
-    private func showWebViewOverLay(selectedTab: Browser) {
+    private func showWebViewOverLay(selectedTab: Tab) {
         if self.webViewOverlay == nil {
             webViewOverlay = UIView(frame: (selectedTab.webView?.bounds)!)
             webViewOverlay!.backgroundColor = UIColor.whiteColor()
@@ -4031,23 +3874,11 @@
     }
     
     // Cliqz: Add custom user scripts
-    func addCustomUserScripts(browser: Browser) {
+    func addCustomUserScripts(browser: Tab) {
         // Wikipedia scripts to clear expanded sections from local storage
         if let path = NSBundle.mainBundle().pathForResource("wikipediaUserScript", ofType: "js"), source = try? NSString(contentsOfFile: path, encoding: NSUTF8StringEncoding) as String {
             let userScript = WKUserScript(source: source, injectionTime: WKUserScriptInjectionTime.AtDocumentStart, forMainFrameOnly: false)
             browser.webView!.configuration.userContentController.addUserScript(userScript)
         }
-        
-=======
-
-private extension WKNavigationAction {
-    /// Allow local requests only if the request is privileged.
-    private var isAllowed: Bool {
-        guard let url = request.URL else {
-            return true
-        }
-
-        return !url.isWebPage() || !url.isLocal || request.isPrivileged
->>>>>>> 3156cb6e
     }
 }