/* This Source Code Form is subject to the terms of the Mozilla Public
 * License, v. 2.0. If a copy of the MPL was not distributed with this
 * file, You can obtain one at http://mozilla.org/MPL/2.0/. */

import Foundation
import Shared
import Storage
import XCGLogger
import WebKit

private let log = Logger.browserLogger

private let NotNowButtonTitle = NSLocalizedString("Not now", comment: "Button to not save the user's password")
private let UpdateButtonTitle = NSLocalizedString("Update", comment: "Button to update the user's password")
<<<<<<< HEAD

// Copied from SearchViewController.swift PromptYes
private let PromptYes = NSLocalizedString("Yes", tableName: "Search", comment: "For search suggestions prompt. This string should be short so it fits nicely on the prompt row.")
=======
private let YesButtonTitle = NSLocalizedString("Yes", comment: "Button to save the user's password")
>>>>>>> b479f722

class LoginsHelper: BrowserHelper {
    private weak var browser: Browser?
    private let profile: Profile
    private var snackBar: SnackBar?
<<<<<<< HEAD
=======

    // Exposed for mocking purposes
    var logins: BrowserLogins {
        return profile.logins
    }
>>>>>>> b479f722

    class func name() -> String {
        return "LoginsHelper"
    }

    required init(browser: Browser, profile: Profile) {
        self.browser = browser
        self.profile = profile

        if let path = NSBundle.mainBundle().pathForResource("LoginsHelper", ofType: "js"), source = try? NSString(contentsOfFile: path, encoding: NSUTF8StringEncoding) as String {
            let userScript = WKUserScript(source: source, injectionTime: WKUserScriptInjectionTime.AtDocumentEnd, forMainFrameOnly: false)
            browser.webView!.configuration.userContentController.addUserScript(userScript)
        }
    }

    func scriptMessageHandlerName() -> String? {
        return "loginsManagerMessageHandler"
    }

    func userContentController(userContentController: WKUserContentController, didReceiveScriptMessage message: WKScriptMessage) {
        guard var res = message.body as? [String: AnyObject] else { return }
        guard let type = res["type"] as? String else { return }

        // We don't use the WKWebView's URL since the page can spoof the URL by using document.location
        // right before requesting login data. See bug 1194567 for more context.
        if let url = message.frameInfo.request.URL {
            // Since responses go to the main frame, make sure we only listen for main frame requests
            // to avoid XSS attacks.
            if message.frameInfo.mainFrame && type == "request" {
                res["username"] = ""
                res["password"] = ""
                if let login = Login.fromScript(url, script: res),
                   let requestId = res["requestId"] as? String {
                    requestLogins(login, requestId: requestId)
                }
            } else if type == "submit" {
                if self.profile.prefs.boolForKey("saveLogins") ?? true {
                    if let login = Login.fromScript(url, script: res) {
                        setCredentials(login)
                    }
                }
            }
        }
    }

    class func replace(base: String, keys: [String], replacements: [String]) -> NSMutableAttributedString {
        var ranges = [NSRange]()
        var string = base
        for (index, key) in keys.enumerate() {
            let replace = replacements[index]
            let range = string.rangeOfString(key,
                options: NSStringCompareOptions.LiteralSearch,
                range: nil,
                locale: nil)!
            string.replaceRange(range, with: replace)
            let nsRange = NSMakeRange(string.startIndex.distanceTo(range.startIndex),
                replace.characters.count)
            ranges.append(nsRange)
        }

        var attributes = [String: AnyObject]()
        attributes[NSFontAttributeName] = UIFont.systemFontOfSize(13, weight: UIFontWeightRegular)
        attributes[NSForegroundColorAttributeName] = UIColor.darkGrayColor()
        let attr = NSMutableAttributedString(string: string, attributes: attributes)
        let font: UIFont = UIFont.systemFontOfSize(13, weight: UIFontWeightMedium)
        for (_, range) in ranges.enumerate() {
            attr.addAttribute(NSFontAttributeName, value: font, range: range)
        }
        return attr
    }

    func getLoginsForProtectionSpace(protectionSpace: NSURLProtectionSpace) -> Deferred<Maybe<Cursor<LoginData>>> {
        return profile.logins.getLoginsForProtectionSpace(protectionSpace)
    }

<<<<<<< HEAD
=======
    func updateLoginByGUID(guid: GUID, new: LoginData, significant: Bool) -> Success {
        return profile.logins.updateLoginByGUID(guid, new: new, significant: significant)
    }

    func removeLoginsWithGUIDs(guids: [GUID]) -> Success {
        return profile.logins.removeLoginsWithGUIDs(guids)
    }

>>>>>>> b479f722
    func setCredentials(login: LoginData) {
        if login.password.isEmpty {
            log.debug("Empty password")
            return
        }

        profile.logins
               .getLoginsForProtectionSpace(login.protectionSpace, withUsername: login.username)
               .uponQueue(dispatch_get_main_queue()) { res in
            if let data = res.successValue {
                log.debug("Found \(data.count) logins.")
                for saved in data {
                    if let saved = saved {
                        if saved.password == login.password {
                            self.profile.logins.addUseOfLoginByGUID(saved.guid)
                            return
                        }

                        self.promptUpdateFromLogin(login: saved, toLogin: login)
                        return
                    }
                }
            }

            self.promptSave(login)
        }
    }

    private func promptSave(login: LoginData) {
        guard login.isValid.isSuccess else {
            return
        }

        let promptMessage: NSAttributedString
        if let username = login.username {
            let promptStringFormat = NSLocalizedString("Do you want to save the password for %@ on %@?", comment: "Prompt for saving a password. The first parameter is the username being saved. The second parameter is the hostname of the site.")
            promptMessage = NSAttributedString(string: String(format: promptStringFormat, username, login.hostname))
        } else {
            let promptStringFormat = NSLocalizedString("Do you want to save the password on %@?", comment: "Prompt for saving a password with no username. The parameter is the hostname of the site.")
            promptMessage = NSAttributedString(string: String(format: promptStringFormat, login.hostname))
        }

        if snackBar != nil {
            browser?.removeSnackbar(snackBar!)
        }

        snackBar = TimerSnackBar(attrText: promptMessage,
            img: UIImage(named: "key"),
            buttons: [
                SnackButton(title: NotNowButtonTitle, callback: { (bar: SnackBar) -> Void in
                    self.browser?.removeSnackbar(bar)
                    self.snackBar = nil
                    return
                }),

                SnackButton(title: YesButtonTitle, callback: { (bar: SnackBar) -> Void in
                    self.browser?.removeSnackbar(bar)
                    self.snackBar = nil
                    self.profile.logins.addLogin(login)
                })

            ])
        browser?.addSnackbar(snackBar!)
    }

    private func promptUpdateFromLogin(login old: LoginData, toLogin new: LoginData) {
        guard new.isValid.isSuccess else {
            return
        }

        let guid = old.guid

        let formatted: String
        if let username = new.username {
            let promptStringFormat = NSLocalizedString("Do you want to update the password for %@ on %@?", comment: "Prompt for updating a password. The first parameter is the username being saved. The second parameter is the hostname of the site.")
            formatted = String(format: promptStringFormat, username, new.hostname)
        } else {
            let promptStringFormat = NSLocalizedString("Do you want to update the password on %@?", comment: "Prompt for updating a password with on username. The parameter is the hostname of the site.")
            formatted = String(format: promptStringFormat, new.hostname)
        }
        let promptMessage = NSAttributedString(string: formatted)

        if snackBar != nil {
            browser?.removeSnackbar(snackBar!)
        }

        snackBar = TimerSnackBar(attrText: promptMessage,
            img: UIImage(named: "key"),
            buttons: [
                SnackButton(title: NotNowButtonTitle, callback: { (bar: SnackBar) -> Void in
                    self.browser?.removeSnackbar(bar)
                    self.snackBar = nil
                    return
                }),

                SnackButton(title: UpdateButtonTitle, callback: { (bar: SnackBar) -> Void in
                    self.browser?.removeSnackbar(bar)
                    self.snackBar = nil
                    self.profile.logins.updateLoginByGUID(guid, new: new,
                                                          significant: new.isSignificantlyDifferentFrom(old))
                })
            ])
        browser?.addSnackbar(snackBar!)
    }

    private func requestLogins(login: LoginData, requestId: String) {
        profile.logins.getLoginsForProtectionSpace(login.protectionSpace).uponQueue(dispatch_get_main_queue()) { res in
            var jsonObj = [String: AnyObject]()
            if let cursor = res.successValue {
                log.debug("Found \(cursor.count) logins.")
                jsonObj["requestId"] = requestId
                jsonObj["name"] = "RemoteLogins:loginsFound"
                jsonObj["logins"] = cursor.map { $0!.toDict() }
            }

            let json = JSON(jsonObj)
            let src = "window.__firefox__.logins.inject(\(json.toString()))"
            self.browser?.webView?.evaluateJavaScript(src, completionHandler: { (obj, err) -> Void in
            })
        }
    }
}<|MERGE_RESOLUTION|>--- conflicted
+++ resolved
@@ -12,26 +12,17 @@
 
 private let NotNowButtonTitle = NSLocalizedString("Not now", comment: "Button to not save the user's password")
 private let UpdateButtonTitle = NSLocalizedString("Update", comment: "Button to update the user's password")
-<<<<<<< HEAD
-
-// Copied from SearchViewController.swift PromptYes
-private let PromptYes = NSLocalizedString("Yes", tableName: "Search", comment: "For search suggestions prompt. This string should be short so it fits nicely on the prompt row.")
-=======
 private let YesButtonTitle = NSLocalizedString("Yes", comment: "Button to save the user's password")
->>>>>>> b479f722
 
 class LoginsHelper: BrowserHelper {
     private weak var browser: Browser?
     private let profile: Profile
     private var snackBar: SnackBar?
-<<<<<<< HEAD
-=======
 
     // Exposed for mocking purposes
     var logins: BrowserLogins {
         return profile.logins
     }
->>>>>>> b479f722
 
     class func name() -> String {
         return "LoginsHelper"
@@ -107,8 +98,6 @@
         return profile.logins.getLoginsForProtectionSpace(protectionSpace)
     }
 
-<<<<<<< HEAD
-=======
     func updateLoginByGUID(guid: GUID, new: LoginData, significant: Bool) -> Success {
         return profile.logins.updateLoginByGUID(guid, new: new, significant: significant)
     }
@@ -117,7 +106,6 @@
         return profile.logins.removeLoginsWithGUIDs(guids)
     }
 
->>>>>>> b479f722
     func setCredentials(login: LoginData) {
         if login.password.isEmpty {
             log.debug("Empty password")
