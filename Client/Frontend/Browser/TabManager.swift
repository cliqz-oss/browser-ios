--- conflicted
+++ resolved
@@ -89,23 +89,12 @@
     var normalTabs: [Tab] {
         assert(NSThread.isMainThread())
 
-<<<<<<< HEAD
-    var normalTabs: [Browser] {
-        assert(NSThread.isMainThread())
-
         return tabs.filter { !$0.isPrivate }
     }
 
-    var privateTabs: [Browser] {
-        assert(NSThread.isMainThread())
-
-=======
-        return tabs.filter { !$0.isPrivate }
-    }
-
     var privateTabs: [Tab] {
         assert(NSThread.isMainThread())
->>>>>>> 3156cb6e
+
         if #available(iOS 9, *) {
             return tabs.filter { $0.isPrivate }
         } else {
@@ -113,11 +102,7 @@
         }
     }
 
-<<<<<<< HEAD
-    init(defaultNewTabRequest: NSURLRequest, prefs: Prefs, imageStore: DiskImageStore?) {
-=======
     init(prefs: Prefs, imageStore: DiskImageStore?) {
->>>>>>> 3156cb6e
         assert(NSThread.isMainThread())
 
         self.prefs = prefs
@@ -145,15 +130,10 @@
 
         return tabs.count
     }
-
-<<<<<<< HEAD
-    var selectedTab: Browser? {
-        assert(NSThread.isMainThread())
-
-=======
+    
     var selectedTab: Tab? {
         assert(NSThread.isMainThread())
->>>>>>> 3156cb6e
+
         if !(0..<count ~= _selectedIndex) {
             return nil
         }
@@ -161,11 +141,7 @@
         return tabs[_selectedIndex]
     }
 
-<<<<<<< HEAD
-    subscript(index: Int) -> Browser? {
-=======
     subscript(index: Int) -> Tab? {
->>>>>>> 3156cb6e
         assert(NSThread.isMainThread())
 
         if index >= tabs.count {
@@ -174,11 +150,7 @@
         return tabs[index]
     }
 
-<<<<<<< HEAD
-    subscript(webView: WKWebView) -> Browser? {
-=======
     subscript(webView: WKWebView) -> Tab? {
->>>>>>> 3156cb6e
         assert(NSThread.isMainThread())
 
         for tab in tabs {
@@ -190,11 +162,7 @@
         return nil
     }
 
-<<<<<<< HEAD
-    func getTabFor(url: NSURL) -> Browser? {
-=======
     func getTabFor(url: NSURL) -> Tab? {
->>>>>>> 3156cb6e
         assert(NSThread.isMainThread())
 
         for tab in tabs {
@@ -305,11 +273,7 @@
         return tab
     }
 
-<<<<<<< HEAD
-    func configureTab(tab: Browser, request: NSURLRequest?, flushToDisk: Bool, zombie: Bool) {
-=======
     func configureTab(tab: Tab, request: NSURLRequest?, flushToDisk: Bool, zombie: Bool) {
->>>>>>> 3156cb6e
         assert(NSThread.isMainThread())
 
         for delegate in delegates {
@@ -502,12 +466,6 @@
     func getIndex(tab: Tab) -> Int? {
         assert(NSThread.isMainThread())
 
-<<<<<<< HEAD
-    func getIndex(tab: Browser) -> Int {
-        assert(NSThread.isMainThread())
-
-=======
->>>>>>> 3156cb6e
         for i in 0..<count {
             if tabs[i] === tab {
                 return i
@@ -518,11 +476,7 @@
         return nil
     }
 
-<<<<<<< HEAD
-    func getTabForURL(url: NSURL) -> Browser? {
-=======
     func getTabForURL(url: NSURL) -> Tab? {
->>>>>>> 3156cb6e
         assert(NSThread.isMainThread())
 
         return tabs.filter { $0.webView?.URL == url } .first
@@ -587,17 +541,10 @@
             return json
         }
 
-<<<<<<< HEAD
-        init?(browser: Browser, isSelected: Bool) {
-            assert(NSThread.isMainThread())
-
-            self.screenshotUUID = browser.screenshotUUID
-=======
         init?(tab: Tab, isSelected: Bool) {
             assert(NSThread.isMainThread())
 
             self.screenshotUUID = tab.screenshotUUID
->>>>>>> 3156cb6e
             self.isSelected = isSelected
             self.title = tab.displayTitle
             self.isPrivate = tab.isPrivate
