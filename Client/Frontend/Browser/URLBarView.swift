/* This Source Code Form is subject to the terms of the Mozilla Public
 * License, v. 2.0. If a copy of the MPL was not distributed with this
 * file, You can obtain one at http://mozilla.org/MPL/2.0/. */

import Foundation
import UIKit
import Shared
import SnapKit
import XCGLogger

private let log = Logger.browserLogger

struct URLBarViewUX {
    static let TextFieldBorderColor = UIColor(rgb: 0xBBBBBB)
    static let TextFieldActiveBorderColor = UIColor(rgb: 0x4A90E2)
    static let TextFieldContentInset = UIOffsetMake(9, 5)
    static let LocationLeftPadding = 5
    static let LocationHeight = 28
    static let LocationContentOffset: CGFloat = 8
    static let TextFieldCornerRadius: CGFloat = 3
    static let TextFieldBorderWidth: CGFloat = 1
    // offset from edge of tabs button
    static let URLBarCurveOffset: CGFloat = 14
    static let URLBarCurveOffsetLeft: CGFloat = -10
    // buffer so we dont see edges when animation overshoots with spring
    static let URLBarCurveBounceBuffer: CGFloat = 8
    static let ProgressTintColor = UIColor(red:1, green:0.32, blue:0, alpha:1)

    static let TabsButtonRotationOffset: CGFloat = 1.5
    static let TabsButtonHeight: CGFloat = 18.0
    static let ToolbarButtonInsets = UIEdgeInsets(top: 10, left: 10, bottom: 10, right: 10)

    static let Themes: [String: Theme] = {
        var themes = [String: Theme]()
        var theme = Theme()
        theme.borderColor = UIConstants.PrivateModeLocationBorderColor
        theme.activeBorderColor = UIConstants.PrivateModePurple
        theme.tintColor = UIConstants.PrivateModePurple
        theme.textColor = UIColor.whiteColor()
        theme.buttonTintColor = UIConstants.PrivateModeActionButtonTintColor
        themes[Theme.PrivateMode] = theme

        theme = Theme()
        theme.borderColor = TextFieldBorderColor
        theme.activeBorderColor = TextFieldActiveBorderColor
        theme.tintColor = ProgressTintColor
        theme.textColor = UIColor.blackColor()
        theme.buttonTintColor = UIColor.darkGrayColor()
        themes[Theme.NormalMode] = theme

        return themes
    }()

    static func backgroundColorWithAlpha(alpha: CGFloat) -> UIColor {
        return UIConstants.AppBackgroundColor.colorWithAlphaComponent(alpha)
    }
}

protocol URLBarDelegate: class {
    func urlBarDidPressTabs(urlBar: URLBarView)
    func urlBarDidPressReaderMode(urlBar: URLBarView)
    /// - returns: whether the long-press was handled by the delegate; i.e. return `false` when the conditions for even starting handling long-press were not satisfied
    func urlBarDidLongPressReaderMode(urlBar: URLBarView) -> Bool
    func urlBarDidPressStop(urlBar: URLBarView)
    func urlBarDidPressReload(urlBar: URLBarView)
    func urlBarDidEnterOverlayMode(urlBar: URLBarView)
    func urlBarDidLeaveOverlayMode(urlBar: URLBarView)
    func urlBarDidLongPressLocation(urlBar: URLBarView)
    func urlBarLocationAccessibilityActions(urlBar: URLBarView) -> [UIAccessibilityCustomAction]?
    func urlBarDidPressScrollToTop(urlBar: URLBarView)
    func urlBar(urlBar: URLBarView, didEnterText text: String)
    func urlBar(urlBar: URLBarView, didSubmitText text: String)
    func urlBarDisplayTextForURL(url: NSURL?) -> String?
    
    // Cliqz: Added delegate methods for new bar buttons
    func urlBarDidClickSearchHistory()
    func urlBarDidClickSettings()
}

class URLBarView: UIView {
    // Additional UIAppearance-configurable properties
    dynamic var locationBorderColor: UIColor = URLBarViewUX.TextFieldBorderColor {
        didSet {
            if !inOverlayMode {
                locationContainer.layer.borderColor = locationBorderColor.CGColor
            }
        }
    }
    dynamic var locationActiveBorderColor: UIColor = URLBarViewUX.TextFieldActiveBorderColor {
        didSet {
            if inOverlayMode {
                locationContainer.layer.borderColor = locationActiveBorderColor.CGColor
            }
        }
    }

    weak var delegate: URLBarDelegate?
    weak var browserToolbarDelegate: BrowserToolbarDelegate?
    var helper: BrowserToolbarHelper?
    var isTransitioning: Bool = false {
        didSet {
            if isTransitioning {
                // Cancel any pending/in-progress animations related to the progress bar
                self.progressBar.setProgress(1, animated: false)
                self.progressBar.alpha = 0.0
            }
        }
    }

    private var currentTheme: String = Theme.NormalMode

    var toolbarIsShowing = false

    private var locationTextField: ToolbarTextField?

    /// Overlay mode is the state where the lock/reader icons are hidden, the home panels are shown,
    /// and the Cancel button is visible (allowing the user to leave overlay mode). Overlay mode
    /// is *not* tied to the location text field's editing state; for instance, when selecting
    /// a panel, the first responder will be resigned, yet the overlay mode UI is still active.
    var inOverlayMode = false

    lazy var locationView: BrowserLocationView = {
        let locationView = BrowserLocationView()
        locationView.translatesAutoresizingMaskIntoConstraints = false
        locationView.readerModeState = ReaderModeState.Unavailable
        locationView.delegate = self
        return locationView
    }()

    private lazy var locationContainer: UIView = {
        let locationContainer = UIView()
        locationContainer.translatesAutoresizingMaskIntoConstraints = false

        // Enable clipping to apply the rounded edges to subviews.
        locationContainer.clipsToBounds = true

        locationContainer.layer.borderColor = self.locationBorderColor.CGColor
        locationContainer.layer.cornerRadius = URLBarViewUX.TextFieldCornerRadius
        locationContainer.layer.borderWidth = URLBarViewUX.TextFieldBorderWidth

        return locationContainer
    }()

    private lazy var tabsButton: TabsButton = {
        let tabsButton = TabsButton()
        tabsButton.titleLabel.text = "0"
        tabsButton.addTarget(self, action: "SELdidClickAddTab", forControlEvents: UIControlEvents.TouchUpInside)
        tabsButton.accessibilityLabel = NSLocalizedString("Show Tabs", comment: "Accessibility Label for the tabs button in the browser toolbar")
        return tabsButton
    }()

    private lazy var progressBar: UIProgressView = {
        let progressBar = UIProgressView()
        progressBar.progressTintColor = URLBarViewUX.ProgressTintColor
        progressBar.alpha = 0
        progressBar.hidden = true
        return progressBar
    }()

    private lazy var cancelButton: UIButton = {
        let cancelButton = InsetButton()
        cancelButton.setTitleColor(UIColor.blackColor(), forState: UIControlState.Normal)
        let cancelTitle = NSLocalizedString("Cancel", tableName: "Cliqz", comment: "Button label to cancel entering a URL or search query")
        cancelButton.setTitle(cancelTitle, forState: UIControlState.Normal)
        cancelButton.titleLabel?.font = UIConstants.DefaultChromeFont
        cancelButton.addTarget(self, action: "SELdidClickCancel", forControlEvents: UIControlEvents.TouchUpInside)
        cancelButton.titleEdgeInsets = UIEdgeInsetsMake(10, 12, 10, 12)
        cancelButton.setContentHuggingPriority(1000, forAxis: UILayoutConstraintAxis.Horizontal)
        cancelButton.setContentCompressionResistancePriority(1000, forAxis: UILayoutConstraintAxis.Horizontal)
        cancelButton.alpha = 0
        return cancelButton
    }()

    private lazy var curveShape: CurveView = { return CurveView() }()

    private lazy var scrollToTopButton: UIButton = {
        let button = UIButton()
        button.addTarget(self, action: "SELtappedScrollToTopArea", forControlEvents: UIControlEvents.TouchUpInside)
        return button
    }()

    lazy var shareButton: UIButton = { return UIButton() }()

    lazy var bookmarkButton: UIButton = { return UIButton() }()

    lazy var forwardButton: UIButton = { return UIButton() }()

    lazy var backButton: UIButton = { return UIButton() }()

    lazy var stopReloadButton: UIButton = { return UIButton() }()

    lazy var actionButtons: [UIButton] = {
        return [self.shareButton, self.bookmarkButton, self.forwardButton, self.backButton, self.stopReloadButton]
    }()

	// Cliqz: Added 3 new buttons according  to requirements.
	lazy var historyButton: UIButton = { let historyButton = UIButton()
		historyButton.setImage(UIImage(named: "past"), forState: .Normal)
		historyButton.addTarget(self, action: "SELdidClickHistory", forControlEvents: UIControlEvents.TouchUpInside)
		historyButton.setContentHuggingPriority(1000, forAxis: UILayoutConstraintAxis.Horizontal)
		historyButton.accessibilityLabel = "HistoryButton"
		return historyButton }()

	lazy var settingsButton: UIButton = { let settingsButton = UIButton()
//		settingsButton.backgroundColor = UIColor.redColor()
		settingsButton.setImage(UIImage(named: "cliqzSettings"), forState: .Normal)
		settingsButton.frame = CGRectMake(0, 0, 14, 14)
		settingsButton.addTarget(self, action: "SELdidClickSettings", forControlEvents: UIControlEvents.TouchUpInside)
		settingsButton.setContentHuggingPriority(1000, forAxis: UILayoutConstraintAxis.Horizontal)
		settingsButton.setContentHuggingPriority(1000, forAxis: UILayoutConstraintAxis.Vertical)

		return settingsButton }()

    // Used to temporarily store the cloned button so we can respond to layout changes during animation
    private weak var clonedTabsButton: TabsButton?

    private var rightBarConstraint: Constraint?
    private let defaultRightOffset: CGFloat = URLBarViewUX.URLBarCurveOffset - URLBarViewUX.URLBarCurveBounceBuffer

    var currentURL: NSURL? {
        get {
            return locationView.url
        }

        set(newURL) {
			locationView.url = newURL
        }
    }

    override init(frame: CGRect) {
        super.init(frame: frame)
        commonInit()
    }

    required init?(coder aDecoder: NSCoder) {
        super.init(coder: aDecoder)
        commonInit()
    }

    private func commonInit() {
        backgroundColor = URLBarViewUX.backgroundColorWithAlpha(0)
		// Cliqz: Commented extra curveView accroding to requirements.
//        addSubview(curveShape)
        addSubview(scrollToTopButton)

        addSubview(progressBar)
		// Cliqz: Removed tabsButton and cancelButton accroding to requirements.
//        addSubview(tabsButton)
//        addSubview(cancelButton)

        addSubview(shareButton)
        // Cliqz: Removed bookmarkButton from view as it covers the share button in the landscape mode
//        addSubview(bookmarkButton)
        addSubview(forwardButton)
        addSubview(backButton)
        addSubview(stopReloadButton)

        locationContainer.addSubview(locationView)
        addSubview(locationContainer)
		
		// Cliqz: Added new buttons to the main view.
		addSubview(historyButton)
//		addSubview(settingsButton)

        helper = BrowserToolbarHelper(toolbar: self)
        setupConstraints()

        // Make sure we hide any views that shouldn't be showing in non-overlay mode.
        updateViewsForOverlayModeAndToolbarChanges()
    }

    private func setupConstraints() {
		// Cliqz: Added constraints for new buttons.
		historyButton.snp_makeConstraints { make in
			make.centerY.equalTo(self.locationContainer)
			make.left.equalTo(self).offset(10)
            make.width.equalTo(36)
            make.height.equalTo(36)
//			make.size.equalTo(UIConstants.ToolbarHeight)
		}

//		settingsButton.snp_makeConstraints { make in
//			make.centerY.equalTo(self.locationContainer)
//			make.right.equalTo(self.recommendationsButton.snp_left).offset(-10)
////			make.size.equalTo(UIConstants.ToolbarHeight)
//		}

        scrollToTopButton.snp_makeConstraints { make in
            make.top.equalTo(self)
            make.left.right.equalTo(self.locationContainer)
        }

        progressBar.snp_makeConstraints { make in
            make.top.equalTo(self.snp_bottom)
            make.width.equalTo(self)
        }

        locationView.snp_makeConstraints { make in
            make.edges.equalTo(self.locationContainer)
        }

		// Cliqz: Removed tabsButton's and cancelButton's constraints along with corresponding buttons.
/*
		cancelButton.snp_makeConstraints { make in
			make.centerY.equalTo(self.locationContainer)
			make.trailing.equalTo(self)
		}
		
        tabsButton.snp_makeConstraints { make in
            make.centerY.equalTo(self.locationContainer)
            make.trailing.equalTo(self)
            make.size.equalTo(UIConstants.ToolbarHeight)
        }
*/

		// Cliqz: Commented curveShape constraints because it's removed from view
/*
		curveShape.snp_makeConstraints { make in
            make.top.left.bottom.equalTo(self)
            self.rightBarConstraint = make.right.equalTo(self).constraint
            self.rightBarConstraint?.updateOffset(defaultRightOffset)
        }
<<<<<<< HEAD
*/
=======
>>>>>>> b479f722

        backButton.snp_makeConstraints { make in
			// Cliqz: changed back button's left contraing to move next to history button.
            make.left.equalTo(self.historyButton.snp_right)
			make.centerY.equalTo(self)
            make.size.equalTo(UIConstants.ToolbarHeight)
        }

        forwardButton.snp_makeConstraints { make in
            make.left.equalTo(self.backButton.snp_right)
            make.centerY.equalTo(self)
            make.size.equalTo(backButton)
        }

        stopReloadButton.snp_makeConstraints { make in
            make.left.equalTo(self.forwardButton.snp_right)
            make.centerY.equalTo(self)
            make.size.equalTo(backButton)
        }

        shareButton.snp_makeConstraints { make in
			// Cliqz: Changed right constraint because bookmark button is removed for now.
            make.right.equalTo(self).offset(URLBarViewUX.URLBarCurveOffsetLeft)
            make.centerY.equalTo(self)
            make.size.equalTo(backButton)
        }
        // Cliqz: Commented bookmarkButton constraints because it's removed from view as it covers the share button in the landscape mode
//        bookmarkButton.snp_makeConstraints { make in
//			// Cliqz: Changed bookmarkButton constraints because tabsButton is removed.
//			make.right.equalTo(self).offset(URLBarViewUX.URLBarCurveOffsetLeft)
//            make.centerY.equalTo(self)
//            make.size.equalTo(backButton)
//		}
	}

    override func updateConstraints() {
        super.updateConstraints()
        if inOverlayMode {
            // In overlay mode, we always show the location view full width
            self.locationContainer.snp_remakeConstraints { make in
				// Cliqz: Changed locationContainer's constraints to align with new buttons
				make.leading.equalTo(self.historyButton.snp_trailing)
                make.trailing.equalTo(self).offset(-15)
                make.height.equalTo(URLBarViewUX.LocationHeight)
                make.centerY.equalTo(self)
            }
        } else {
            self.locationContainer.snp_remakeConstraints { make in
                if self.toolbarIsShowing {
                    // If we are showing a toolbar, show the text field next to the forward button
                    make.leading.equalTo(self.stopReloadButton.snp_trailing)
                    make.trailing.equalTo(self.shareButton.snp_leading)
                } else {
                    // Otherwise, left align the location view
					// Cliqz: Changed locationContainer's constraints to align with new buttons
					make.leading.equalTo(self.historyButton.snp_trailing)
                    make.trailing.equalTo(self).offset(-14)
                }

                make.height.equalTo(URLBarViewUX.LocationHeight)
                make.centerY.equalTo(self)
            }
        }

    }

    func createLocationTextField() {
        guard locationTextField == nil else { return }

        locationTextField = ToolbarTextField()

        guard let locationTextField = locationTextField else { return }

        locationTextField.translatesAutoresizingMaskIntoConstraints = false
        locationTextField.autocompleteDelegate = self
<<<<<<< HEAD
        //Cliqz: Changed the keyboard return button to default button `Return` as it dismiss the keyboard now instead of navigating to the search page
//        locationTextField.keyboardType = UIKeyboardType.WebSearch
        locationTextField.autocorrectionType = UITextAutocorrectionType.No
        locationTextField.autocapitalizationType = UITextAutocapitalizationType.None
        locationTextField.returnKeyType = UIReturnKeyType.Go
		locationTextField.enablesReturnKeyAutomatically = true
		// Cliqz: Changed mode to always to use it also as cancel button
        locationTextField.clearButtonMode = UITextFieldViewMode.Always
        // Cliqz: Added left pading to the location field
        locationTextField.setLeftPading(5)
        locationTextField.font = UIConstants.DefaultMediumFont
        locationTextField.accessibilityIdentifier = "address"
        locationTextField.accessibilityLabel = NSLocalizedString("Address and Search", comment: "Accessibility label for address and search field, both words (Address, Search) are therefore nouns.")
        locationTextField.attributedPlaceholder = self.locationView.placeholder
        
        
=======
        locationTextField.keyboardType = UIKeyboardType.WebSearch
        locationTextField.autocorrectionType = UITextAutocorrectionType.No
        locationTextField.autocapitalizationType = UITextAutocapitalizationType.None
        locationTextField.returnKeyType = UIReturnKeyType.Go
        locationTextField.clearButtonMode = UITextFieldViewMode.WhileEditing
        locationTextField.font = UIConstants.DefaultChromeFont
        locationTextField.accessibilityIdentifier = "address"
        locationTextField.accessibilityLabel = NSLocalizedString("Address and Search", comment: "Accessibility label for address and search field, both words (Address, Search) are therefore nouns.")
        locationTextField.attributedPlaceholder = self.locationView.placeholder

>>>>>>> b479f722
        locationContainer.addSubview(locationTextField)

        locationTextField.snp_makeConstraints { make in
            make.edges.equalTo(self.locationView.urlTextField)
        }
<<<<<<< HEAD
=======

        locationTextField.applyTheme(currentTheme)
>>>>>>> b479f722
    }

    func removeLocationTextField() {
        locationTextField?.removeFromSuperview()
        locationTextField = nil
    }

    // Ideally we'd split this implementation in two, one URLBarView with a toolbar and one without
    // However, switching views dynamically at runtime is a difficult. For now, we just use one view
    // that can show in either mode.
    func setShowToolbar(shouldShow: Bool) {
        toolbarIsShowing = shouldShow
        setNeedsUpdateConstraints()
        // when we transition from portrait to landscape, calling this here causes
        // the constraints to be calculated too early and there are constraint errors
        if !toolbarIsShowing {
            updateConstraintsIfNeeded()
        }
        updateViewsForOverlayModeAndToolbarChanges()
    }

    func updateAlphaForSubviews(alpha: CGFloat) {
        self.tabsButton.alpha = alpha
		self.historyButton.alpha = alpha
        self.locationContainer.alpha = alpha
		// Cliqz: Commented because we should always have blue URLBar
//        self.backgroundColor = URLBarViewUX.backgroundColorWithAlpha(1 - alpha)
        self.actionButtons.forEach { $0.alpha = alpha }
    }

    func updateTabCount(count: Int, animated: Bool = true) {
		// Cliqz: Removed Updating tabs count
		/*
        let currentCount = self.tabsButton.titleLabel.text
        // only animate a tab count change if the tab count has actually changed
        if currentCount != count.description {
            if let _ = self.clonedTabsButton {
                self.clonedTabsButton?.layer.removeAllAnimations()
                self.clonedTabsButton?.removeFromSuperview()
                self.tabsButton.layer.removeAllAnimations()
            }

            // make a 'clone' of the tabs button
            let newTabsButton = self.tabsButton.clone() as! TabsButton
            self.clonedTabsButton = newTabsButton
            newTabsButton.addTarget(self, action: "SELdidClickAddTab", forControlEvents: UIControlEvents.TouchUpInside)
            newTabsButton.titleLabel.text = count.description
            newTabsButton.accessibilityValue = count.description
            addSubview(newTabsButton)
            newTabsButton.snp_makeConstraints { make in
                make.centerY.equalTo(self.locationContainer)
                make.trailing.equalTo(self)
                make.size.equalTo(UIConstants.ToolbarHeight)
            }

            newTabsButton.frame = tabsButton.frame

            // Instead of changing the anchorPoint of the CALayer, lets alter the rotation matrix math to be
            // a rotation around a non-origin point
            let frame = tabsButton.insideButton.frame
            let halfTitleHeight = CGRectGetHeight(frame) / 2

            var newFlipTransform = CATransform3DIdentity
            newFlipTransform = CATransform3DTranslate(newFlipTransform, 0, halfTitleHeight, 0)
            newFlipTransform.m34 = -1.0 / 200.0 // add some perspective
            newFlipTransform = CATransform3DRotate(newFlipTransform, CGFloat(-M_PI_2), 1.0, 0.0, 0.0)
            newTabsButton.insideButton.layer.transform = newFlipTransform

            var oldFlipTransform = CATransform3DIdentity
            oldFlipTransform = CATransform3DTranslate(oldFlipTransform, 0, halfTitleHeight, 0)
            oldFlipTransform.m34 = -1.0 / 200.0 // add some perspective
            oldFlipTransform = CATransform3DRotate(oldFlipTransform, CGFloat(M_PI_2), 1.0, 0.0, 0.0)

            let animate = {
                newTabsButton.insideButton.layer.transform = CATransform3DIdentity
                self.tabsButton.insideButton.layer.transform = oldFlipTransform
                self.tabsButton.insideButton.layer.opacity = 0
            }

            let completion: (Bool) -> Void = { finished in
                // remove the clone and setup the actual tab button
                newTabsButton.removeFromSuperview()

                self.tabsButton.insideButton.layer.opacity = 1
                self.tabsButton.insideButton.layer.transform = CATransform3DIdentity
                self.tabsButton.accessibilityLabel = NSLocalizedString("Show Tabs", comment: "Accessibility label for the tabs button in the (top) browser toolbar")

                if finished {
                    self.tabsButton.titleLabel.text = count.description
                    self.tabsButton.accessibilityValue = count.description
                }
            }

            if animated {
                UIView.animateWithDuration(1.5, delay: 0, usingSpringWithDamping: 0.5, initialSpringVelocity: 0.0, options: UIViewAnimationOptions.CurveEaseInOut, animations: animate, completion: completion)
            } else {
                completion(true)
        }
        }
*/
    }

    func updateProgressBar(progress: Float) {
        if progress == 1.0 {
            self.progressBar.setProgress(progress, animated: !isTransitioning)
            UIView.animateWithDuration(1.5, animations: {
                self.progressBar.alpha = 0.0
            }, completion: { finished in
                if finished {
                    self.progressBar.setProgress(0.0, animated: false)
                }
            })
        } else {
            if self.progressBar.alpha < 1.0 {
                self.progressBar.alpha = 1.0
            }
            self.progressBar.setProgress(progress, animated: (progress > progressBar.progress) && !isTransitioning)
        }
    }

    func updateReaderModeState(state: ReaderModeState) {
        locationView.readerModeState = state
    }

    func setAutocompleteSuggestion(suggestion: String?) {
        locationTextField?.setAutocompleteSuggestion(suggestion)
    }

    func enterOverlayMode(locationText: String?, pasted: Bool) {
        createLocationTextField()

        // Show the overlay mode UI, which includes hiding the locationView and replacing it
        // with the editable locationTextField.
        animateToOverlayState(overlayMode: true)

        delegate?.urlBarDidEnterOverlayMode(self)

        // Bug 1193755 Workaround - Calling becomeFirstResponder before the animation happens
        // won't take the initial frame of the label into consideration, which makes the label
        // look squished at the start of the animation and expand to be correct. As a workaround,
        // we becomeFirstResponder as the next event on UI thread, so the animation starts before we
        // set a first responder.
        if pasted {
            // Clear any existing text, focus the field, then set the actual pasted text.
            // This avoids highlighting all of the text.
            self.locationTextField?.text = ""
            dispatch_async(dispatch_get_main_queue()) {
                self.locationTextField?.becomeFirstResponder()
                self.locationTextField?.text = locationText
            }
        } else {
            // Copy the current URL to the editable text field, then activate it.
            self.locationTextField?.text = locationText
            dispatch_async(dispatch_get_main_queue()) {
                self.locationTextField?.becomeFirstResponder()
            }
        }
    }

    func leaveOverlayMode(didCancel cancel: Bool = false) {
<<<<<<< HEAD
        // Cliqz: take the responsibility of dismissing keyboard of locationTextField to fix the sublinks problem by eliminating the race between resizing and click events
//        locationTextField?.resignFirstResponder()
        locationTextField?.enforceResignFirstResponder()
=======
        locationTextField?.resignFirstResponder()
>>>>>>> b479f722
        animateToOverlayState(overlayMode: false, didCancel: cancel)
        delegate?.urlBarDidLeaveOverlayMode(self)
    }

    func prepareOverlayAnimation() {
        // Make sure everything is showing during the transition (we'll hide it afterwards).
        self.bringSubviewToFront(self.locationContainer)
		// Cliqz: Commented out cancelButton as we've removed it
//        self.cancelButton.hidden = false
        self.progressBar.hidden = false
        self.shareButton.hidden = !self.toolbarIsShowing
        self.bookmarkButton.hidden = !self.toolbarIsShowing
        self.forwardButton.hidden = !self.toolbarIsShowing
        self.backButton.hidden = !self.toolbarIsShowing
        self.stopReloadButton.hidden = !self.toolbarIsShowing
    }

    func transitionToOverlay(didCancel: Bool = false) {
		// Cliqz: Commented out cancelButton as we've removed it
//        self.cancelButton.alpha = inOverlayMode ? 1 : 0
        self.progressBar.alpha = inOverlayMode || didCancel ? 0 : 1
        self.shareButton.alpha = inOverlayMode ? 0 : 1
        self.bookmarkButton.alpha = inOverlayMode ? 0 : 1
        self.forwardButton.alpha = inOverlayMode ? 0 : 1
        self.backButton.alpha = inOverlayMode ? 0 : 1
        self.stopReloadButton.alpha = inOverlayMode ? 0 : 1

        let borderColor = inOverlayMode ? locationActiveBorderColor : locationBorderColor
        locationContainer.layer.borderColor = borderColor.CGColor

        if inOverlayMode {
			// Cliqz: Commented out cancelButton as we've removed it
//            self.cancelButton.transform = CGAffineTransformIdentity
            let tabsButtonTransform = CGAffineTransformMakeTranslation(self.tabsButton.frame.width + URLBarViewUX.URLBarCurveOffset, 0)
            self.tabsButton.transform = tabsButtonTransform
            self.clonedTabsButton?.transform = tabsButtonTransform
            self.rightBarConstraint?.updateOffset(URLBarViewUX.URLBarCurveOffset + URLBarViewUX.URLBarCurveBounceBuffer + tabsButton.frame.width)

            // Make the editable text field span the entire URL bar, covering the lock and reader icons.
            self.locationTextField?.snp_remakeConstraints { make in
                make.leading.equalTo(self.locationContainer).offset(URLBarViewUX.LocationContentOffset)
                make.top.bottom.trailing.equalTo(self.locationContainer)
            }
        } else {
            self.tabsButton.transform = CGAffineTransformIdentity
            self.clonedTabsButton?.transform = CGAffineTransformIdentity
			// Cliqz: Commented out cancelButton as we've removed it
//            self.cancelButton.transform = CGAffineTransformMakeTranslation(self.cancelButton.frame.width, 0)
            self.rightBarConstraint?.updateOffset(defaultRightOffset)

            // Shrink the editable text field back to the size of the location view before hiding it.
            self.locationTextField?.snp_remakeConstraints { make in
                make.edges.equalTo(self.locationView.urlTextField)
            }
        }
    }

    func updateViewsForOverlayModeAndToolbarChanges() {
		// Cliqz: Commented out cancelButton as we've removed it
//        self.cancelButton.hidden = !inOverlayMode
        self.progressBar.hidden = inOverlayMode
        self.shareButton.hidden = !self.toolbarIsShowing || inOverlayMode
        self.bookmarkButton.hidden = !self.toolbarIsShowing || inOverlayMode
        self.forwardButton.hidden = !self.toolbarIsShowing || inOverlayMode
        self.backButton.hidden = !self.toolbarIsShowing || inOverlayMode
        self.stopReloadButton.hidden = !self.toolbarIsShowing || inOverlayMode
    }

    func animateToOverlayState(overlayMode overlay: Bool, didCancel cancel: Bool = false) {
        prepareOverlayAnimation()
        layoutIfNeeded()

        inOverlayMode = overlay

        if !overlay {
            removeLocationTextField()
        }

        UIView.animateWithDuration(0.3, delay: 0.0, usingSpringWithDamping: 0.85, initialSpringVelocity: 0.0, options: [], animations: { _ in
            self.transitionToOverlay(cancel)
            self.setNeedsUpdateConstraints()
            self.layoutIfNeeded()
        }, completion: { _ in
            self.updateViewsForOverlayModeAndToolbarChanges()
        })
    }

    func SELdidClickAddTab() {
        delegate?.urlBarDidPressTabs(self)
    }

    func SELdidClickCancel() {
        leaveOverlayMode(didCancel: true)
    }

    func SELtappedScrollToTopArea() {
        delegate?.urlBarDidPressScrollToTop(self)
    }
	
	// Cliqz: Added event handler methods for new buttons
	func SELdidClickHistory() {
        delegate?.urlBarDidClickSearchHistory()
	}

	func SELdidClickSettings() {
        delegate?.urlBarDidClickSettings()
	}

}

extension URLBarView: BrowserToolbarProtocol {
    func updateBackStatus(canGoBack: Bool) {
        backButton.enabled = canGoBack
    }

    func updateForwardStatus(canGoForward: Bool) {
        forwardButton.enabled = canGoForward
    }

    func updateBookmarkStatus(isBookmarked: Bool) {
        bookmarkButton.selected = isBookmarked
    }

    func updateReloadStatus(isLoading: Bool) {
        helper?.updateReloadStatus(isLoading)
        if isLoading {
            stopReloadButton.setImage(helper?.ImageStop, forState: .Normal)
            stopReloadButton.setImage(helper?.ImageStopPressed, forState: .Highlighted)
        } else {
            stopReloadButton.setImage(helper?.ImageReload, forState: .Normal)
            stopReloadButton.setImage(helper?.ImageReloadPressed, forState: .Highlighted)
        }
    }

    func updatePageStatus(isWebPage isWebPage: Bool) {
        bookmarkButton.enabled = isWebPage
        stopReloadButton.enabled = isWebPage
        shareButton.enabled = isWebPage
    }

    override var accessibilityElements: [AnyObject]? {
        get {
            if inOverlayMode {
                guard let locationTextField = locationTextField else { return nil }
<<<<<<< HEAD
				// Cliqz: Removed cancelButton from the list as we don't use it anymore
                return [locationTextField]
=======
                return [locationTextField, cancelButton]
>>>>>>> b479f722
            } else {
                if toolbarIsShowing {
                    return [backButton, forwardButton, stopReloadButton, locationView, shareButton, bookmarkButton, tabsButton, progressBar]
                } else {
                    return [locationView, tabsButton, progressBar]
                }
            }
        }
        set {
            super.accessibilityElements = newValue
        }
    }
}

extension URLBarView: BrowserLocationViewDelegate {
    func browserLocationViewDidLongPressReaderMode(browserLocationView: BrowserLocationView) -> Bool {
        return delegate?.urlBarDidLongPressReaderMode(self) ?? false
    }

    func browserLocationViewDidTapLocation(browserLocationView: BrowserLocationView) {
        let locationText = delegate?.urlBarDisplayTextForURL(locationView.url)
        enterOverlayMode(locationText, pasted: false)
    }

    func browserLocationViewDidLongPressLocation(browserLocationView: BrowserLocationView) {
        delegate?.urlBarDidLongPressLocation(self)
    }

    func browserLocationViewDidTapReload(browserLocationView: BrowserLocationView) {
        delegate?.urlBarDidPressReload(self)
    }
    
    func browserLocationViewDidTapStop(browserLocationView: BrowserLocationView) {
        delegate?.urlBarDidPressStop(self)
    }

    func browserLocationViewDidTapReaderMode(browserLocationView: BrowserLocationView) {
        delegate?.urlBarDidPressReaderMode(self)
    }

    func browserLocationViewLocationAccessibilityActions(browserLocationView: BrowserLocationView) -> [UIAccessibilityCustomAction]? {
        return delegate?.urlBarLocationAccessibilityActions(self)
    }
}

extension URLBarView: AutocompleteTextFieldDelegate {
    func autocompleteTextFieldShouldReturn(autocompleteTextField: AutocompleteTextField) -> Bool {
        guard let text = locationTextField?.text else { return true }
        delegate?.urlBar(self, didSubmitText: text)
        return true
    }

    func autocompleteTextField(autocompleteTextField: AutocompleteTextField, didEnterText text: String) {
        delegate?.urlBar(self, didEnterText: text)
    }

    func autocompleteTextFieldDidBeginEditing(autocompleteTextField: AutocompleteTextField) {
        autocompleteTextField.highlightAll()
    }

    func autocompleteTextFieldShouldClear(autocompleteTextField: AutocompleteTextField) -> Bool {
		// Cliqz: Handled cancelation when Clear button is tapped second time
		if autocompleteTextField.text == nil || autocompleteTextField.text!.isEmpty {
			self.SELdidClickCancel()
		} else {
			delegate?.urlBar(self, didEnterText: "")
		}
        return true
    }
}

// MARK: UIAppearance
extension URLBarView {
    dynamic var progressBarTint: UIColor? {
        get { return progressBar.progressTintColor }
        set { progressBar.progressTintColor = newValue }
    }

    dynamic var cancelTextColor: UIColor? {
        get { return cancelButton.titleColorForState(UIControlState.Normal) }
        set { return cancelButton.setTitleColor(newValue, forState: UIControlState.Normal) }
    }

    dynamic var actionButtonTintColor: UIColor? {
        get { return helper?.buttonTintColor }
        set {
            guard let value = newValue else { return }
            helper?.buttonTintColor = value
        }
    }

}

extension URLBarView: Themeable {
    
    func applyTheme(themeName: String) {
        locationView.applyTheme(themeName)
        locationTextField?.applyTheme(themeName)

        guard let theme = URLBarViewUX.Themes[themeName] else {
            log.error("Unable to apply unknown theme \(themeName)")
            return
        }

        currentTheme = themeName
        locationBorderColor = theme.borderColor!
        locationActiveBorderColor = theme.activeBorderColor!
        progressBarTint = theme.tintColor
        cancelTextColor = theme.textColor
        actionButtonTintColor = theme.buttonTintColor

        tabsButton.applyTheme(themeName)
    }
}

/* Code for drawing the urlbar curve */
// Curve's aspect ratio
private let ASPECT_RATIO = 0.729

// Width multipliers
private let W_M1 = 0.343
private let W_M2 = 0.514
private let W_M3 = 0.49
private let W_M4 = 0.545
private let W_M5 = 0.723

// Height multipliers
private let H_M1 = 0.25
private let H_M2 = 0.5
private let H_M3 = 0.72
private let H_M4 = 0.961

/* Code for drawing the urlbar curve */
private class CurveView: UIView {
    private lazy var leftCurvePath: UIBezierPath = {
        var leftArc = UIBezierPath(arcCenter: CGPoint(x: 5, y: 5), radius: CGFloat(5), startAngle: CGFloat(-M_PI), endAngle: CGFloat(-M_PI_2), clockwise: true)
        leftArc.addLineToPoint(CGPoint(x: 0, y: 0))
        leftArc.addLineToPoint(CGPoint(x: 0, y: 5))
        leftArc.closePath()
        return leftArc
    }()

    override init(frame: CGRect) {
        super.init(frame: frame)
        commonInit()
    }

    required init?(coder aDecoder: NSCoder) {
        super.init(coder: aDecoder)
        commonInit()
    }

    private func commonInit() {
        self.opaque = false
        self.contentMode = .Redraw
    }

    private func getWidthForHeight(height: Double) -> Double {
        return height * ASPECT_RATIO
    }

    private func drawFromTop(path: UIBezierPath) {
        let height: Double = Double(UIConstants.ToolbarHeight)
        let width = getWidthForHeight(height)
        let from = (Double(self.frame.width) - width * 2 - Double(URLBarViewUX.URLBarCurveOffset - URLBarViewUX.URLBarCurveBounceBuffer), Double(0))

        path.moveToPoint(CGPoint(x: from.0, y: from.1))
        path.addCurveToPoint(CGPoint(x: from.0 + width * W_M2, y: from.1 + height * H_M2),
              controlPoint1: CGPoint(x: from.0 + width * W_M1, y: from.1),
              controlPoint2: CGPoint(x: from.0 + width * W_M3, y: from.1 + height * H_M1))

        path.addCurveToPoint(CGPoint(x: from.0 + width,        y: from.1 + height),
              controlPoint1: CGPoint(x: from.0 + width * W_M4, y: from.1 + height * H_M3),
              controlPoint2: CGPoint(x: from.0 + width * W_M5, y: from.1 + height * H_M4))
    }

    private func getPath() -> UIBezierPath {
        let path = UIBezierPath()
        self.drawFromTop(path)
        path.addLineToPoint(CGPoint(x: self.frame.width, y: UIConstants.ToolbarHeight))
        path.addLineToPoint(CGPoint(x: self.frame.width, y: 0))
        path.addLineToPoint(CGPoint(x: 0, y: 0))
        path.closePath()
        return path
    }

    override func drawRect(rect: CGRect) {
        let context = UIGraphicsGetCurrentContext()
        CGContextSaveGState(context)
        CGContextClearRect(context, rect)
        CGContextSetFillColorWithColor(context, URLBarViewUX.backgroundColorWithAlpha(1).CGColor)
		// Cliqz: Removed URLBar decorations according to requirements
/*
        getPath().fill()
        leftCurvePath.fill()
*/
        CGContextDrawPath(context, CGPathDrawingMode.Fill)
        CGContextRestoreGState(context)
    }
}

class ToolbarTextField: AutocompleteTextField {
    static let Themes: [String: Theme] = {
        var themes = [String: Theme]()
        var theme = Theme()
        theme.backgroundColor = UIConstants.PrivateModeLocationBackgroundColor
        theme.textColor = UIColor.whiteColor()
        theme.buttonTintColor = UIColor.whiteColor()
        theme.highlightColor = UIConstants.PrivateModeTextHighlightColor
        themes[Theme.PrivateMode] = theme

        theme = Theme()
        theme.backgroundColor = UIColor.whiteColor()
        theme.textColor = UIColor.blackColor()
        theme.highlightColor = AutocompleteTextFieldUX.HighlightColor
        themes[Theme.NormalMode] = theme

        return themes
    }()

    dynamic var clearButtonTintColor: UIColor? {
        didSet {
            // Clear previous tinted image that's cache and ask for a relayout
            tintedClearImage = nil
            setNeedsLayout()
        }
    }

    private var tintedClearImage: UIImage?

    override init(frame: CGRect) {
        super.init(frame: frame)
    }

    required init?(coder aDecoder: NSCoder) {
        fatalError("init(coder:) has not been implemented")
    }

    override func layoutSubviews() {
        super.layoutSubviews()

        // Since we're unable to change the tint color of the clear image, we need to iterate through the
        // subviews, find the clear button, and tint it ourselves. Thanks to Mikael Hellman for the tip:
        // http://stackoverflow.com/questions/27944781/how-to-change-the-tint-color-of-the-clear-button-on-a-uitextfield
        for view in subviews as [UIView] {
            if let button = view as? UIButton {
                if let image = button.imageForState(.Normal) {
                    if tintedClearImage == nil {
                        tintedClearImage = tintImage(image, color: clearButtonTintColor)
                    }

                    if button.imageView?.image != tintedClearImage {
                        button.setImage(tintedClearImage, forState: .Normal)
                    }
                }
            }
        }
    }

    private func tintImage(image: UIImage, color: UIColor?) -> UIImage {
        guard let color = color else { return image }

        let size = image.size

        UIGraphicsBeginImageContextWithOptions(size, false, 2)
        let context = UIGraphicsGetCurrentContext()
        image.drawAtPoint(CGPointZero, blendMode: CGBlendMode.Normal, alpha: 1.0)

        CGContextSetFillColorWithColor(context, color.CGColor)
        CGContextSetBlendMode(context, CGBlendMode.SourceIn)
        CGContextSetAlpha(context, 1.0)

        let rect = CGRectMake(
            CGPointZero.x,
            CGPointZero.y,
            image.size.width,
            image.size.height)
        CGContextFillRect(UIGraphicsGetCurrentContext(), rect)
        let tintedImage = UIGraphicsGetImageFromCurrentImageContext()
        UIGraphicsEndImageContext()
        
        return tintedImage
    }
<<<<<<< HEAD
    
    // Cliqz: take the responsibility of dismissing keyboard of locationTextField to fix the sublinks problem by eliminating the race between resizing and click events
    func enforceResignFirstResponder () {
        super.resignFirstResponder();
    }
    
    override func resignFirstResponder() -> Bool {
        return false
=======
}

extension ToolbarTextField: Themeable {
    func applyTheme(themeName: String) {
        guard let theme = ToolbarTextField.Themes[themeName] else {
            log.error("Unable to apply unknown theme \(themeName)")
            return
        }

        backgroundColor = theme.backgroundColor
        textColor = theme.textColor
        clearButtonTintColor = theme.buttonTintColor
        highlightColor = theme.highlightColor!
>>>>>>> b479f722
    }
}<|MERGE_RESOLUTION|>--- conflicted
+++ resolved
@@ -41,11 +41,15 @@
         themes[Theme.PrivateMode] = theme
 
         theme = Theme()
-        theme.borderColor = TextFieldBorderColor
-        theme.activeBorderColor = TextFieldActiveBorderColor
+        // Cliqz: Removed TextField border because of requirements
+        theme.borderColor = UIColor.clearColor()
+        theme.activeBorderColor = UIColor.clearColor()
         theme.tintColor = ProgressTintColor
         theme.textColor = UIColor.blackColor()
         theme.buttonTintColor = UIColor.darkGrayColor()
+        // Cliqz: Set URLBar backgroundColor because of requirements
+        theme.backgroundColor = UIConstants.AppBackgroundColor.colorWithAlphaComponent(1)
+        
         themes[Theme.NormalMode] = theme
 
         return themes
@@ -300,30 +304,23 @@
         }
 
 		// Cliqz: Removed tabsButton's and cancelButton's constraints along with corresponding buttons.
-/*
-		cancelButton.snp_makeConstraints { make in
-			make.centerY.equalTo(self.locationContainer)
-			make.trailing.equalTo(self)
-		}
-		
-        tabsButton.snp_makeConstraints { make in
-            make.centerY.equalTo(self.locationContainer)
-            make.trailing.equalTo(self)
-            make.size.equalTo(UIConstants.ToolbarHeight)
-        }
-*/
+//		cancelButton.snp_makeConstraints { make in
+//			make.centerY.equalTo(self.locationContainer)
+//			make.trailing.equalTo(self)
+//		}
+//		
+//        tabsButton.snp_makeConstraints { make in
+//            make.centerY.equalTo(self.locationContainer)
+//            make.trailing.equalTo(self)
+//            make.size.equalTo(UIConstants.ToolbarHeight)
+//        }
 
 		// Cliqz: Commented curveShape constraints because it's removed from view
-/*
-		curveShape.snp_makeConstraints { make in
-            make.top.left.bottom.equalTo(self)
-            self.rightBarConstraint = make.right.equalTo(self).constraint
-            self.rightBarConstraint?.updateOffset(defaultRightOffset)
-        }
-<<<<<<< HEAD
-*/
-=======
->>>>>>> b479f722
+//		curveShape.snp_makeConstraints { make in
+//            make.top.left.bottom.equalTo(self)
+//            self.rightBarConstraint = make.right.equalTo(self).constraint
+//            self.rightBarConstraint?.updateOffset(defaultRightOffset)
+//        }
 
         backButton.snp_makeConstraints { make in
 			// Cliqz: changed back button's left contraing to move next to history button.
@@ -399,7 +396,6 @@
 
         locationTextField.translatesAutoresizingMaskIntoConstraints = false
         locationTextField.autocompleteDelegate = self
-<<<<<<< HEAD
         //Cliqz: Changed the keyboard return button to default button `Return` as it dismiss the keyboard now instead of navigating to the search page
 //        locationTextField.keyboardType = UIKeyboardType.WebSearch
         locationTextField.autocorrectionType = UITextAutocorrectionType.No
@@ -410,34 +406,17 @@
         locationTextField.clearButtonMode = UITextFieldViewMode.Always
         // Cliqz: Added left pading to the location field
         locationTextField.setLeftPading(5)
-        locationTextField.font = UIConstants.DefaultMediumFont
-        locationTextField.accessibilityIdentifier = "address"
-        locationTextField.accessibilityLabel = NSLocalizedString("Address and Search", comment: "Accessibility label for address and search field, both words (Address, Search) are therefore nouns.")
-        locationTextField.attributedPlaceholder = self.locationView.placeholder
-        
-        
-=======
-        locationTextField.keyboardType = UIKeyboardType.WebSearch
-        locationTextField.autocorrectionType = UITextAutocorrectionType.No
-        locationTextField.autocapitalizationType = UITextAutocapitalizationType.None
-        locationTextField.returnKeyType = UIReturnKeyType.Go
-        locationTextField.clearButtonMode = UITextFieldViewMode.WhileEditing
         locationTextField.font = UIConstants.DefaultChromeFont
         locationTextField.accessibilityIdentifier = "address"
         locationTextField.accessibilityLabel = NSLocalizedString("Address and Search", comment: "Accessibility label for address and search field, both words (Address, Search) are therefore nouns.")
         locationTextField.attributedPlaceholder = self.locationView.placeholder
-
->>>>>>> b479f722
         locationContainer.addSubview(locationTextField)
 
         locationTextField.snp_makeConstraints { make in
             make.edges.equalTo(self.locationView.urlTextField)
         }
-<<<<<<< HEAD
-=======
-
+        
         locationTextField.applyTheme(currentTheme)
->>>>>>> b479f722
     }
 
     func removeLocationTextField() {
@@ -598,13 +577,10 @@
     }
 
     func leaveOverlayMode(didCancel cancel: Bool = false) {
-<<<<<<< HEAD
+
         // Cliqz: take the responsibility of dismissing keyboard of locationTextField to fix the sublinks problem by eliminating the race between resizing and click events
 //        locationTextField?.resignFirstResponder()
         locationTextField?.enforceResignFirstResponder()
-=======
-        locationTextField?.resignFirstResponder()
->>>>>>> b479f722
         animateToOverlayState(overlayMode: false, didCancel: cancel)
         delegate?.urlBarDidLeaveOverlayMode(self)
     }
@@ -749,12 +725,8 @@
         get {
             if inOverlayMode {
                 guard let locationTextField = locationTextField else { return nil }
-<<<<<<< HEAD
 				// Cliqz: Removed cancelButton from the list as we don't use it anymore
                 return [locationTextField]
-=======
-                return [locationTextField, cancelButton]
->>>>>>> b479f722
             } else {
                 if toolbarIsShowing {
                     return [backButton, forwardButton, stopReloadButton, locationView, shareButton, bookmarkButton, tabsButton, progressBar]
@@ -865,7 +837,9 @@
         progressBarTint = theme.tintColor
         cancelTextColor = theme.textColor
         actionButtonTintColor = theme.buttonTintColor
-
+        // Cliqz: Set URLBar backgroundColor because of requirements
+        backgroundColor = theme.backgroundColor
+        
         tabsButton.applyTheme(themeName)
     }
 }
@@ -967,9 +941,13 @@
         themes[Theme.PrivateMode] = theme
 
         theme = Theme()
-        theme.backgroundColor = UIColor.whiteColor()
-        theme.textColor = UIColor.blackColor()
+        // Cliqz: Changed TextField textColor & backgroundColor because of requirements
+        theme.backgroundColor = UIConstants.TextFieldBackgroundColor.colorWithAlphaComponent(1)
+        theme.textColor = UIColor.whiteColor()
         theme.highlightColor = AutocompleteTextFieldUX.HighlightColor
+        // Cliqz: Set textField's tinColor to make cursor visible on blue background
+        theme.tintColor = UIColor.whiteColor()
+
         themes[Theme.NormalMode] = theme
 
         return themes
@@ -1038,7 +1016,6 @@
         
         return tintedImage
     }
-<<<<<<< HEAD
     
     // Cliqz: take the responsibility of dismissing keyboard of locationTextField to fix the sublinks problem by eliminating the race between resizing and click events
     func enforceResignFirstResponder () {
@@ -1047,7 +1024,7 @@
     
     override func resignFirstResponder() -> Bool {
         return false
-=======
+    }
 }
 
 extension ToolbarTextField: Themeable {
@@ -1061,6 +1038,7 @@
         textColor = theme.textColor
         clearButtonTintColor = theme.buttonTintColor
         highlightColor = theme.highlightColor!
->>>>>>> b479f722
+        // Cliqz: Set textField's tinColor to make cursor visible on blue background
+        tintColor = theme.tintColor!
     }
 }