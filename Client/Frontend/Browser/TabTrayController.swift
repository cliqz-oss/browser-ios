--- conflicted
+++ resolved
@@ -968,21 +968,12 @@
             make.top.equalTo(titleLabel.snp_bottom).offset(EmptyPrivateTabsViewUX.TextMargin)
             make.centerX.equalTo(self)
         }
-<<<<<<< HEAD
-        
         // Cliqz: remove learn more label constraints
 //        learnMoreButton.snp_makeConstraints { (make) -> Void in
-//            make.top.equalTo(descriptionLabel.snp_bottom).offset(EmptyPrivateTabsViewUX.LearnMoreMargin)
+//            make.top.equalTo(descriptionLabel.snp_bottom).offset(EmptyPrivateTabsViewUX.LearnMoreMargin).priorityLow()
+//            make.bottom.lessThanOrEqualTo(self).offset(-EmptyPrivateTabsViewUX.MinBottomMargin).priorityHigh()
 //            make.centerX.equalTo(self)
 //        }
-=======
-
-        learnMoreButton.snp_makeConstraints { (make) -> Void in
-            make.top.equalTo(descriptionLabel.snp_bottom).offset(EmptyPrivateTabsViewUX.LearnMoreMargin).priorityLow()
-            make.bottom.lessThanOrEqualTo(self).offset(-EmptyPrivateTabsViewUX.MinBottomMargin).priorityHigh()
-            make.centerX.equalTo(self)
-        }
->>>>>>> 3156cb6e
     }
 
     required init?(coder aDecoder: NSCoder) {
