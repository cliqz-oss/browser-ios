--- conflicted
+++ resolved
@@ -653,14 +653,8 @@
         bounds.size.height -= collectionView.contentInset.top + collectionView.contentInset.bottom
         // visible cells do sometimes return also not visible cells when attempting to go past the last cell with VoiceOver right-flick gesture; so make sure we have only visible cells (yeah...)
         visibleCells = visibleCells.filter { !CGRectIsEmpty(CGRectIntersection($0.frame, bounds)) }
-
-<<<<<<< HEAD
-        let indexPaths = visibleCells.map { self.collectionView.indexPathForCell($0)! }
-            .sort { $0.section < $1.section || ($0.section == $1.section && $0.row < $1.row) }
-=======
         let cells = visibleCells.map { self.collectionView.indexPathForCell($0)! }
         let indexPaths = cells.sort { $0.section < $1.section || ($0.section == $1.section && $0.row < $1.row) }
->>>>>>> b479f722
 
         if indexPaths.count == 0 {
             return NSLocalizedString("No tabs", comment: "Message spoken by VoiceOver to indicate that there are no tabs in the Tabs Tray")
