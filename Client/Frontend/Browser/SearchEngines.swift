/* This Source Code Form is subject to the terms of the Mozilla Public
 * License, v. 2.0. If a copy of the MPL was not distributed with this
 * file, You can obtain one at http://mozilla.org/MPL/2.0/. */

import Foundation
import Shared
import Storage

private let OrderedEngineNames = "search.orderedEngineNames"
private let DisabledEngineNames = "search.disabledEngineNames"
private let ShowSearchSuggestionsOptIn = "search.suggestions.showOptIn"
private let ShowSearchSuggestions = "search.suggestions.show"
private let customSearchEnginesFileName = "customEngines.plist"

/**
 * Manage a set of Open Search engines.
 *
 * The search engines are ordered.  Individual search engines can be enabled and disabled.  The
 * first search engine is distinguished and labeled the "default" search engine; it can never be
 * disabled.  Search suggestions should always be sourced from the default search engine.
 *
 * Two additional bits of information are maintained: whether the user should be shown "opt-in to
 * search suggestions" UI, and whether search suggestions are enabled.
 *
 * Consumers will almost always use `defaultEngine` if they want a single search engine, and
 * `quickSearchEngines()` if they want a list of enabled quick search engines (possibly empty,
 * since the default engine is never included in the list of enabled quick search engines, and
 * it is possible to disable every non-default quick search engine).
 *
 * The search engines are backed by a write-through cache into a ProfilePrefs instance.  This class
 * is not thread-safe -- you should only access it on a single thread (usually, the main thread)!
 */
class SearchEngines {
    private let prefs: Prefs
    private let fileAccessor: FileAccessor

    init(prefs: Prefs, files: FileAccessor) {
        self.prefs = prefs
        // By default, show search suggestions opt-in and don't show search suggestions automatically.
        self.shouldShowSearchSuggestionsOptIn = prefs.boolForKey(ShowSearchSuggestionsOptIn) ?? true
        self.shouldShowSearchSuggestions = prefs.boolForKey(ShowSearchSuggestions) ?? false
        self.fileAccessor = files
        self.disabledEngineNames = getDisabledEngineNames()
        self.orderedEngines = getOrderedEngines()

        NSNotificationCenter.defaultCenter().addObserver(self, selector: #selector(SearchEngines.SELdidResetPrompt(_:)), name: "SearchEnginesPromptReset", object: nil)
    }

    deinit {
        NSNotificationCenter.defaultCenter().removeObserver(self)
    }

    var defaultEngine: OpenSearchEngine {
        get {
            return self.orderedEngines[0]
        }

        set(defaultEngine) {
            // The default engine is always enabled.
            self.enableEngine(defaultEngine)
            // The default engine is always first in the list.
            var orderedEngines = self.orderedEngines.filter { engine in engine.shortName != defaultEngine.shortName }
            orderedEngines.insert(defaultEngine, atIndex: 0)
            self.orderedEngines = orderedEngines
        }
    }

    @objc
    func SELdidResetPrompt(notification: NSNotification) {
        self.shouldShowSearchSuggestionsOptIn = true
        self.shouldShowSearchSuggestions = false
    }

    func isEngineDefault(engine: OpenSearchEngine) -> Bool {
        return defaultEngine.shortName == engine.shortName
    }

    // The keys of this dictionary are used as a set.
    private var disabledEngineNames: [String: Bool]! {
        didSet {
            self.prefs.setObject(Array(self.disabledEngineNames.keys), forKey: DisabledEngineNames)
        }
    }

    var orderedEngines: [OpenSearchEngine]! {
        didSet {
            self.prefs.setObject(self.orderedEngines.map { $0.shortName }, forKey: OrderedEngineNames)
        }
    }

    var quickSearchEngines: [OpenSearchEngine]! {
        get {
            return self.orderedEngines.filter({ (engine) in !self.isEngineDefault(engine) && self.isEngineEnabled(engine) })
        }
    }

    var shouldShowSearchSuggestionsOptIn: Bool {
        didSet {
            self.prefs.setObject(shouldShowSearchSuggestionsOptIn, forKey: ShowSearchSuggestionsOptIn)
        }
    }

    var shouldShowSearchSuggestions: Bool {
        didSet {
            self.prefs.setObject(shouldShowSearchSuggestions, forKey: ShowSearchSuggestions)
        }
    }

    func isEngineEnabled(engine: OpenSearchEngine) -> Bool {
        return disabledEngineNames.indexForKey(engine.shortName) == nil
    }

    func enableEngine(engine: OpenSearchEngine) {
        disabledEngineNames.removeValueForKey(engine.shortName)
    }

    func disableEngine(engine: OpenSearchEngine) {
        if isEngineDefault(engine) {
            // Can't disable default engine.
            return
        }
        disabledEngineNames[engine.shortName] = true
    }

    func deleteCustomEngine(engine: OpenSearchEngine) {
        // We can't delete a preinstalled engine or an engine that is currently the default.
        if !engine.isCustomEngine || isEngineDefault(engine) {
            return
        }

        customEngines.removeAtIndex(customEngines.indexOf(engine)!)
        saveCustomEngines()
        orderedEngines = getOrderedEngines()
    }

    /// Adds an engine to the front of the search engines list.
    func addSearchEngine(engine: OpenSearchEngine) {
        customEngines.append(engine)
        orderedEngines.insert(engine, atIndex: 1)
        saveCustomEngines()
    }

    func queryForSearchURL(url: NSURL?) -> String? {
        for engine in orderedEngines {
            guard let searchTerm = engine.queryForSearchURL(url) else { continue }
            return searchTerm
        }
        return nil
    }

    private func getDisabledEngineNames() -> [String: Bool] {
        if let disabledEngineNames = self.prefs.stringArrayForKey(DisabledEngineNames) {
            var disabledEngineDict = [String: Bool]()
            for engineName in disabledEngineNames {
                disabledEngineDict[engineName] = true
            }
            return disabledEngineDict
        } else {
            return [String: Bool]()
        }
    }

    private func customEngineFilePath() -> String {
        let profilePath = try! self.fileAccessor.getAndEnsureDirectory() as NSString
        return profilePath.stringByAppendingPathComponent(customSearchEnginesFileName)
    }

    private lazy var customEngines: [OpenSearchEngine] = {
        return NSKeyedUnarchiver.unarchiveObjectWithFile(self.customEngineFilePath()) as? [OpenSearchEngine] ?? []
    }()

    private func saveCustomEngines() {
        NSKeyedArchiver.archiveRootObject(customEngines, toFile: self.customEngineFilePath())
    }

    /// Return all possible paths for a language identifier in the order of most specific to least specific.
    /// For example, zh-Hans-CN with a default of en will return [zh-Hans-CN, zh-CN, zh, en]. The fallback
    /// identifier must be a known one that is guaranteed to exist in the SearchPlugins directory.
    class func directoriesForLanguageIdentifier(languageIdentifier: String, basePath: NSString, fallbackIdentifier: String) -> [String] {
        var directories = [String]()
        let components = languageIdentifier.componentsSeparatedByString("-")
        if components.count == 1 {
            // zh
            directories.append(languageIdentifier)
        } else if components.count == 2 {
            // zh-CN
            directories.append(languageIdentifier)
            directories.append(components[0])
        } else if components.count == 3 {
            directories.append(languageIdentifier)
            directories.append(components[0] + "-" + components[2])
            directories.append(components[0])
        }
        if !directories.contains(fallbackIdentifier) {
            directories.append(fallbackIdentifier)
        }
        
        return directories.map { (path) -> String in
            return basePath.stringByAppendingPathComponent(path)
        }
    }

    // Return the language identifier to be used for the search engine selection. This returns the first
    // identifier from preferredLanguages and takes into account that on iOS 8, zh-Hans-CN is returned as
    // zh-Hans. In that case it returns the longer form zh-Hans-CN. Same for traditional Chinese.
    //
    // These exceptions can go away when we drop iOS 8 or when we start using a better mechanism for search
    // engine selection that is not based on language identifier.
    class func languageIdentifierForSearchEngines() -> String {
        let languageIdentifier = NSLocale.preferredLanguages().first!
        switch languageIdentifier {
            case "zh-Hans":
                return "zh-Hans-CN"
            case "zh-Hant":
                return "zh-Hant-TW"
            default:
                return languageIdentifier
        }
    }

    /// Get all bundled (not custom) search engines, with the default search engine first,
    /// but the others in no particular order.
    class func getUnorderedBundledEngines() -> [OpenSearchEngine] {
        let pluginBasePath: NSString = (NSBundle.mainBundle().resourcePath! as NSString).stringByAppendingPathComponent("SearchPlugins")
        let languageIdentifier = languageIdentifierForSearchEngines()
        let fallbackDirectory: NSString = pluginBasePath.stringByAppendingPathComponent("en")

        var directory: String?
        for path in directoriesForLanguageIdentifier(languageIdentifier, basePath: pluginBasePath, fallbackIdentifier: "en") {
            if NSFileManager.defaultManager().fileExistsAtPath(path) {
                directory = path
                break
            }
        }

        // This cannot happen if we include the fallback, but if it does we return no engines at all
        guard let searchDirectory = directory else {
            return []
        }

        let index = (searchDirectory as NSString).stringByAppendingPathComponent("list.txt")
        let listFile = try? String(contentsOfFile: index, encoding: NSUTF8StringEncoding)
        assert(listFile != nil, "Read the list of search engines")

        let engineNames = listFile!
            .stringByTrimmingCharactersInSet(NSCharacterSet.newlineCharacterSet())
            .componentsSeparatedByCharactersInSet(NSCharacterSet.newlineCharacterSet())

        var engines = [OpenSearchEngine]()
        let parser = OpenSearchParser(pluginMode: true)
        for engineName in engineNames {
            // Ignore hidden engines in list.txt
            if (engineName.endsWith(":hidden")) {
<<<<<<< HEAD
                continue;
            }
=======
                continue
            }

>>>>>>> 3156cb6e
            // Search the current localized search plugins directory for the search engine.
            // If it doesn't exist, fall back to English.
            var fullPath = (searchDirectory as NSString).stringByAppendingPathComponent("\(engineName).xml")
            if !NSFileManager.defaultManager().fileExistsAtPath(fullPath) {
                fullPath = fallbackDirectory.stringByAppendingPathComponent("\(engineName).xml")
            }
            assert(NSFileManager.defaultManager().fileExistsAtPath(fullPath), "\(fullPath) exists")

<<<<<<< HEAD
            let engine = parser.parse(fullPath, id: engineName)
=======
            let engine = parser.parse(fullPath, engineID: engineName)
>>>>>>> 3156cb6e
            assert(engine != nil, "Engine at \(fullPath) successfully parsed")

            engines.append(engine!)
        }

        let defaultEngineFile = (searchDirectory as NSString).stringByAppendingPathComponent("default.txt")
        let defaultEngineName = try? String(contentsOfFile: defaultEngineFile, encoding: NSUTF8StringEncoding).stringByTrimmingCharactersInSet(NSCharacterSet.whitespaceAndNewlineCharacterSet())

        return engines.sort { e, _ in e.shortName == defaultEngineName }
    }

    /// Get all known search engines, possibly as ordered by the user.
    private func getOrderedEngines() -> [OpenSearchEngine] {
        let unorderedEngines = customEngines + SearchEngines.getUnorderedBundledEngines()

        guard let orderedEngineNames = prefs.stringArrayForKey(OrderedEngineNames) else {
            // We haven't persisted the engine order, so return whatever order we got from disk.
            return unorderedEngines
        }

        // We have a persisted order of engines, so try to use that order.
        // We may have found engines that weren't persisted in the ordered list
        // (if the user changed locales or added a new engine); these engines
        // will be appended to the end of the list.
        return unorderedEngines.sort { engine1, engine2 in
            let index1 = orderedEngineNames.indexOf(engine1.shortName)
            let index2 = orderedEngineNames.indexOf(engine2.shortName)

            if index1 == nil && index2 == nil {
                return engine1.shortName < engine2.shortName
            }

            // nil < N for all non-nil values of N.
            if index1 == nil || index2 == nil {
                return index1 > index2
            }

            return index1 < index2
        }
    }
}<|MERGE_RESOLUTION|>--- conflicted
+++ resolved
@@ -251,14 +251,9 @@
         for engineName in engineNames {
             // Ignore hidden engines in list.txt
             if (engineName.endsWith(":hidden")) {
-<<<<<<< HEAD
-                continue;
-            }
-=======
                 continue
             }
 
->>>>>>> 3156cb6e
             // Search the current localized search plugins directory for the search engine.
             // If it doesn't exist, fall back to English.
             var fullPath = (searchDirectory as NSString).stringByAppendingPathComponent("\(engineName).xml")
@@ -267,11 +262,7 @@
             }
             assert(NSFileManager.defaultManager().fileExistsAtPath(fullPath), "\(fullPath) exists")
 
-<<<<<<< HEAD
-            let engine = parser.parse(fullPath, id: engineName)
-=======
             let engine = parser.parse(fullPath, engineID: engineName)
->>>>>>> 3156cb6e
             assert(engine != nil, "Engine at \(fullPath) successfully parsed")
 
             engines.append(engine!)
