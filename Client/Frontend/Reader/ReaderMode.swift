/* This Source Code Form is subject to the terms of the Mozilla Public
 * License, v. 2.0. If a copy of the MPL was not distributed with this
 * file, You can obtain one at http://mozilla.org/MPL/2.0/. */

import Foundation
import Shared
import WebKit

let ReaderModeProfileKeyStyle = "readermode.style"

enum ReaderModeMessageType: String {
    case StateChange = "ReaderModeStateChange"
    case PageEvent = "ReaderPageEvent"
}

enum ReaderPageEvent: String {
    case PageShow = "PageShow"
}

enum ReaderModeState: String {
    case Available = "Available"
    case Unavailable = "Unavailable"
    case Active = "Active"
}

enum ReaderModeTheme: String {
    case Light = "light"
    case Dark = "dark"
    case Sepia = "sepia"
}

enum ReaderModeFontType: String {
    case Serif = "serif"
    case SansSerif = "sans-serif"
}

enum ReaderModeFontSize: Int {
    case Size1 = 1
    case Size2 = 2
    case Size3 = 3
    case Size4 = 4
    case Size5 = 5
    case Size6 = 6
    case Size7 = 7
    case Size8 = 8
    case Size9 = 9
    case Size10 = 10
    case Size11 = 11
    case Size12 = 12
    case Size13 = 13

    func isSmallest() -> Bool {
        return self == Size1
    }

    func smaller() -> ReaderModeFontSize {
        if isSmallest() {
            return self
        } else {
            return ReaderModeFontSize(rawValue: self.rawValue - 1)!
        }
    }

    func isLargest() -> Bool {
        return self == Size13
    }

    static var defaultSize: ReaderModeFontSize {
        switch UIApplication.sharedApplication().preferredContentSizeCategory {
        case UIContentSizeCategoryExtraSmall:
            return .Size1
        case UIContentSizeCategorySmall:
            return .Size3
        case UIContentSizeCategoryMedium:
            return .Size5
        case UIContentSizeCategoryLarge:
            return .Size7
        case UIContentSizeCategoryExtraLarge:
            return .Size9
        case UIContentSizeCategoryExtraExtraLarge:
            return .Size11
        case UIContentSizeCategoryExtraExtraExtraLarge:
            return .Size13
        default:
            return .Size5
        }
    }

    func bigger() -> ReaderModeFontSize {
        if isLargest() {
            return self
        } else {
            return ReaderModeFontSize(rawValue: self.rawValue + 1)!
        }
    }
}

struct ReaderModeStyle {
    var theme: ReaderModeTheme
    var fontType: ReaderModeFontType
    var fontSize: ReaderModeFontSize

    /// Encode the style to a JSON dictionary that can be passed to ReaderMode.js
    func encode() -> String {
        return JSON(["theme": theme.rawValue, "fontType": fontType.rawValue, "fontSize": fontSize.rawValue]).toString(false)
    }

    /// Encode the style to a dictionary that can be stored in the profile
    func encode() -> [String:AnyObject] {
        return ["theme": theme.rawValue, "fontType": fontType.rawValue, "fontSize": fontSize.rawValue]
    }

    init(theme: ReaderModeTheme, fontType: ReaderModeFontType, fontSize: ReaderModeFontSize) {
        self.theme = theme
        self.fontType = fontType
        self.fontSize = fontSize
    }

    /// Initialize the style from a dictionary, taken from the profile. Returns nil if the object cannot be decoded.
    init?(dict: [String:AnyObject]) {
        let themeRawValue = dict["theme"] as? String
        let fontTypeRawValue = dict["fontType"] as? String
        let fontSizeRawValue = dict["fontSize"] as? Int
        if themeRawValue == nil || fontTypeRawValue == nil || fontSizeRawValue == nil {
            return nil
        }

        let theme = ReaderModeTheme(rawValue: themeRawValue!)
        let fontType = ReaderModeFontType(rawValue: fontTypeRawValue!)
        let fontSize = ReaderModeFontSize(rawValue: fontSizeRawValue!)
        if theme == nil || fontType == nil || fontSize == nil {
            return nil
        }

        self.theme = theme!
        self.fontType = fontType!
        self.fontSize = fontSize!
    }
}

let DefaultReaderModeStyle = ReaderModeStyle(theme: .Light, fontType: .SansSerif, fontSize: ReaderModeFontSize.defaultSize)

/// This struct captures the response from the Readability.js code.
struct ReadabilityResult {
    var domain = ""
    var url = ""
    var content = ""
    var title = ""
    var credits = ""

    init?(object: AnyObject?) {
        if let dict = object as? NSDictionary {
            if let uri = dict["uri"] as? NSDictionary {
                if let url = uri["spec"] as? String {
                    self.url = url
                }
                if let host = uri["host"] as? String {
                    self.domain = host
                }
            }
            if let content = dict["content"] as? String {
                self.content = content
            }
            if let title = dict["title"] as? String {
                self.title = title
            }
            if let credits = dict["byline"] as? String {
                self.credits = credits
            }
        } else {
            return nil
        }
    }

    /// Initialize from a JSON encoded string
    init?(string: String) {
        let object = JSON(string: string)
        let domain = object["domain"].asString
        let url = object["url"].asString
        let content = object["content"].asString
        let title = object["title"].asString
        let credits = object["credits"].asString

        if domain == nil || url == nil || content == nil || title == nil || credits == nil {
            return nil
        }

        self.domain = domain!
        self.url = url!
        self.content = content!
        self.title = title!
        self.credits = credits!
    }

    /// Encode to a dictionary, which can then for example be json encoded
    func encode() -> [String:AnyObject] {
        return ["domain": domain, "url": url, "content": content, "title": title, "credits": credits]
    }

    /// Encode to a JSON encoded string
    func encode() -> String {
        return JSON(encode() as [String:AnyObject]).toString(false)
    }
}

/// Delegate that contains callbacks that we have added on top of the built-in WKWebViewDelegate
protocol ReaderModeDelegate {
    func readerMode(readerMode: ReaderMode, didChangeReaderModeState state: ReaderModeState, forTab tab: Tab)
    func readerMode(readerMode: ReaderMode, didDisplayReaderizedContentForTab tab: Tab)
}

let ReaderModeNamespace = "_firefox_ReaderMode"

class ReaderMode: TabHelper {
    var delegate: ReaderModeDelegate?

    private weak var tab: Tab?
    var state: ReaderModeState = ReaderModeState.Unavailable
    private var originalURL: NSURL?

    class func name() -> String {
        return "ReaderMode"
    }

    required init(tab: Tab) {
        self.tab = tab

        // This is a WKUserScript at the moment because webView.evaluateJavaScript() fails with an unspecified error. Possibly script size related.
        if let path = NSBundle.mainBundle().pathForResource("Readability", ofType: "js") {
            if let source = try? NSString(contentsOfFile: path, encoding: NSUTF8StringEncoding) as String {
                let userScript = WKUserScript(source: source, injectionTime: WKUserScriptInjectionTime.AtDocumentEnd, forMainFrameOnly: true)
                tab.webView!.configuration.userContentController.addUserScript(userScript)
            }
        }

        // This is executed after a page has been loaded. It executes Readability and then fires a script message to let us know if the page is compatible with reader mode.
        if let path = NSBundle.mainBundle().pathForResource("ReaderMode", ofType: "js") {
            if let source = try? NSString(contentsOfFile: path, encoding: NSUTF8StringEncoding) as String {
                let userScript = WKUserScript(source: source, injectionTime: WKUserScriptInjectionTime.AtDocumentEnd, forMainFrameOnly: true)
                tab.webView!.configuration.userContentController.addUserScript(userScript)
            }
        }
    }

    func scriptMessageHandlerName() -> String? {
        return "readerModeMessageHandler"
    }

    private func handleReaderPageEvent(readerPageEvent: ReaderPageEvent) {
        switch readerPageEvent {
            case .PageShow:
<<<<<<< HEAD
                if let browser = browser {
                    delegate?.readerMode(self, didDisplayReaderizedContentForBrowser: browser)
=======
                if let tab = tab {
                    delegate?.readerMode(self, didDisplayReaderizedContentForTab: tab)
>>>>>>> 3156cb6e
                }
        }
    }

    private func handleReaderModeStateChange(state: ReaderModeState) {
        self.state = state
        delegate?.readerMode(self, didChangeReaderModeState: state, forTab: tab!)
    }

    func userContentController(userContentController: WKUserContentController, didReceiveScriptMessage message: WKScriptMessage) {
        if let msg = message.body as? Dictionary<String,String> {
            if let messageType = ReaderModeMessageType(rawValue: msg["Type"] ?? "") {
                switch messageType {
                    case .PageEvent:
                        if let readerPageEvent = ReaderPageEvent(rawValue: msg["Value"] ?? "Invalid") {
                            handleReaderPageEvent(readerPageEvent)
                        }
                        break
                    case .StateChange:
                        if let readerModeState = ReaderModeState(rawValue: msg["Value"] ?? "Invalid") {
                            handleReaderModeStateChange(readerModeState)
                        }
                        break
                }
            }
        }
    }

    var style: ReaderModeStyle = DefaultReaderModeStyle {
        didSet {
            if state == ReaderModeState.Active {
                tab!.webView?.evaluateJavaScript("\(ReaderModeNamespace).setStyle(\(style.encode()))", completionHandler: {
                    (object, error) -> Void in
                    return
                })
            }
        }
    }
}<|MERGE_RESOLUTION|>--- conflicted
+++ resolved
@@ -249,13 +249,8 @@
     private func handleReaderPageEvent(readerPageEvent: ReaderPageEvent) {
         switch readerPageEvent {
             case .PageShow:
-<<<<<<< HEAD
-                if let browser = browser {
-                    delegate?.readerMode(self, didDisplayReaderizedContentForBrowser: browser)
-=======
                 if let tab = tab {
                     delegate?.readerMode(self, didDisplayReaderizedContentForTab: tab)
->>>>>>> 3156cb6e
                 }
         }
     }
