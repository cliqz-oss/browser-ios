//
//  AntiTrackingModule.swift
//  Client
//
//  Created by Mahmoud Adam on 8/12/16.
//  Copyright © 2016 Mozilla. All rights reserved.
//

import Foundation
import JavaScriptCore
import Crashlytics


class AntiTrackingModule: NSObject {
    
    //MARK: Constants
    private let context = JSContext()
    private let antiTrackingDirectory = "Extension/build/mobile/search/v8"
    private let documentDirectory = NSSearchPathForDirectoriesInDomains(.DocumentDirectory, .UserDomainMask, true).first! as String
    private let fileManager = NSFileManager.defaultManager()
    private let dispatchQueue = dispatch_queue_create("com.cliqz.AntiTracking", DISPATCH_QUEUE_SERIAL)
    
    private let adBlockABTestPrefName = "cliqz-adb-abtest"
    private let adBlockPrefName = "cliqz-adb"
    
    private let telemetryWhiteList = ["attrack.FP", "attrack.tp_events"]
    private let urlsWhiteList = ["https://cdn.cliqz.com/anti-tracking/bloom_filter/",
                                 "https://cdn.cliqz.com/anti-tracking/whitelist/versioncheck.json",
                                 "https://cdn.cliqz.com/adblocking/mobile/allowed-lists.json"]
    
    // MARK: - Local variables
    var privateMode = false
    var timerCounter = 0
    var timers = [Int: NSTimer]()
    
    //MARK: - Singltone
    static let sharedInstance = AntiTrackingModule()
    
    override init() {
        super.init()
    }
    
    //MARK: - Public APIs
    func initModule() {
        // Register interceptor url protocol
        NSURLProtocol.registerClass(InterceptorURLProtocol)
        
        dispatch_async(dispatchQueue) {
            self.configureExceptionHandler()
            self.loadModule()
        }
    }

    func shouldBlockRequest(request: NSURLRequest) -> Bool {
        guard BlockedRequestsCache.sharedInstance.hasRequest(request) == false else {
            return true
        }
        let requestInfo = getRequestInfo(request)
        if let blockResponse = getBlockResponseForRequest(requestInfo) where blockResponse.count > 0 {
            
            // update unsafe requests count for the webivew that issued this request
            if let tabId = requestInfo["tabId"] as? Int,
                let webView = WebViewToUAMapper.idToWebView(tabId) {
                if let tabBlockInfo = getTabBlockingInfo(tabId),
                    let requests = tabBlockInfo["requests"] as? [String : AnyObject],
                    let unsafeRequestsCount = requests["unsafe"] as? Int {
                        webView.updateUnsafeRequestsCount(unsafeRequestsCount)
                    }
            }
            
            BlockedRequestsCache.sharedInstance.addBlockedRequest(request)
            
            return true
        }
        
        return false
    }

    func setAdblockEnabled(value: Bool) {
        dispatch_async(dispatchQueue) {
            
            if value == true {
                self.extractAdblockerSeedFiles()
            }
            
            self.context.evaluateScript("CliqzUtils.setPref(\"\(self.adBlockPrefName)\", \(value ? 1 : 0));")
            self.context.evaluateScript("CliqzUtils.setPref(\"\(self.adBlockABTestPrefName)\", \(value ? true : false));")
        }
    }

	func getTrackersCount(webViewId: Int) -> Int {
		if let webView = WebViewToUAMapper.idToWebView(webViewId) {
			return webView.unsafeRequests
		}
		return 0
	}

    func getAntiTrackingStatistics(webViewId: Int) -> [(String, Int)] {
        var antiTrackingStatistics = [(String, Int)]()
        if let tabBlockInfo = getTabBlockingInfo(webViewId) {
			if let companies = tabBlockInfo["companies"] as? [String: [String]],
			   let allTrackers = tabBlockInfo["trackers"] as? [String: AnyObject] {

				for (company, trackers) in companies {
					let badRequestsCount = getCompanyBadRequestsCount(trackers, allTrackers:allTrackers)
					if badRequestsCount >= 0 {
						antiTrackingStatistics.append((company, badRequestsCount))
					}
				}
			}
		}
        return antiTrackingStatistics.sort { $0.1 == $1.1 ? $0.0.lowercaseString < $1.0.lowercaseString : $0.1 > $1.1 }
    }
    
    //MARK: - Private Helpers
    private func extractAdblockerSeedFiles() {
        let sourceDirectory = "\(antiTrackingDirectory)/seed-files/adblocking"
        let destinationDirectory = "cliqz/antitracking/adblocking"
        
        if let sourcePath = NSBundle.mainBundle().resourceURL?.URLByAppendingPathComponent(sourceDirectory)?.path,
            let destinationPath = NSURL(fileURLWithPath: documentDirectory).URLByAppendingPathComponent(destinationDirectory)?.path {
            
            if self.fileManager.fileExistsAtPath(destinationPath) == false {
                let allFiles = self.fileManager.enumeratorAtPath(sourcePath)
                
                while let file = allFiles?.nextObject() as? String {
                    if file.endsWith(".txt") {
                        extractFile(file, sourcePath: sourcePath, destinationPath: destinationPath)
                    }
                }
            }
        }
    }
    
    private func extractFile(relativePath: String, sourcePath: String, destinationPath: String) {
        do {
            let absolutePath = sourcePath + "/" + relativePath
            if let content = self.fileManager.contentsAtPath(absolutePath) {
                let unzippedData = try content.gunzippedData()
                
                let fileDesitination = destinationPath + "/" + (relativePath)
                let containingDirectory = NSURL(fileURLWithPath: fileDesitination).URLByDeletingLastPathComponent
                createDirectoryIfNotExist(containingDirectory)
                
                unzippedData.writeToFile(fileDesitination, atomically:true)
            }
        } catch let error as NSError  {
            print("[Error] Could not copy file: \(relativePath), because of the following error: \(error)")
        }
    }
    
    private func getTabBlockingInfo(webViewId: Int) -> [NSObject : AnyObject]! {
        let tabBlockInfo = self.context.evaluateScript("System.get('antitracking/attrack').default.getTabBlockingInfo(\(webViewId));").toDictionary()
        return tabBlockInfo
    }
    
    private func getCompanyBadRequestsCount(trackers: [String], allTrackers: [String: AnyObject]) -> Int {
        var badRequestsCount = 0
        for tracker in trackers {
            if let trackerStatistics = allTrackers[tracker] as? [String: Int] {
                if let badRequests = trackerStatistics["bad_qs"] {
                    badRequestsCount += badRequests
                }
                if let adBlockRequests = trackerStatistics["adblock_block"] {
                    badRequestsCount += adBlockRequests
                }
            }
        }
        return badRequestsCount
    }

    private class func cloneRequest(request: NSURLRequest) -> NSMutableURLRequest {
        // Reportedly not safe to use built-in cloning methods: http://openradar.appspot.com/11596316
        let newRequest = NSMutableURLRequest(URL: request.URL!, cachePolicy: request.cachePolicy, timeoutInterval: request.timeoutInterval)
        newRequest.allHTTPHeaderFields = request.allHTTPHeaderFields
        if let m = request.HTTPMethod {
            newRequest.HTTPMethod = m
        }
        if let b = request.HTTPBodyStream {
            newRequest.HTTPBodyStream = b
        }
        if let b = request.HTTPBody {
            newRequest.HTTPBody = b
        }
        newRequest.HTTPShouldUsePipelining = request.HTTPShouldUsePipelining
        newRequest.mainDocumentURL = request.mainDocumentURL
        newRequest.networkServiceType = request.networkServiceType
        return newRequest
    }

    private func toJSONString(anyObject: AnyObject) -> String? {
        do {
            if NSJSONSerialization.isValidJSONObject(anyObject) {
                let jsonData = try NSJSONSerialization.dataWithJSONObject(anyObject, options: NSJSONWritingOptions(rawValue: 0))
                let jsonString = String(data:jsonData, encoding: NSUTF8StringEncoding)!
                return jsonString
            } else {
                print("[toJSONString] the following object is not valid JSON: \(anyObject)")
            }
        } catch let error as NSError {
            print("[toJSONString] JSON conversion of: \(anyObject) \n failed with error: \(error)")
        }
        return nil
    }
    
    private func loadModule() {
        
        // register methods
        registerNativeMethods()
        loadJavascriptSource("timers")
        
        if #available(iOS 10, *) {
            context.evaluateScript("Promise = undefined")
            loadJavascriptSource("/bower_components/es6-promise/es6-promise")
        } else if #available(iOS 9, *) {
            loadJavascriptSource("/bower_components/es6-promise/es6-promise")
        } else {
			// Quick fix for iOS8: polyfill for ios8
            loadJavascriptSource("/bower_components/es6-promise/es6-promise")
            loadJavascriptSource("/bower_components/core.js/client/core")
        }
        
        // set up System global for module import
        context.evaluateScript("var exports = {}")
        loadJavascriptSource("system-polyfill")
        context.evaluateScript("var System = exports.System;")
        loadJavascriptSource("fs-polyfill")
        
        // load config file
        loadConfigFile()

        // create legacy CliqzUtils global
         context.evaluateScript("var CliqzUtils = {}; System.import(\"core/utils\").then(function(mod) { CliqzUtils = mod.default; });")

        // pref config
        context.evaluateScript("setTimeout(function () { "
            + "CliqzUtils.setPref(\"antiTrackTest\", true);"
            + "CliqzUtils.setPref(\"attrackForceBlock\", false);"
            + "CliqzUtils.setPref(\"attrackBloomFilter\", true);"
            + "CliqzUtils.setPref(\"attrackDefaultAction\", \"placeholder\");"
            + "}, 100)");
        
        // block ads prefs
        if SettingsPrefs.getAdBlockerPref() {
            context.evaluateScript("setTimeout(function () { "
                + "CliqzUtils.setPref(\"\(adBlockABTestPrefName)\", true);"
                + "CliqzUtils.setPref(\"\(adBlockPrefName)\", 1);"
                + "}, 100)");
        }

        // startup
        context.evaluateScript("setTimeout(function() { "
            + "System.import(\"platform/startup\").then(function(startup) { startup.default() }).catch(function(e) { logDebug(e, 'xxx') });"
            + "}, 200)")
    }

    private func loadJavascriptSource(sourcePath: String) {
        let (sourceName, directory) = getSourceMetaData(sourcePath)
        if let path = NSBundle.mainBundle().pathForResource(sourceName, ofType: "js", inDirectory: directory), script = try? NSString(contentsOfFile: path, encoding: NSUTF8StringEncoding) as String {
            context.evaluateScript(script);
        } else {
            print("Script not found: \(sourcePath)")
        }
    }
    
    private func getSourceMetaData(sourcePath: String) -> (String, String) {
        var sourceName: String
        var directory: String
        if sourcePath.contains("/") {
            var pathComponents = sourcePath.componentsSeparatedByString("/")
            sourceName = pathComponents.last!
            pathComponents.removeLast()
            directory = antiTrackingDirectory + pathComponents.joinWithSeparator("/")
        } else {
            sourceName = sourcePath
            directory = antiTrackingDirectory
        }
        
        if sourceName.endsWith(".js") {
            sourceName = sourceName.replace(".js", replacement: "")
        }
        return (sourceName, directory)
    }
    
    private func loadConfigFile() {
        if let path = NSBundle.mainBundle().pathForResource("cliqz", ofType: "json", inDirectory: "\(antiTrackingDirectory)/config"), let script = try? NSString(contentsOfFile: path, encoding: NSUTF8StringEncoding) as String {
            let formatedScript = script.replace("\"", replacement: "\\\"").replace("\n", replacement: "")
            let configScript = "var __CONFIG__ = JSON.parse(\"\(formatedScript)\");"
            context.evaluateScript(configScript)
        }
    }

    private func configureExceptionHandler() {
        context.exceptionHandler = { context, exception in
            print("JS Error: \(exception)")
        }
    }

    private func registerNativeMethods() {
        registerMd5NativeMethod()
        registerLogDebugMethod()
        registerLoadSubscriptMethod()
        registerSetTimeoutMethod()
        registerSetIntervalMethod()
        registerClearIntervalMethod()
        registerMkTempDirMethod()
        registerReadFileMethod()
        registerWriteFileMethod()
        registerHttpHandlerMethod()
        registerSendTelemetryMethod()
        registerIsWindowActiveMethod()
    }

    private func registerMd5NativeMethod() {
        let md5Native: @convention(block) (String) -> String = { data in
            return md5(data)
        }
        context.setObject(unsafeBitCast(md5Native, AnyObject.self), forKeyedSubscript: "_md5Native")
    }

    private func registerLogDebugMethod() {
        let logDebug: @convention(block) (String, String) -> () = { message, key in
//            print("\n\n>>>>>>>> \(key): \(message)\n\n")
        }
        context.setObject(unsafeBitCast(logDebug, AnyObject.self), forKeyedSubscript: "logDebug")
    }

    private func registerLoadSubscriptMethod() {
        let loadSubscript: @convention(block) (String) -> () = {[weak self] subscriptName in
            self?.loadJavascriptSource("/modules\(subscriptName)")
        }
        context.setObject(unsafeBitCast(loadSubscript, AnyObject.self), forKeyedSubscript: "loadSubScript")
        
    }

    private func registerSetTimeoutMethod() {
        let setTimeout: @convention(block) (JSValue, Int) -> () = { function, timeoutMsec in
            let delay = Double(timeoutMsec) * Double(NSEC_PER_MSEC)
            let time = dispatch_time(DISPATCH_TIME_NOW, Int64(delay))
            dispatch_after(time, self.dispatchQueue, {
                function.callWithArguments(nil)
            })
        }
        context.setObject(unsafeBitCast(setTimeout, AnyObject.self), forKeyedSubscript: "setTimeout")
    }
    
    private func registerSetIntervalMethod() {
        let setInterval: @convention(block) (JSValue, Int) -> Int = { function, interval in
            let timerId = self.timerCounter
            self.timerCounter += 1
            let intervalInSeconds = interval / 1000
            let timeInterval = NSTimeInterval(intervalInSeconds)

            dispatch_async(dispatch_get_main_queue()) {
                let timer = NSTimer.scheduledTimerWithTimeInterval(timeInterval,
                                                                   target: self,
                                                                   selector: #selector(AntiTrackingModule.excuteJavaScriptFunction(_:)),
                                                                   userInfo: function,
                                                                   repeats: true)
                self.timers[timerId] = timer
            }
            return timerId
        }
        context.setObject(unsafeBitCast(setInterval, AnyObject.self), forKeyedSubscript: "setInterval")
    }

    @objc private func excuteJavaScriptFunction(timer: NSTimer) -> () {
        dispatch_async(dispatchQueue) {
            if let function = timer.userInfo as? JSValue {
                function.callWithArguments(nil)
            }
        }
    }

    private func registerClearIntervalMethod() {
        let clearInterval: @convention(block) Int -> () = { timerId in
            if let timer = self.timers[timerId] {
                timer.invalidate()
            }
        }
        context.setObject(unsafeBitCast(clearInterval, AnyObject.self), forKeyedSubscript: "clearInterval")
    }

    private func registerReadFileMethod() {
        let readFile: @convention(block) (String, JSValue) -> () = { path, callback in
            dispatch_async(self.dispatchQueue) {[weak self] in
				if var p = self?.documentDirectory {
					do {
						p.appendContentsOf("/\(path)")
						let content = try String(contentsOfFile: p, encoding: NSUTF8StringEncoding)
						if content == "undefined" {
							// files does not exist, do no thing
							callback.callWithArguments(nil)
						} else {
							callback.callWithArguments([content])
						}
					} catch let error as NSError {
						// files does not exist, do no thing
						callback.callWithArguments(nil)
					}
				} else {
					callback.callWithArguments(nil)
				}
            }
        }
        context.setObject(unsafeBitCast(readFile, AnyObject.self), forKeyedSubscript: "readFileNative")
		context.setObject(unsafeBitCast(readFile, AnyObject.self), forKeyedSubscript: "readTempFile")
	}

	private func registerWriteFileMethod() {
        let writeFile: @convention(block) (String, String) -> () = {[weak self] path, data in
            if let p = self?.documentDirectory, filePathURL = NSURL(fileURLWithPath: p).URLByAppendingPathComponent(path) {
                do {
                    try data.writeToURL(filePathURL, atomically: true, encoding: NSUTF8StringEncoding)
                } catch let error as NSError {
                    print("WriteFile Failed: ---- \(error)")
                }
            }
        }
        context.setObject(unsafeBitCast(writeFile, AnyObject.self), forKeyedSubscript: "writeFileNative")
        context.setObject(unsafeBitCast(writeFile, AnyObject.self), forKeyedSubscript: "writeTempFile")
    }
    
    private func registerMkTempDirMethod() {
        let mkTempDir: @convention(block) (String) -> () = {[weak self] path in
            self?.createTempDir(path)
        }
        context.setObject(unsafeBitCast(mkTempDir, AnyObject.self), forKeyedSubscript: "mkTempDir")
    }

    private func createTempDir(path: String) {
        if let tempDirectory = NSURL(fileURLWithPath: self.documentDirectory).URLByAppendingPathComponent(path) {
            
            createDirectoryIfNotExist(tempDirectory)
        }
    }
    
    private func createDirectoryIfNotExist(directoryURL: NSURL?){
        if let path = directoryURL?.path where self.fileManager.fileExistsAtPath(path) == false {
            do {
                try self.fileManager.createDirectoryAtPath(path, withIntermediateDirectories: true, attributes: nil)
            } catch let error as NSError {
                NSLog("Could not create directory at path:\(path) because of the following error: \(error.debugDescription)")
            }
        }
    }

    private func registerIsWindowActiveMethod() {
        let isWindowActive: @convention(block) (String) -> Bool = { tabId in
            return self.isTabActive(Int(tabId))
        }
        context.setObject(unsafeBitCast(isWindowActive, AnyObject.self), forKeyedSubscript: "_nativeIsWindowActive")
    }

    private func registerSendTelemetryMethod() {
        let sendTelemetry: @convention(block) (String) -> () = { telemetry in
            guard let data = telemetry.dataUsingEncoding(NSUTF8StringEncoding) else {
                return
            }
            do {
                let telemetrySignal =  try NSJSONSerialization.JSONObjectWithData(data, options: []) as? [String:AnyObject]
                
                let action = telemetrySignal!["action"] as! String
                if self.telemetryWhiteList.contains(action) {
                    let telemetryEvent = TelemetryLogEventType.JavaScriptSignal(telemetrySignal!)
                    TelemetryLogger.sharedInstance.logEvent(telemetryEvent)
                }
            } catch let error as NSError {
                Answers.logCustomEventWithName("[Anti-Trakcing] SendTelemetry Error", customAttributes: ["error": error])
            }
        }
        context.setObject(unsafeBitCast(sendTelemetry, AnyObject.self), forKeyedSubscript: "sendTelemetry")
    }

    private func registerHttpHandlerMethod() {
        let httpHandler: @convention(block) (String, String, JSValue, JSValue, Int, String) -> () = {[weak self] method, requestedUrl, callback, onerror, timeout, data in
			if let q = self?.dispatchQueue {
				dispatch_async(q) {
					if requestedUrl.startsWith("chrome://") {
						if let (fileName, fileExtension, directory) = self?.getFileMetaData(requestedUrl),
							path = NSBundle.mainBundle().pathForResource(fileName, ofType: fileExtension, inDirectory: directory),
							content = try? NSString(contentsOfFile: path, encoding: NSUTF8StringEncoding) as String {
							if content == "undefined" {
								onerror.callWithArguments(["Not Found"])
							} else {
								self?.httpHandlerReply(content, callback: callback, onerror: onerror)
							}
						} else {
								onerror.callWithArguments(["Not Found"])
						}
					} else {
						var hasError = false
<<<<<<< HEAD
						if method == "GET" {
=======
                        if let isReachable = NetworkReachability.sharedInstance.isReachable where isReachable == false {
                            // No internet connection
                            hasError = true
                        } else if NetworkReachability.sharedInstance.isReachableViaWiFi() == false && self?.isWhitelistedUrl(requestedUrl) == false {
                            // do not download large files if user is not on WiFi
                            hasError = true
                        } else if method == "GET" {
>>>>>>> 457b1621
							ConnectionManager.sharedInstance
								.sendRequest(.GET,
											 url: requestedUrl,
											 parameters: nil,
											 responseType: .StringResponse,
											 queue: q,
											 onSuccess: { responseData in
												self?.httpHandlerReply(responseData, callback: callback, onerror: onerror)
									},
											 onFailure: { (error) in
												onerror.callWithArguments(nil)
								})
							
						} else if method == "POST" {
							ConnectionManager.sharedInstance
								.sendPostRequestWithBody(requestedUrl,
														 body: data,
														 responseType: .StringResponse,
														 enableCompression: false, queue: (self?.dispatchQueue)!,
														 onSuccess: { responseData in
															self?.httpHandlerReply(responseData, callback: callback, onerror: onerror)
									},
														 onFailure: { (error) in
															onerror.callWithArguments(nil)
								})
						} else {
							hasError = true
						}
						if hasError {
							onerror.callWithArguments([])
						}
					}
				}
			} else {
				onerror.callWithArguments(nil)
			}
		}
        context.setObject(unsafeBitCast(httpHandler, AnyObject.self), forKeyedSubscript: "httpHandler")
    }

    private func httpHandlerReply(responseString: AnyObject, callback: JSValue, onerror: JSValue) {
        let response = ["status": 200, "responseText": responseString, "response": responseString]
        callback.callWithArguments([response])
	}

    private func getFileMetaData(requestedUrl: String) -> (String, String, String) {
        var fileName: String
        var fileExtension: String = "js" // default is js
        var directory: String
        var sourcePath = requestedUrl.replace("chrome://cliqz/content", replacement: "/modules")
        sourcePath = sourcePath.replace("/v8", replacement: "")

        if sourcePath.contains("/") {
            var pathComponents = sourcePath.componentsSeparatedByString("/")
            fileName = pathComponents.last!
            pathComponents.removeLast()
            directory = antiTrackingDirectory + pathComponents.joinWithSeparator("/")
        } else {
            fileName = sourcePath
            directory = antiTrackingDirectory
        }

        if fileName.contains(".") {
            let nameComponents = fileName.componentsSeparatedByString(".")
            fileName = nameComponents[0]
            fileExtension = nameComponents[1]
        }
        return (fileName, fileExtension, directory)
    }

    private func getRequestInfo(request: NSURLRequest) -> [String: AnyObject] {
        let url = request.URL?.absoluteString
        let userAgent = request.allHTTPHeaderFields?["User-Agent"]

        let isMainDocument = request.URL == request.mainDocumentURL
        let tabId = getTabId(userAgent)
        let isPrivate = false
        let originUrl = request.mainDocumentURL?.absoluteString

        var requestInfo = [String: AnyObject]()
        requestInfo["url"] = url
        requestInfo["method"] = request.HTTPMethod
        requestInfo["tabId"] = tabId ?? -1
        requestInfo["parentFrameId"] = -1
        // TODO: frameId how to calculate
        requestInfo["frameId"] = tabId ?? -1
        requestInfo["isPrivate"] = isPrivate
        requestInfo["originUrl"] = originUrl

        let contentPolicyType = ContentPolicyDetector.getContentPolicy(request, isMainDocument: isMainDocument)
        requestInfo["type"] = contentPolicyType;

        requestInfo["requestHeaders"] = request.allHTTPHeaderFields
        return requestInfo
    }

    private func isTabActive(tabId: Int?) -> Bool {
        return WebViewToUAMapper.idToWebView(tabId) != nil
    }

    private func getTabId(userAgent: String?) -> Int? {
        if let webView = WebViewToUAMapper.userAgentToWebview(userAgent) {
            return webView.uniqueId
        }
        return nil
    }

    private func getBlockResponseForRequest(requestInfo: [String: AnyObject]) -> [NSObject : AnyObject]? {

        if let requestInfoJsonString = toJSONString(requestInfo) {
            let onBeforeRequestCall = "System.get('platform/webrequest').default.onBeforeRequest._trigger(\(requestInfoJsonString));"
            let blockResponse = context.evaluateScript(onBeforeRequestCall).toDictionary()
            return blockResponse
        }
        return nil
    }
    
    private func isWhitelistedUrl(url: String) -> Bool {
        for whiteListUrl in urlsWhiteList {
            if url.startsWith(whiteListUrl) {
                return true
            }
        }
        return false
    }
}
<|MERGE_RESOLUTION|>--- conflicted
+++ resolved
@@ -490,9 +490,6 @@
 						}
 					} else {
 						var hasError = false
-<<<<<<< HEAD
-						if method == "GET" {
-=======
                         if let isReachable = NetworkReachability.sharedInstance.isReachable where isReachable == false {
                             // No internet connection
                             hasError = true
@@ -500,7 +497,6 @@
                             // do not download large files if user is not on WiFi
                             hasError = true
                         } else if method == "GET" {
->>>>>>> 457b1621
 							ConnectionManager.sharedInstance
 								.sendRequest(.GET,
 											 url: requestedUrl,
