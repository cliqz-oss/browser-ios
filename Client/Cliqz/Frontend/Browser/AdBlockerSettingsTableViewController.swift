--- conflicted
+++ resolved
@@ -11,13 +11,8 @@
 private let SectionToggle = 0
 private let SectionDetails = 1
 private let HeaderFooterHeight: CGFloat = 44
-<<<<<<< HEAD
-private let FairBlockingPrefKey = "fairBlocking"
-=======
->>>>>>> 571df128
 private let SectionHeaderFooterIdentifier = "SectionHeaderFooterIdentifier"
 
-public let AdBlockerPrefKey = "blockAds"
 
 class AdBlockerSettingsTableViewController: UITableViewController {
 
