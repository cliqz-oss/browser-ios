//
//  MainContainerViewController.swift
//  Client
//
//  Created by Tim Palade on 8/1/17.
//  Copyright © 2017 Mozilla. All rights reserved.
//

import UIKit

//Documentation of Important Global Ideas

//UI Update Rules:
//1. Managers or Modules update each other using Notifications.
//2. Datasources update controllers using delegates.

protocol HasDataSource: class {
    func dataSourceWasUpdated(identifier: String)
}

class MainContainerViewController: UIViewController {
    
    private let backgroundImage = UIImageView()
    
    fileprivate let URLBarVC = URLBarViewController()
    fileprivate let contentNavVC = ContentNavigationViewController()
    fileprivate let toolbarVC = ToolbarViewController()
    
    let searchLoader: SearchLoader
    
    override init(nibName nibNameOrNil: String?, bundle nibBundleOrNil: Bundle?) {
		
		// TODO: Refactor profile/tabManager creation and contentNavVC initialization
        let appDelegate = UIApplication.shared.delegate as! AppDelegate
        let profile = appDelegate.profile
		let tabManager = appDelegate.tabManager
        
        searchLoader = SearchLoader(profile: profile!)
        
        super.init(nibName: nibNameOrNil, bundle: nibBundleOrNil)
        
        contentNavVC.search_loader = searchLoader
        contentNavVC.profile = profile
		contentNavVC.tabManager = tabManager

        URLBarVC.search_loader = searchLoader
        URLBarVC.externalDelegate = Router.sharedInstance
        
        Router.sharedInstance.registerController(viewController: ContentNavVC)
        Router.sharedInstance.registerController(viewController: self)
        
        prepareModules()
    }
    
    required init?(coder aDecoder: NSCoder) {
        fatalError("init(coder:) has not been implemented")
    }

    override func viewDidLoad() {
        super.viewDidLoad()
        setUpComponent()
        setStyling()
        setConstraints()
    }
    
    private func prepareModules() {
        _ = NewsManager.sharedInstance
        _ = DomainsModule.sharedInstance
    }
    
    private func setUpComponent() {
        
        self.view.addSubview(backgroundImage)
        
        self.addChildViewController(URLBarVC)
        self.view.addSubview(URLBarVC.view)
        
        self.addChildViewController(toolbarVC)
        self.view.addSubview(toolbarVC.view)
        
        self.addChildViewController(contentNavVC)
        self.view.addSubview(contentNavVC.view)
        
<<<<<<< HEAD
        Router.sharedInstance.registerController(viewController: contentNavVC, as: .contentNavigation)
=======
>>>>>>> 6be3f850
    }

    private func setStyling() {
        self.view.backgroundColor = UIColor(colorString: "E9E9E9")
        backgroundImage.layer.zPosition = -100
        backgroundImage.image = UIImage(named: "conversationalBG")
    }
    
    private func setConstraints() {
        
        backgroundImage.snp.makeConstraints { (make) in
            make.top.left.right.bottom.equalTo(self.view)
        }
        
        URLBarVC.view.snp.makeConstraints { (make) in
            make.top.left.right.equalTo(self.view)
            make.height.equalTo(URLBarVC.URLBarHeight)
        }
        
        toolbarVC.view.snp.makeConstraints { (make) in
            make.height.equalTo(44)
            make.left.right.bottom.equalToSuperview()
        }
        
        contentNavVC.view.snp.makeConstraints { (make) in
            make.top.equalTo(URLBarVC.view.snp.bottom)
            make.left.right.equalTo(self.view)
            make.bottom.equalTo(toolbarVC.view.snp.top)
        }
    }

    override func didReceiveMemoryWarning() {
        super.didReceiveMemoryWarning()
        // Dispose of any resources that can be recreated.
    }
    

    /*
    // MARK: - Navigation

    // In a storyboard-based application, you will often want to do a little preparation before navigation
    override func prepare(for segue: UIStoryboardSegue, sender: Any?) {
        // Get the new view controller using segue.destinationViewController.
        // Pass the selected object to the new view controller.
    }
    */

}

//receive actions
extension MainContainerViewController {
    
    //TO DO: Centralized decision place
    
    func autoSuggestURLBar(autoSuggestText: String) {
        URLBarVC.setAutocompleteSuggestion(autoSuggestText)
    }
    
    func dismissKeyboardForUrlBar() {
        URLBarVC.resignFirstResponder()
    }
}
<|MERGE_RESOLUTION|>--- conflicted
+++ resolved
@@ -81,10 +81,7 @@
         self.addChildViewController(contentNavVC)
         self.view.addSubview(contentNavVC.view)
         
-<<<<<<< HEAD
         Router.sharedInstance.registerController(viewController: contentNavVC, as: .contentNavigation)
-=======
->>>>>>> 6be3f850
     }
 
     private func setStyling() {
