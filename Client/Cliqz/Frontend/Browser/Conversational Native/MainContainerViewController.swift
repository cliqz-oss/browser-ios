--- conflicted
+++ resolved
@@ -342,12 +342,8 @@
 			case .pageNavigation:
 				tab.navigateToState(.home)
 			case .search:
-<<<<<<< HEAD
 				let navState = TabNavigationState.search(self.contentNavVC.searchController?.searchQuery ?? "")
 				tab.navigateToState(navState)
-=======
-				tabState = .search(self.contentNavVC.searchController.searchQuery ?? "")
->>>>>>> 7322dac6
 			default:
 				print("No need to log browser state")
 			}
