//
//  FreshtabViewController.swift
//  Client
//
//  Created by Sahakyan on 12/6/16.
//  Copyright © 2016 Mozilla. All rights reserved.
//

import Foundation
import SnapKit
import Storage
import Shared
import Alamofire
import SwiftyJSON

struct FreshtabViewUX {

	static let TopSitesMinHeight = 95.0
	static let TopSitesMaxHeight = 185.0
	static let TopSitesCellSize = CGSize(width: 76, height: 86)
	static let TopSitesCountOnRow = 4
	static let TopSitesOffset = 5.0
	
	static let forgetModeTextColor = UIColor(rgb: 0x999999)
	static let forgetModeOffset = 50.0

}

class FreshtabViewController: UIViewController, UIGestureRecognizerDelegate {
    
	var profile: Profile!
	var isForgetMode = false {
		didSet {
			self.updateView()
		}
	}
    fileprivate let configUrl = "http://newbeta.cliqz.com/api/v1/config"
    fileprivate let newsUrl = "https://newbeta.cliqz.com/api/v2/rich-header?"
	
	// TODO: Change topSitesCollection to optional
	fileprivate var topSitesCollection: UICollectionView?
	fileprivate var newsTableView: UITableView?

	fileprivate lazy var emptyTopSitesHint: UILabel = {
		let lbl = UILabel()
		lbl.text = NSLocalizedString("Empty TopSites hint", tableName: "Cliqz", comment: "Hint on Freshtab when there is no topsites")
		lbl.font = UIFont.systemFont(ofSize: 12)
		lbl.textColor = UIColor.lightGray
		lbl.textAlignment = .center
		return lbl
	}()
	fileprivate var normalModeView: UIView!
	fileprivate var forgetModeView: UIView!

	var isNewsExpanded = false
	var topSites = [[String: String]]()
    var topSitesIndexesToRemove = [Int]()
	var news = [[String: Any]]()
    var region = SettingsPrefs.getRegionPref()

	weak var delegate: SearchViewDelegate?
    
    var startTime : Double = Date.getCurrentMillis()
    var isLoadCompleted = false


	init(profile: Profile) {
		super.init(nibName: nil, bundle: nil)
		self.profile = profile
        NotificationCenter.default.addObserver(self, selector: #selector(loadTopsites), name: NotificationPrivateDataClearedHistory, object: nil)
	}

    deinit {
        NotificationCenter.default.removeObserver(self)
    }

	required init?(coder aDecoder: NSCoder) {
		fatalError("init(coder:) has not been implemented")
	}

	override func viewDidLoad() {
		super.viewDidLoad()
		self.view.backgroundColor = UIConstants.AppBackgroundColor
		let tapGestureRecognizer = UITapGestureRecognizer(target: self, action: #selector(cancelActions))
		tapGestureRecognizer.delegate = self
		self.view.addGestureRecognizer(tapGestureRecognizer)
        loadRegion()
	}

	override func viewWillAppear(_ animated: Bool) {
		super.viewWillAppear(animated)
        startTime = Date.getCurrentMillis()
        isLoadCompleted = false
        
        region = SettingsPrefs.getRegionPref()
		updateView()
	}
    
    override func viewWillDisappear(_ animated: Bool) {
        super.viewWillDisappear(animated)
        logHideSignal()
    }

	override func viewWillTransition(to size: CGSize, with coordinator: UIViewControllerTransitionCoordinator) {
		super.viewWillTransition(to: size, with: coordinator)
		self.topSitesCollection?.collectionViewLayout.invalidateLayout()
	}

	override func viewWillLayoutSubviews() {
		super.viewWillLayoutSubviews()
		self.topSitesCollection?.collectionViewLayout.invalidateLayout()
	}

	override func updateViewConstraints() {
		super.updateViewConstraints()
		self.topSitesCollection?.snp_updateConstraints({ (make) in
			if self.topSites.count > FreshtabViewUX.TopSitesCountOnRow {
				make.height.equalTo(FreshtabViewUX.TopSitesMaxHeight)
			} else {
				make.height.equalTo(FreshtabViewUX.TopSitesMinHeight)
			}
		})
	}

	func gestureRecognizer(_ gestureRecognizer: UIGestureRecognizer, shouldReceive touch: UITouch) -> Bool {
		if gestureRecognizer is UITapGestureRecognizer {
			let location = touch.location(in: self.topSitesCollection)
			if let index = self.topSitesCollection?.indexPathForItem(at: location),
				let cell = self.topSitesCollection?.cellForItem(at: index) as? TopSiteViewCell {
				return cell.isDeleteMode
			}
			return true
		}
		return false
	}

    @objc fileprivate func cancelActions(_ sender: UITapGestureRecognizer) {
		if !isForgetMode {
			self.removeDeletedTopSites()
			
			// fire `didSelectRowAtIndexPath` when user click on a cell in news table
<<<<<<< HEAD
			let p = sender.locationInView(self.newsTableView)
            if let selectedIndex = self.newsTableView?.indexPathForRowAtPoint(p) {
                self.tableView(self.newsTableView!, didSelectRowAtIndexPath: selectedIndex)
            }            
=======
			let p = sender.location(in: self.newsTableView)
			if let selectedIndex = self.newsTableView?.indexPathForRow(at: p) {
				self.tableView(self.newsTableView!, didSelectRowAt: selectedIndex)
			}
>>>>>>> 43bd2962
		}
		
	}
    
<<<<<<< HEAD
    private func removeDeletedTopSites() {

		if let cells = self.topSitesCollection?.visibleCells() as? [TopSiteViewCell] {
=======
    fileprivate func removeDeletedTopSites() {
		if let cells = self.topSitesCollection?.visibleCells as? [TopSiteViewCell] {
>>>>>>> 43bd2962
			for cell in cells {
				cell.isDeleteMode = false
			}
			
			self.topSitesIndexesToRemove.sort{a,b in a > b} //order in descending order to avoid index mismatches
			for index in self.topSitesIndexesToRemove {
				self.topSites.remove(at: index)
			}
			
            logTopsiteEditModeSignal()
			self.topSitesIndexesToRemove.removeAll()
			self.topSitesCollection?.reloadData()
			self.updateViewConstraints()
		}
    }

	fileprivate func constructForgetModeView() {
		if forgetModeView == nil {
			self.forgetModeView = UIView()
			self.forgetModeView.backgroundColor = UIConstants.PrivateModeBackgroundColor
			let blurEffect = UIVisualEffectView(effect: UIBlurEffect(style: .light))
			self.forgetModeView.addSubview(blurEffect)
			self.forgetModeView.snp_makeConstraints({ (make) in
				make.top.left.right.bottom.equalTo(self.forgetModeView)
			})
			self.view.backgroundColor = UIColor.clear
			self.view.addSubview(forgetModeView)
			self.forgetModeView.snp_makeConstraints({ (make) in
				make.top.left.bottom.right.equalTo(self.view)
			})
			let iconImg = UIImage(named: "forgetModeIcon")
			let forgetIcon = UIImageView(image: iconImg!.withRenderingMode(.alwaysTemplate))
			forgetIcon.tintColor = UIColor(white: 1, alpha: 0.57)
			self.forgetModeView.addSubview(forgetIcon)
			forgetIcon.snp_makeConstraints({ (make) in
				make.top.equalTo(self.forgetModeView).offset(FreshtabViewUX.forgetModeOffset)
				make.centerX.equalTo(self.forgetModeView)
			})

			let title = UILabel()
			title.text = NSLocalizedString("Forget Tab", tableName: "Cliqz", comment: "Title on Freshtab for forget mode")
			title.numberOfLines = 1
			title.textAlignment = .center
			title.font = UIFont.boldSystemFont(ofSize: 19)
			title.textColor = UIColor(white: 1, alpha: 0.57)
			self.forgetModeView.addSubview(title)
			title.snp_makeConstraints({ (make) in
				make.top.equalTo(forgetIcon.snp_bottom).offset(20)
				make.left.right.equalTo(self.forgetModeView)
				make.height.equalTo(20)
			})
			
			let description = UILabel()
			description.text = NSLocalizedString("Forget Tab Description", tableName: "Cliqz", comment: "Description on Freshtab for forget mode")
			self.forgetModeView.addSubview(description)
			description.numberOfLines = 0
			description.textAlignment = .center
			description.font = UIFont.systemFont(ofSize: 13)
			description.textColor = UIColor(white: 1, alpha: 0.57)
			description.textColor = FreshtabViewUX.forgetModeTextColor
			description.snp_makeConstraints({ (make) in
				make.top.equalTo(title.snp_bottom).offset(15)
				make.left.equalTo(self.forgetModeView).offset(FreshtabViewUX.forgetModeOffset)
				make.right.equalTo(self.forgetModeView).offset(-FreshtabViewUX.forgetModeOffset)
			})
		}
	}
	
	fileprivate func constructNormalModeView() {
		if self.normalModeView == nil {
			self.normalModeView = UIView()
			self.normalModeView.backgroundColor = UIConstants.AppBackgroundColor
			self.view.addSubview(self.normalModeView)
			self.normalModeView.snp_makeConstraints({ (make) in
				make.top.left.bottom.right.equalTo(self.view)
			})
		}
		if self.topSitesCollection == nil {
			self.topSitesCollection = UICollectionView(frame: CGRect.zero, collectionViewLayout: UICollectionViewFlowLayout())
			self.topSitesCollection?.delegate = self
			self.topSitesCollection?.dataSource = self
			self.topSitesCollection?.backgroundColor = UIConstants.AppBackgroundColor
			self.topSitesCollection?.register(TopSiteViewCell.self, forCellWithReuseIdentifier: "TopSite")
			self.topSitesCollection?.isScrollEnabled = false
			self.normalModeView.addSubview(self.topSitesCollection!)
			self.topSitesCollection?.snp_makeConstraints { (make) in
				make.top.equalTo(self.normalModeView)
				make.left.equalTo(self.normalModeView).offset(FreshtabViewUX.TopSitesOffset)
				make.right.equalTo(self.normalModeView).offset(-FreshtabViewUX.TopSitesOffset)
				make.height.equalTo(FreshtabViewUX.TopSitesMinHeight)
			}
            self.topSitesCollection?.accessibilityLabel = "topSites"
		}
		
		if self.newsTableView == nil {
			self.newsTableView = UITableView()
			self.newsTableView?.delegate = self
			self.newsTableView?.dataSource = self
			self.newsTableView?.backgroundColor = UIConstants.AppBackgroundColor
			self.normalModeView.addSubview(self.newsTableView!)
			self.newsTableView?.tableFooterView = UIView()
			self.newsTableView?.snp_makeConstraints { (make) in
				make.left.right.bottom.equalTo(self.view)
				make.top.equalTo(self.topSitesCollection!.snp_bottom).offset(5)
			}
			newsTableView?.register(NewsViewCell.self, forCellReuseIdentifier: "NewsCell")
			newsTableView?.separatorStyle = .none
            self.newsTableView?.accessibilityLabel = "topNews"
		}
	}

	fileprivate func updateView() {
		if isForgetMode {
			self.constructForgetModeView()
			self.forgetModeView.isHidden = false
			self.normalModeView?.isHidden = true
		} else {
			self.constructNormalModeView()
			self.normalModeView.isHidden = false
			self.forgetModeView?.isHidden = true
		}
		if !isForgetMode {
			self.loadNews()
			self.loadTopsites()
		}
	}

	@objc fileprivate func loadTopsites() {
		self.loadTopSitesWithLimit(15)
        //self.topSitesCollection?.reloadData()
	}
    
    fileprivate func loadRegion() {
        guard region == nil  else {
            return
        }
        
		Alamofire.request(configUrl, method: .get, parameters: nil, encoding: JSONEncoding.default, headers: nil).responseJSON { (response) in
            if response.result.isSuccess {
				if let data = response.result.value as? [String: Any] {
					if let location = data["location"] as? String, let backends = data["backends"] as? [String], backends.contains(location) {
						
						self.region = location.uppercased()
						SettingsPrefs.updateRegionPref(self.region!)
						self.loadNews()
					}
				}
            }
        }
    }

	fileprivate func loadNews() {
		self.news.removeAll()
		let data = ["q": "",
		            "results": [[ "url": "rotated-top-news.cliqz.com",  "snippet":[String:String]()]]
		] as [String : Any]
        let userRegion = region != nil ? region : SettingsPrefs.getDefaultRegion()
		
        let uri  = "path=/v2/map&q=&lang=N/A&locale=\(Locale.current.identifier)&country=\(userRegion!)&adult=0&loc_pref=ask&count=5"

		Alamofire.request(newsUrl + uri, method: .put, parameters: data, encoding: JSONEncoding.default, headers: nil).responseJSON { (response) in
			if response.result.isSuccess {
				if let data = response.result.value as? [String: Any],
					let result = data["results"] as? [[String: Any]] {
					if let snippet = result[0]["snippet"] as? [String: Any],
						let extra = snippet["extra"] as? [String: Any],
						let articles = extra["articles"] as? [[String: Any]]
						{
							self.news = articles
							self.newsTableView?.reloadData()
                            if !self.isLoadCompleted {
                                self.isLoadCompleted = true
                                self.logShowSignal()
                            }
					}
				}
			}
		}
	}

	fileprivate func loadTopSitesWithLimit(_ limit: Int) -> Success {
		return self.profile.history.getTopSitesWithLimit(limit).bindQueue(DispatchQueue.main) { result in
			//var results = [[String: String]]()
			if let r = result.successValue {
				self.topSites.removeAll()
				var filter = Set<String>()
				for site in r {
					if let url = URL(string: site!.url),
						let host = url.host {
						if !filter.contains(host) {
							var d = Dictionary<String, String>()
							d["url"] = site!.url
							d["title"] = site!.title
							filter.insert(host)
							self.topSites.append(d)
						}
					}
				}
			}
			if self.topSites.count == 0 {
				self.normalModeView.addSubview(self.emptyTopSitesHint)
				self.emptyTopSitesHint.snp_makeConstraints({ (make) in
					make.top.equalTo(self.normalModeView).offset(3)
					make.left.right.top.equalTo(self.normalModeView)
					make.height.equalTo(14)
				})
			} else {
				self.emptyTopSitesHint.removeFromSuperview()
			}
			self.updateViewConstraints()
            self.topSitesCollection?.reloadData()
            
			return succeed()
		}
	}
	
	@objc fileprivate func showMoreNews() {
		self.isNewsExpanded = true
		self.newsTableView?.reloadData()
	}
}

extension FreshtabViewController: UITableViewDataSource, UITableViewDelegate {
	
	func tableView(_ tableView: UITableView, numberOfRowsInSection section: Int) -> Int {
		if self.news.count >= 2 {
			return self.isNewsExpanded ? self.news.count : 2
		}
		return 0
	}
	
	func tableView(_ tableView: UITableView, cellForRowAt indexPath: IndexPath) -> UITableViewCell {
		let cell = self.newsTableView?.dequeueReusableCell(withIdentifier: "NewsCell", for: indexPath) as! NewsViewCell
		if indexPath.row < self.news.count {
			var n = self.news[indexPath.row]
			let title = NSMutableAttributedString()
			if let b = n["breaking"] as? NSNumber,
				let t = n["breaking_label"] as? String, b.boolValue == true {
				title.append(NSAttributedString(string: t.uppercased() + ": ", attributes: [NSForegroundColorAttributeName: UIColor(rgb: 0xE64C66)]))
			}
			if let t = n["short_title"] as? String {
				title.append(NSAttributedString(string: t))
			} else if let t = n["title"] as? String {
				title.append(NSAttributedString(string: t))
			}
			cell.titleLabel.attributedText = title
			if let domain = n["domain"] as? String {
				cell.URLLabel.text = domain
			} else if let title = n["title"] as? String {
				cell.URLLabel.text =  title
			}
            
            cell.tag = indexPath.row
            
			if let url = n["url"] as? String {
                LogoLoader.loadLogoImageOrFakeLogo(url){(image: UIImage?, fakeLogo:UIView?, error: Error?) in
                    if cell.tag == indexPath.row {
                        if let img = image {
                            cell.logoImageView.image = img
                        }
                        else if let fakeView = fakeLogo{
                            cell.fakeLogoView = fakeView
                            cell.logoContainerView.addSubview(fakeView)
                            fakeView.snp_makeConstraints({ (make) in
                                make.top.left.right.bottom.equalTo(cell.logoContainerView)
                            })
                        }
                    }
                }
			}
		}
		cell.selectionStyle = .none
		return cell
	}
	
	func tableView(_ tableView: UITableView, heightForRowAt indexPath: IndexPath) -> CGFloat {
		return 85
	}

	func tableView(_ tableView: UITableView, didSelectRowAt indexPath: IndexPath) {
		if indexPath.row < self.news.count {
			let selectedNews = self.news[indexPath.row]
			let urlString = selectedNews["url"] as? String
			if let url = URL(string: urlString!) {
				delegate?.didSelectURL(url, searchQuery: nil)
			} else if let url = URL(string: urlString!.escapeURL()) {
				delegate?.didSelectURL(url, searchQuery: nil)
			}
            
            if let currentCell = tableView.cellForRow(at: indexPath) as? NewsViewCell, let isBreakingNews = selectedNews["breaking"] as? Bool {
                let target  = isBreakingNews ? "breakingnews" : "topnews"
                logNewsSignal(target, element: currentCell.clickedElement, index: indexPath.row)
            }
		}
	}

	/*
	func tableView(tableView: UITableView, viewForFooterInSection section: Int) -> UIView? {
		if self.isNewsExpanded || self.news.count == 0 {
			return nil
		}
		let v = UIView()
		let btn = UIButton()
		btn.setTitle(NSLocalizedString("MoreNews", tableName: "Cliqz", comment: "Title to expand news stream"), forState: .Normal)
		v.addSubview(btn)
		btn.snp_makeConstraints { (make) in
			make.right.top.equalTo(v)
			make.height.equalTo(20)
			make.width.equalTo(150)
		}
		btn.addTarget(self, action: #selector(showMoreNews), forControlEvents: .TouchUpInside)
		btn.setTitleColor(UIColor.blueColor(), forState: .Normal)
		return v
	}
*/

	func tableView(_ tableView: UITableView, heightForFooterInSection section: Int) -> CGFloat {
		return 0
	}

	func scrollViewDidScroll(_ scrollView: UIScrollView) {
		self.delegate?.dismissKeyboard()
	}
}

extension FreshtabViewController: UICollectionViewDataSource, UICollectionViewDelegate, UICollectionViewDelegateFlowLayout {
	
	public func collectionView(_ collectionView: UICollectionView, numberOfItemsInSection section: Int) -> Int {
		return self.topSites.count > FreshtabViewUX.TopSitesCountOnRow ? 2 * FreshtabViewUX.TopSitesCountOnRow : FreshtabViewUX.TopSitesCountOnRow
	}
	
	public func collectionView(_ collectionView: UICollectionView, cellForItemAt indexPath: IndexPath) -> UICollectionViewCell {
		let cell = collectionView.dequeueReusableCell(withReuseIdentifier: "TopSite", for: indexPath) as! TopSiteViewCell
		cell.tag = -1
		cell.delegate = self
		if indexPath.row < self.topSites.count {
			cell.tag = indexPath.row
			let s = self.topSites[indexPath.row]
			if let url = s["url"] {
                LogoLoader.loadLogoImageOrFakeLogo(url) { (image: UIImage?, fakeLogo:UIView?, error: Error?) in
                    if cell.tag == indexPath.row{
                        if let img = image {
                            cell.logoImageView.image = img
                        }
                        else if let fakeView = fakeLogo{
                            cell.fakeLogoView = fakeView
                            cell.logoContainerView.addSubview(fakeView)
                            fakeView.snp_makeConstraints({ (make) in
                                make.top.left.right.bottom.equalTo(cell.logoContainerView)
                            })
                        }
                    }
                }
				let hostComponents = getHostComponents(forURL: url)
				cell.logoHostLabel.text = hostComponents[0].capitalized
			}
		}
        let longPressGestureRecognizer = UILongPressGestureRecognizer(target: self, action: #selector(deleteTopSites(_:)))
		cell.addGestureRecognizer(longPressGestureRecognizer)
        cell.tag = indexPath.row
		return cell
	}

	@objc private func deleteTopSites(_ gestureReconizer: UILongPressGestureRecognizer)  {
		let cells = self.topSitesCollection?.visibleCells
		for cell in cells as! [TopSiteViewCell] {
			cell.isDeleteMode = true
		}
        
        if let index = gestureReconizer.view?.tag {
            logTopsiteSignal(action: "longpress", index: index)
        }
	}

	func collectionView(_ collectionView: UICollectionView, didSelectItemAt indexPath: IndexPath) {
		if indexPath.row < self.topSites.count && !self.topSitesIndexesToRemove.contains(indexPath.row) {
			let s = self.topSites[indexPath.row]
			if let urlString = s["url"] {
				if let url = URL(string: urlString) {
					delegate?.didSelectURL(url, searchQuery: nil)
				} else if let url = URL(string: urlString.escapeURL()) {
					delegate?.didSelectURL(url, searchQuery: nil)
				}
                
                logTopsiteSignal(action: "click", index: indexPath.row)
			}
		}
	}
	
	func collectionView(_ collectionView: UICollectionView, layout collectionViewLayout: UICollectionViewLayout, sizeForItemAt indexPath: IndexPath) -> CGSize {
		return FreshtabViewUX.TopSitesCellSize
	}
	
	func collectionView(_ collectionView: UICollectionView, layout collectionViewLayout: UICollectionViewLayout, minimumLineSpacingForSectionAt section: Int) -> CGFloat {
		return 3.0
	}

	func collectionView(_ collectionView: UICollectionView, layout collectionViewLayout: UICollectionViewLayout, insetForSectionAt section: Int) -> UIEdgeInsets {
		return UIEdgeInsetsMake(10, sideInset(collectionView), 0, sideInset(collectionView))
	}
	
	func collectionView(_ collectionView: UICollectionView, layout collectionViewLayout: UICollectionViewLayout, minimumInteritemSpacingForSectionAt section: Int) -> CGFloat {
		return cellSpacing(collectionView)
	}
    
    func sideInset(_ collectionView: UICollectionView) -> CGFloat {
        //Constraint = cellSpacing should never be negative
        let v = collectionView.frame.size.width - CGFloat(FreshtabViewUX.TopSitesCountOnRow) * FreshtabViewUX.TopSitesCellSize.width
        
        if v > 0 {
            let inset = v / 5.0
            return floor(inset)
        }
        
        return 0.0
    }
    
    func cellSpacing(_ collectionView: UICollectionView) -> CGFloat{
        let inset = sideInset(collectionView)
        if inset > 1.0 {
            return inset - 1
        }
        return 0.0
    }
    
}

extension FreshtabViewController: TopSiteCellDelegate {

	func topSiteHided(_ index: Int) {
		let s = self.topSites[index]
		if let url = s["url"] {
			self.profile.history.hideTopSite(url)
		}
        
        self.topSitesIndexesToRemove.append(index)
        logDeleteTopsiteSignal(index)
        
        if self.topSites.count == self.topSitesIndexesToRemove.count {
            self.removeDeletedTopSites()
        }
	}
}

// extension for telemetry signals
extension FreshtabViewController {
    fileprivate func logTopsiteSignal(action: String, index: Int) {
     
        let customData: [String: Any] = ["topsite_count": topSites.count, "index": index]
        self.logFreshTabSignal(action, target: "topsite", customData: customData)
    }
    
    fileprivate func logDeleteTopsiteSignal(_ index: Int) {
        let customData: [String: Any] = ["index": index]
        self.logFreshTabSignal("click", target: "delete_topsite", customData: customData)
    }
    
    fileprivate func logTopsiteEditModeSignal() {
        let customData: [String: Any] = ["topsite_count": topSites.count, "delete_count": topSitesIndexesToRemove.count, "view": "topsite_edit_mode"]
        self.logFreshTabSignal("click", target: nil, customData: customData)
    }
    
    fileprivate func logNewsSignal(_ target: String, element: String, index: Int) {
        
        let customData: [String: Any] = ["element": element, "index": index]
        self.logFreshTabSignal("click", target: target, customData: customData)
    }
    
    fileprivate func logShowSignal() {
        let loadDuration = Int(Date.getCurrentMillis() - startTime)
        var customData: [String: Any] = ["topsite_count": topSites.count, "load_duration": loadDuration]
        if isLoadCompleted {
            customData["is_complete"] = true
            let breakingNews = news.filter() {
                if let breaking = ($0 as NSDictionary)["breaking"] as? Bool {
                    return breaking
                } else {
                    return false
                }
            }
            customData["topnews_count"] = news.count - breakingNews.count
            customData["breakingnews_count"] = breakingNews.count
        } else {
            customData["is_complete"] = false
            customData["topnews_count"] = 0
            customData["breakingnews_count"] = 0
        }
        logFreshTabSignal("show", target: nil, customData: customData)

    }
    
    fileprivate func logHideSignal() {
        if !isLoadCompleted {
            logShowSignal()
        }
        let showDuration = Int(Date.getCurrentMillis() - startTime)
        logFreshTabSignal("hide", target: nil, customData: ["show_duration": showDuration])
    }

    private func logFreshTabSignal(_ action: String, target: String?, customData: [String: Any]?) {
        TelemetryLogger.sharedInstance.logEvent(.FreshTab(action, target, customData))
    }
    
}<|MERGE_RESOLUTION|>--- conflicted
+++ resolved
@@ -139,29 +139,16 @@
 			self.removeDeletedTopSites()
 			
 			// fire `didSelectRowAtIndexPath` when user click on a cell in news table
-<<<<<<< HEAD
-			let p = sender.locationInView(self.newsTableView)
-            if let selectedIndex = self.newsTableView?.indexPathForRowAtPoint(p) {
-                self.tableView(self.newsTableView!, didSelectRowAtIndexPath: selectedIndex)
-            }            
-=======
 			let p = sender.location(in: self.newsTableView)
 			if let selectedIndex = self.newsTableView?.indexPathForRow(at: p) {
 				self.tableView(self.newsTableView!, didSelectRowAt: selectedIndex)
 			}
->>>>>>> 43bd2962
 		}
 		
 	}
     
-<<<<<<< HEAD
-    private func removeDeletedTopSites() {
-
-		if let cells = self.topSitesCollection?.visibleCells() as? [TopSiteViewCell] {
-=======
     fileprivate func removeDeletedTopSites() {
 		if let cells = self.topSitesCollection?.visibleCells as? [TopSiteViewCell] {
->>>>>>> 43bd2962
 			for cell in cells {
 				cell.isDeleteMode = false
 			}
