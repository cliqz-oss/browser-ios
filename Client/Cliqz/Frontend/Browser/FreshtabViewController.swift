--- conflicted
+++ resolved
@@ -142,15 +142,6 @@
 
 	override func updateViewConstraints() {
 		super.updateViewConstraints()
-<<<<<<< HEAD
-		self.topSitesCollection?.snp.updateConstraints({ (make) in
-			if self.topSites.count > FreshtabViewUX.TopSitesCountOnRow && !UIDevice.current.isSmallIphoneDevice() {
-				make.height.equalTo(FreshtabViewUX.TopSitesMaxHeight)
-			} else {
-				make.height.equalTo(FreshtabViewUX.TopSitesMinHeight)
-			}
-		})
-=======
         // topsites hint
         if self.topSites.count == 0 && SettingsPrefs.shared.getShowTopSitesPref() {
             self.emptyTopSitesHint.isHidden = false
@@ -181,7 +172,6 @@
                 make.height.equalTo(normalModeViewHeight)
             })
         }
->>>>>>> 88fd8ea5
 	}
     
     private func getTopSitesHeight() -> CGFloat {
@@ -386,11 +376,7 @@
 				make.left.equalTo(self.view).offset(21)
 				make.right.equalTo(self.view).offset(-21)
 				make.height.equalTo(FreshtabViewUX.NewsViewMinHeight)
-<<<<<<< HEAD
-				make.top.equalTo(self.topSitesCollection!.snp.bottom).offset(15)
-=======
 				make.top.equalTo(self.topSitesCollection!.snp.bottom).offset(FreshtabViewUX.topOffset)
->>>>>>> 88fd8ea5
 			}
 			newsTableView?.register(NewsViewCell.self, forCellReuseIdentifier: "NewsCell")
 			newsTableView?.separatorStyle = .singleLine
@@ -547,13 +533,7 @@
 extension FreshtabViewController: UITableViewDataSource, UITableViewDelegate, UIScrollViewDelegate {
 	
 	func tableView(_ tableView: UITableView, numberOfRowsInSection section: Int) -> Int {
-<<<<<<< HEAD
-		return self.news.count >= FreshtabViewUX.MinNewsCellsCount ?
-			self.isNewsExpanded ? min(self.news.count, (UIDevice.current.isSmallIphoneDevice() ? FreshtabViewUX.MaxNewsCellsCount - 1 : FreshtabViewUX.MaxNewsCellsCount)) : FreshtabViewUX.MinNewsCellsCount :
-		FreshtabViewUX.MinNewsCellsCount
-=======
         return self.isNewsExpanded ? self.news.count : FreshtabViewUX.MinNewsCellsCount
->>>>>>> 88fd8ea5
 	}
 	
 	func tableView(_ tableView: UITableView, cellForRowAt indexPath: IndexPath) -> UITableViewCell {
