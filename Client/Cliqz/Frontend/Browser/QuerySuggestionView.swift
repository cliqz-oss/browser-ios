--- conflicted
+++ resolved
@@ -39,14 +39,8 @@
         
         NotificationCenter.default.addObserver(self, selector:  #selector(QuerySuggestionView.viewRotated), name: NSNotification.Name.UIDeviceOrientationDidChange, object: nil)
         
-<<<<<<< HEAD
-        if !QuerySuggestions.isEnabled() {
-            self.isHidden = true
-        }
-=======
         //initially hide the view until the user type query
-        self.hidden = true
->>>>>>> ca8a29c9
+        self.isHidden = true
     }
     
     required init?(coder aDecoder: NSCoder) {
@@ -63,16 +57,11 @@
         
         guard !text.isEmpty else {
             clearSuggestions()
-            self.hidden = true
-            return
-        }
-<<<<<<< HEAD
-
-		QuerySuggestions.getSuggestions(text) { [weak self] (responseData) in
-=======
-        self.hidden = false
+            self.isHidden = true
+            return
+        }
+        self.isHidden = false
         QuerySuggestions.getSuggestions(text) { [weak self] responseData in
->>>>>>> ca8a29c9
             self?.processSuggestionsResponse(text, responseData: responseData)
         }
         
