--- conflicted
+++ resolved
@@ -140,20 +140,11 @@
     }
     
     private func adJustPanelSwitchControl() {
-<<<<<<< HEAD
-        let region = SettingsPrefs.shared.getRegionPref()
-        if region == "DE" { // TODO: Should call `DataSource.ShouldShowOffers()`
-            createPanelSwitchControl(numberOfSegments: 4)
-        } else {
-            createPanelSwitchControl(numberOfSegments: 3)
-        }
-=======
 		if (self.profile.offrzDataSource?.shouldShowOffrz() ?? false) {
 			createPanelSwitchControl(numberOfSegments: 4)
 		} else {
 			createPanelSwitchControl(numberOfSegments: 3)
 		}
->>>>>>> bfdab8d7
     }
     
 	override func viewWillDisappear(_ animated: Bool) {
@@ -217,10 +208,7 @@
             target = "favorites"
             
         case .OffrzPanel:
-<<<<<<< HEAD
-=======
 			self.panelSwitchControl.setImage(UIImage(named: "offrz_inactive"), forSegmentAt: 3)
->>>>>>> bfdab8d7
             self.showPanelViewController(self.offrzViewController)
             target = "offrz"
             
