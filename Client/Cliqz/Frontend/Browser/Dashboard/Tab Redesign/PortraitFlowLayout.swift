--- conflicted
+++ resolved
@@ -28,15 +28,10 @@
 class PortraitFlowLayout: UICollectionViewFlowLayout {
     override init() {
         super.init()
-        self.minimumInteritemSpacing = UIScreen.mainScreen().bounds.size.width
+        self.minimumInteritemSpacing = UIScreen.main.bounds.size.width
         self.minimumLineSpacing = 0.0
-<<<<<<< HEAD
-		self.scrollDirection = .vertical
-        self.sectionInset = UIEdgeInsetsMake(30, 0, 0, 0)
-=======
-        self.scrollDirection = .Vertical
+        self.scrollDirection = .vertical
         self.sectionInset = UIEdgeInsetsMake(16, 0, 0, 0)
->>>>>>> ca8a29c9
     }
     
     required init?(coder aDecoder: NSCoder) {
@@ -69,13 +64,8 @@
             
             var t: CATransform3D = CATransform3DIdentity
             
-<<<<<<< HEAD
-			if let count = self.collectionView?.numberOfItems(inSection: 0), count > 1 {
-				
-=======
-            if let count = self.collectionView?.numberOfItemsInSection(0) {//where count > 1 {
+            if let count = self.collectionView?.numberOfItems(inSection: 0) {//where count > 1 {
                 
->>>>>>> ca8a29c9
                 t.m34 = -1.0 / (CGFloat(1000))
                 
                 let tiltAngle = Knobs.maxTiltAngle - (1/pow(Double(count), 0.85)) * (Knobs.maxTiltAngle - Knobs.minTiltAngle)
