//
//  TabViewCell.swift
//  TabSwitcherViewDemo
//
//  Created by Amornchai Kanokpullwad on 7/26/2558 BE.
//  Copyright (c) 2558 zoonref. All rights reserved.
//

import UIKit
import QuartzCore
import SnapKit
import Shared

protocol TabViewCellDelegate: class {
    func removeTab(cell: TabViewCell, swipe: SwipeType)
}

enum SwipeType {
    case None
    case Left
    case Right
}

class TabViewCell: UICollectionViewCell {

    let velocityTreshold = CGFloat(100.0)//to be adjusted on real device
    let displayView: UIView
    let gradientView: UIView
    weak var delegate: TabViewCellDelegate?
    private var logoImageView: UIImageView
    private var fakeLogoView: UIView?
    var domainLabel: UILabel
    var descriptionLabel: UILabel
    private var bigLogoImageView: UIImageView
    private var smallCenterImageView: UIImageView
    private var fakeSmallCenterView: UIView?
    private var cliqzLogoImageView: UIImageView
    
    var deleteButton: UIButton
    var isPrivateTabCell: Bool = false
    var clickedElement: String?
    
    private var currentTransform: CATransform3D?
    
    func showShadow(visible:Bool) {
        if visible{
            layer.shadowColor = UIColor.black.cgColor
        }
        else{
            layer.shadowColor = UIColor.clear.cgColor
        }
    }
    
    func makeCellPrivate() {
        self.isPrivateTabCell = true
        self.displayView.backgroundColor = UIColor.darkGray
        self.deleteButton.imageView?.tintColor = UIColor.white
        self.descriptionLabel.textColor = UIConstants.PrivateModeTextColor
    }
    
    func makeCellUnprivate() {
        self.isPrivateTabCell = false
        self.displayView.backgroundColor = UIColor.white
        self.deleteButton.imageView?.tintColor = UIColor.darkGray
        self.descriptionLabel.textColor = UIConstants.NormalModeTextColor
    }
    
<<<<<<< HEAD
    func setSmallUpperLogo(_ image:UIImage?) {
=======
    func isSmallUpperLogoNil() -> Bool {
        return self.logoImageView.image == nil
    }
    
    func setSmallUpperLogo(image:UIImage?) {
>>>>>>> ca8a29c9
        guard let image = image else { return }
        self.logoImageView.image = image
    }
    
<<<<<<< HEAD
    func setBigLogo(_ image:UIImage?) {
=======
    func setBigLogo(image:UIImage?, cliqzLogo: Bool) {
>>>>>>> ca8a29c9
        guard let image = image else { return }
        
        if cliqzLogo {
            self.bigLogoImageView.backgroundColor = UIConstants.CliqzThemeColor
            self.cliqzLogoImageView.image = image
            return
        }
        
        self.smallCenterImageView.image = image
        let bg_color = image.getPixelColor(pos: CGPoint(x: 10,y: 10))
        self.bigLogoImageView.backgroundColor = bg_color
    }
    
    func setSmallUpperLogoView(_ view: UIView?) {
        guard let view = view else { return }
        self.fakeLogoView = view
        self.displayView.addSubview(view)
        self.displayView.bringSubview(toFront: view)
        view.snp.makeConstraints { (make) in
            make.top.left.right.bottom.equalTo(self.logoImageView)
        }
    }
    
    func setBigLogoView(_ view:UIView?) {
        guard let view = view else { return }
        self.fakeSmallCenterView = view
        self.displayView.addSubview(view)
        self.displayView.bringSubview(toFront: view)
        view.snp_remakeConstraints { (make) in
            make.top.left.right.bottom.equalTo(self.smallCenterImageView)
        }
        let bg_color = view.backgroundColor
        self.bigLogoImageView.backgroundColor = bg_color
    }
    
    
    required init(coder aDecoder: NSCoder) {
        fatalError("init(coder:) has not been implemented")
    }
    
    override init(frame: CGRect) {

        displayView = UIView()
        gradientView = UIView(frame: displayView.bounds)
        
        //logoImageView
        let small_logo_imageview = UIImageView()
        small_logo_imageview.backgroundColor = UIColor(colorString:"E5E4E5")
        small_logo_imageview.layer.masksToBounds = true
        small_logo_imageview.layer.cornerRadius = 2
        small_logo_imageview.backgroundColor = UIColor.clearColor()
        displayView.addSubview(small_logo_imageview)
        logoImageView = small_logo_imageview
        
        //deleteButton
        
<<<<<<< HEAD
        let delete_button = UIButton(type: .custom)
		delete_button.setImage(UIImage(named: "find_close")?.withRenderingMode(UIImageRenderingMode.alwaysTemplate), for: .normal)
=======
        let delete_button = UIButton(type:.Custom)
        delete_button.setImage(UIImage(named: "TabClose")?.imageWithRenderingMode(UIImageRenderingMode.AlwaysTemplate), forState: .Normal)
>>>>>>> ca8a29c9
        displayView.addSubview(delete_button)
        deleteButton = delete_button
        deleteButton.accessibilityLabel = "closeTab"
        
        //domainLabel
        let domain_label = UILabel()
        domain_label.textColor = UIColor(colorString: "0086E0")
        domain_label.font = UIFont.boldSystemFont(ofSize: 16)
        domain_label.text = ""
        displayView.addSubview(domain_label)
        domainLabel = domain_label
        
        //descriptionLabel
        let description_label = UILabel()
<<<<<<< HEAD
        description_label.font = UIFont.boldSystemFont(ofSize: 18)
=======
        description_label.font = UIFont.systemFontOfSize(16, weight: UIFontWeightMedium)
>>>>>>> ca8a29c9
        description_label.text = ""
        description_label.numberOfLines = 0
        displayView.addSubview(description_label)
        descriptionLabel = description_label
        
        //bigLogoImage
        let big_logo_imageView = UIImageView()
        big_logo_imageView.backgroundColor = UIColor(colorString:"E5E4E5")
        big_logo_imageView.layer.masksToBounds = true
        big_logo_imageView.layer.cornerRadius = 3
        displayView.addSubview(big_logo_imageView)
        bigLogoImageView = big_logo_imageView
        
        
        //smaller image view in the center - this displays the actual logo
        let smaller_imageView = UIImageView()
        smaller_imageView.backgroundColor = UIColor.clear
        bigLogoImageView.addSubview(smaller_imageView)
        smallCenterImageView = smaller_imageView
        
        //new tab cliqz logo image view
        
        let cliqz_imgView = UIImageView()
        cliqz_imgView.backgroundColor = UIColor.clearColor()
        cliqz_imgView.contentMode = .ScaleAspectFit
        bigLogoImageView.addSubview(cliqz_imgView)
        cliqzLogoImageView = cliqz_imgView

        super.init(frame: frame)
        
        self.displayView.accessibilityLabel = "New Tab, Most visited sites and News"
        
		self.deleteButton.addTarget(self, action: #selector(didPressDelete), for: .touchUpInside)
		
        displayView.layer.frame = displayView.bounds
        //displayView.layer.shouldRasterize = true
        
        //corner radius
        displayView.layer.masksToBounds = true
        displayView.layer.cornerRadius = 4
        
        //shadow
        layer.shadowColor = UIColor.black.cgColor
        layer.shadowRadius = 6.0
        layer.shadowOffset = CGSize(width:0, height: -2.0)
        layer.shadowOpacity = 0.6
        
        contentView.addSubview(displayView)
        
        //add the constraints
        self.setConstraints()
        
        // add motion effect
        let verticalMotionEffect = UIInterpolatingMotionEffect(keyPath: "layer.transform",
            type: .tiltAlongVerticalAxis)
        
        var tranformMinRelative = CATransform3DIdentity
        tranformMinRelative = CATransform3DRotate(tranformMinRelative, CGFloat(M_PI / 10), 1, 0, 0);
        
        var tranformMaxRelative = CATransform3DIdentity
		tranformMaxRelative = CATransform3DRotate(tranformMaxRelative, CGFloat(-M_PI / 10), 1, 0, 0);
		
		verticalMotionEffect.minimumRelativeValue = NSValue(caTransform3D: tranformMinRelative)
		verticalMotionEffect.maximumRelativeValue = NSValue(caTransform3D: tranformMaxRelative)
		
        displayView.addMotionEffect(verticalMotionEffect)
        
        // add pan gesture
        let gesture = UIPanGestureRecognizer(target: self, action: #selector(handlePan))
        gesture.delegate = self
        displayView.addGestureRecognizer(gesture)
        
        // tab gesture recognizer
        let tapGestureRecognizer = UITapGestureRecognizer(target: self, action: #selector(tapPressed))
        tapGestureRecognizer.cancelsTouchesInView = false
        tapGestureRecognizer.delegate = self
        self.addGestureRecognizer(tapGestureRecognizer)
        
    }
    
    override func prepareForReuse() {
        self.domainLabel.text = ""
        self.descriptionLabel.text = ""
        self.logoImageView.image = nil
        self.bigLogoImageView.image = nil
        self.bigLogoImageView.backgroundColor = UIColor(colorString:"E5E4E5")
        self.smallCenterImageView.image = nil
        self.cliqzLogoImageView.image = nil
        
        self.fakeLogoView?.removeFromSuperview()
        self.fakeSmallCenterView?.removeFromSuperview()
        self.fakeLogoView = nil
        self.fakeSmallCenterView = nil
    }
    
    override func layoutSubviews() {
        super.layoutSubviews()
        self.setConstraints()
    }
    
	override func apply(_ layoutAttributes: UICollectionViewLayoutAttributes) {
		super.apply(layoutAttributes)
		
        if let attr = layoutAttributes as? TabSwitcherLayoutAttributes {
            displayView.layer.transform = attr.displayTransform
            currentTransform = attr.displayTransform
        }
    }

    
	override func willTransition(from oldLayout: UICollectionViewLayout, to newLayout: UICollectionViewLayout) {
		super.willTransition(from: oldLayout, to: newLayout)
        self.contentView.setNeedsLayout()
    }

    func setConstraints() {
        
		let screenSize = UIScreen.main.bounds.size
        let isPortrait = screenSize.height > screenSize.width
        
        if isPortrait {
			self.displayView.snp.remakeConstraints { (make) in
                self.showShadow(visible: true)
                make.left.right.top.equalTo(self.contentView)
                make.height.equalTo(Knobs.cellHeight) //* Knobs.cellHeightMultiplier)
            }
            
<<<<<<< HEAD
			self.logoImageView.snp.makeConstraints({ (make) in
                self.logoImageView.isHidden = false
                make.top.equalTo(self.displayView)
                make.left.equalTo(self.displayView).inset(10)
                make.width.height.equalTo(44.0)
            })
=======
            self.logoImageView.snp_remakeConstraints { (make) in
                self.logoImageView.hidden = false
                make.centerY.equalTo(self.domainLabel)
                make.left.equalTo(self.displayView).inset(10)
                make.width.height.equalTo(30)
            }
>>>>>>> ca8a29c9
            
			self.deleteButton.snp.remakeConstraints({ (make) in
                make.top.equalTo(self.displayView)
                make.right.equalTo(self.displayView)//.inset(10)
                make.width.height.equalTo(44.0)
            })
            
<<<<<<< HEAD
			self.domainLabel.snp.remakeConstraints({ (make) in
                make.top.equalTo(self.displayView)
                make.left.equalTo(self.logoImageView).offset(54.0)
                make.right.equalTo(self.deleteButton).inset(44.0)
                make.height.equalTo(44.0)
            })
=======
            self.domainLabel.snp_remakeConstraints { (make) in
                make.top.equalTo(self.displayView).inset(14)
                make.left.equalTo(self.logoImageView).offset(40.0)
                make.right.equalTo(self.deleteButton).inset(44.0)
                make.height.equalTo(30.0)
            }
>>>>>>> ca8a29c9
            
			self.descriptionLabel.snp.remakeConstraints { (make) in
                self.descriptionLabel.isHidden = false
                make.top.equalTo(self.domainLabel.snp.bottom)
                make.left.right.equalTo(self.displayView).inset(10.0)
                make.height.equalTo(50.0)//54
            }
            
			self.bigLogoImageView.snp.remakeConstraints { (make) in
                make.top.equalTo(self.descriptionLabel.snp.bottom)
                make.left.right.bottom.equalTo(self.displayView).inset(10)
            }
            
			self.smallCenterImageView.snp.remakeConstraints { (make) in
                make.center.equalTo(self.bigLogoImageView)
                make.height.width.equalTo(80.0)//80
            }
<<<<<<< HEAD
        } else {
			self.displayView.snp.remakeConstraints { (make) in
                self.showShadow(visible: false)
				make.left.right.top.bottom.equalTo(self.contentView)
=======
            
            self.cliqzLogoImageView.snp_remakeConstraints(closure: { (make) in
                make.center.equalTo(self.bigLogoImageView)
                make.left.right.equalTo(self.bigLogoImageView).inset(50)
            })
        }
        
        else {
            self.displayView.snp_remakeConstraints { (make) in
                self.showShadow(false)
                make.left.right.top.bottom.equalTo(self.contentView)
            }
            
            self.logoImageView.snp_remakeConstraints { (make) in
                self.logoImageView.hidden = true
>>>>>>> ca8a29c9
            }
            
			self.logoImageView.snp.remakeConstraints({ (make) in
				self.logoImageView.isHidden = true
			})
			
			self.deleteButton.snp.remakeConstraints({ (make) in
                make.top.equalTo(self.displayView)
                make.right.equalTo(self.displayView)//.inset(10)
                make.width.height.equalTo(44.0)
            })
            
			self.domainLabel.snp.remakeConstraints({ (make) in
                make.top.equalTo(self.displayView)
                make.left.equalTo(self.displayView).offset(10.0)
                make.right.equalTo(self.deleteButton).inset(44.0)
                make.height.equalTo(44.0)
            })
            
			self.descriptionLabel.snp.remakeConstraints({ (make) in
				self.descriptionLabel.isHidden = true
			})
			
			self.bigLogoImageView.snp.remakeConstraints { (make) in
                make.top.equalTo(self.domainLabel.snp.bottom)
                make.left.right.bottom.equalTo(self.displayView).inset(10)
            }
            
			self.smallCenterImageView.snp.remakeConstraints { (make) in
                make.center.equalTo(self.bigLogoImageView)
                make.height.width.equalTo(40.0)//80
            }
            self.cliqzLogoImageView.snp_remakeConstraints(closure: { (make) in
                make.center.equalTo(self.bigLogoImageView)
                make.left.right.equalTo(self.bigLogoImageView).inset(50)
            })
        }
        
        
    }
    
 
    
    @objc
    func didPressDelete(sender: UIButton) {
		self.delegate?.removeTab(cell: self, swipe: .None)
    }
    
    func tapPressed(gestureRecognizer: UIGestureRecognizer) {
		let touchLocation = gestureRecognizer.location(in: self.displayView)
		
        if self.descriptionLabel.frame.contains(touchLocation) {
            clickedElement = "title"
        } else if self.domainLabel.frame.contains(touchLocation) {
            clickedElement = "url"
        } else if self.bigLogoImageView.frame.contains(touchLocation) {
            clickedElement = "logo"
        }
    }
    
    func handlePan(recognizer: UIPanGestureRecognizer) {
        
        let screenSize = UIScreen.main.bounds.size
        let isPortrait = screenSize.height > screenSize.width
        
        if !isPortrait{
            return
        }
        
        switch recognizer.state {
        case .changed:
			let translation = recognizer.translation(in: self.superview)
            let transform = displayView.layer.transform
            displayView.layer.transform = CATransform3DTranslate(transform, translation.x, 0, 0)
			recognizer.setTranslation(CGPoint.zero, in: displayView)
			
        case .cancelled, .ended:
            
			let velocity = recognizer.velocity(in: self)
			let aboveTreshold = abs(velocity.x) > self.velocityTreshold
			
			UIView.animate(withDuration: 0.3, animations: { () -> Void in
                if let transform = self.currentTransform {
                    let cellWidth = self.frame.width
                    if aboveTreshold {
                        let deltaX = velocity.x > 0 ? cellWidth : -cellWidth
                        self.displayView.layer.transform = CATransform3DTranslate(transform, deltaX, 0, 0)
                        self.alpha = 0.0
                    }
                    else {
                        self.displayView.layer.transform = transform
                    }
                }
                }, completion: { finished in
                    if finished && aboveTreshold {
						self.delegate?.removeTab(cell: self, swipe: velocity.x > 0 ? .Right : .Left)
                    }
            })
            
        default: break
        }
    }
    
}

extension TabViewCell: UIGestureRecognizerDelegate {
    
    // fix hard to scroll vertically
	override func gestureRecognizerShouldBegin(_ gestureRecognizer: UIGestureRecognizer) -> Bool {
        if let pan = gestureRecognizer as? UIPanGestureRecognizer {
			let velocity = pan.velocity(in: displayView)
            return fabs(velocity.x) > fabs(velocity.y);
        }
        return true
    }
    
}<|MERGE_RESOLUTION|>--- conflicted
+++ resolved
@@ -42,7 +42,7 @@
     
     private var currentTransform: CATransform3D?
     
-    func showShadow(visible:Bool) {
+    func showShadow(_ visible: Bool) {
         if visible{
             layer.shadowColor = UIColor.black.cgColor
         }
@@ -65,24 +65,16 @@
         self.descriptionLabel.textColor = UIConstants.NormalModeTextColor
     }
     
-<<<<<<< HEAD
-    func setSmallUpperLogo(_ image:UIImage?) {
-=======
     func isSmallUpperLogoNil() -> Bool {
         return self.logoImageView.image == nil
     }
     
-    func setSmallUpperLogo(image:UIImage?) {
->>>>>>> ca8a29c9
+    func setSmallUpperLogo(_ image: UIImage?) {
         guard let image = image else { return }
         self.logoImageView.image = image
     }
     
-<<<<<<< HEAD
-    func setBigLogo(_ image:UIImage?) {
-=======
     func setBigLogo(image:UIImage?, cliqzLogo: Bool) {
->>>>>>> ca8a29c9
         guard let image = image else { return }
         
         if cliqzLogo {
@@ -106,7 +98,7 @@
         }
     }
     
-    func setBigLogoView(_ view:UIView?) {
+    func setBigLogoView(_ view: UIView?) {
         guard let view = view else { return }
         self.fakeSmallCenterView = view
         self.displayView.addSubview(view)
@@ -133,19 +125,14 @@
         small_logo_imageview.backgroundColor = UIColor(colorString:"E5E4E5")
         small_logo_imageview.layer.masksToBounds = true
         small_logo_imageview.layer.cornerRadius = 2
-        small_logo_imageview.backgroundColor = UIColor.clearColor()
+        small_logo_imageview.backgroundColor = UIColor.clear
         displayView.addSubview(small_logo_imageview)
         logoImageView = small_logo_imageview
         
         //deleteButton
         
-<<<<<<< HEAD
-        let delete_button = UIButton(type: .custom)
-		delete_button.setImage(UIImage(named: "find_close")?.withRenderingMode(UIImageRenderingMode.alwaysTemplate), for: .normal)
-=======
-        let delete_button = UIButton(type:.Custom)
-        delete_button.setImage(UIImage(named: "TabClose")?.imageWithRenderingMode(UIImageRenderingMode.AlwaysTemplate), forState: .Normal)
->>>>>>> ca8a29c9
+        let delete_button = UIButton(type:.custom)
+        delete_button.setImage(UIImage(named: "TabClose")?.withRenderingMode(UIImageRenderingMode.alwaysTemplate), for: .normal)
         displayView.addSubview(delete_button)
         deleteButton = delete_button
         deleteButton.accessibilityLabel = "closeTab"
@@ -160,11 +147,7 @@
         
         //descriptionLabel
         let description_label = UILabel()
-<<<<<<< HEAD
-        description_label.font = UIFont.boldSystemFont(ofSize: 18)
-=======
-        description_label.font = UIFont.systemFontOfSize(16, weight: UIFontWeightMedium)
->>>>>>> ca8a29c9
+        description_label.font = UIFont.systemFont(ofSize: 16, weight: UIFontWeightMedium)
         description_label.text = ""
         description_label.numberOfLines = 0
         displayView.addSubview(description_label)
@@ -188,8 +171,8 @@
         //new tab cliqz logo image view
         
         let cliqz_imgView = UIImageView()
-        cliqz_imgView.backgroundColor = UIColor.clearColor()
-        cliqz_imgView.contentMode = .ScaleAspectFit
+        cliqz_imgView.backgroundColor = UIColor.clear
+        cliqz_imgView.contentMode = .scaleAspectFit
         bigLogoImageView.addSubview(cliqz_imgView)
         cliqzLogoImageView = cliqz_imgView
 
@@ -287,26 +270,17 @@
         
         if isPortrait {
 			self.displayView.snp.remakeConstraints { (make) in
-                self.showShadow(visible: true)
+                self.showShadow(true)
                 make.left.right.top.equalTo(self.contentView)
                 make.height.equalTo(Knobs.cellHeight) //* Knobs.cellHeightMultiplier)
             }
             
-<<<<<<< HEAD
-			self.logoImageView.snp.makeConstraints({ (make) in
+            self.logoImageView.snp_remakeConstraints { (make) in
                 self.logoImageView.isHidden = false
-                make.top.equalTo(self.displayView)
-                make.left.equalTo(self.displayView).inset(10)
-                make.width.height.equalTo(44.0)
-            })
-=======
-            self.logoImageView.snp_remakeConstraints { (make) in
-                self.logoImageView.hidden = false
                 make.centerY.equalTo(self.domainLabel)
                 make.left.equalTo(self.displayView).inset(10)
                 make.width.height.equalTo(30)
             }
->>>>>>> ca8a29c9
             
 			self.deleteButton.snp.remakeConstraints({ (make) in
                 make.top.equalTo(self.displayView)
@@ -314,21 +288,12 @@
                 make.width.height.equalTo(44.0)
             })
             
-<<<<<<< HEAD
-			self.domainLabel.snp.remakeConstraints({ (make) in
-                make.top.equalTo(self.displayView)
-                make.left.equalTo(self.logoImageView).offset(54.0)
-                make.right.equalTo(self.deleteButton).inset(44.0)
-                make.height.equalTo(44.0)
-            })
-=======
             self.domainLabel.snp_remakeConstraints { (make) in
                 make.top.equalTo(self.displayView).inset(14)
                 make.left.equalTo(self.logoImageView).offset(40.0)
                 make.right.equalTo(self.deleteButton).inset(44.0)
                 make.height.equalTo(30.0)
             }
->>>>>>> ca8a29c9
             
 			self.descriptionLabel.snp.remakeConstraints { (make) in
                 self.descriptionLabel.isHidden = false
@@ -346,14 +311,8 @@
                 make.center.equalTo(self.bigLogoImageView)
                 make.height.width.equalTo(80.0)//80
             }
-<<<<<<< HEAD
-        } else {
-			self.displayView.snp.remakeConstraints { (make) in
-                self.showShadow(visible: false)
-				make.left.right.top.bottom.equalTo(self.contentView)
-=======
-            
-            self.cliqzLogoImageView.snp_remakeConstraints(closure: { (make) in
+            
+            self.cliqzLogoImageView.snp_remakeConstraints({ (make) in
                 make.center.equalTo(self.bigLogoImageView)
                 make.left.right.equalTo(self.bigLogoImageView).inset(50)
             })
@@ -363,11 +322,6 @@
             self.displayView.snp_remakeConstraints { (make) in
                 self.showShadow(false)
                 make.left.right.top.bottom.equalTo(self.contentView)
-            }
-            
-            self.logoImageView.snp_remakeConstraints { (make) in
-                self.logoImageView.hidden = true
->>>>>>> ca8a29c9
             }
             
 			self.logoImageView.snp.remakeConstraints({ (make) in
@@ -400,7 +354,7 @@
                 make.center.equalTo(self.bigLogoImageView)
                 make.height.width.equalTo(40.0)//80
             }
-            self.cliqzLogoImageView.snp_remakeConstraints(closure: { (make) in
+            self.cliqzLogoImageView.snp_remakeConstraints({ (make) in
                 make.center.equalTo(self.bigLogoImageView)
                 make.left.right.equalTo(self.bigLogoImageView).inset(50)
             })
