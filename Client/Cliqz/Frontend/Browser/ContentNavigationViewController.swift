--- conflicted
+++ resolved
@@ -9,22 +9,22 @@
 import UIKit
 
 final class ContentNavigationViewController: UIViewController {
-    
+
     let pageNavVC = PageNavigationViewController()
     var browserVC: CIBrowserViewController? = nil
     var searchController: CliqzSearchViewController? = nil
-    
+
     weak var search_loader: SearchLoader?
     weak var profile: Profile?
 	weak var tabManager: TabManager?
     weak var stateDelegate: StateDelegate? = nil
-	
+
     enum State {
         case pageNavigation
         case browser
         case search
     }
-    
+
     var currentState: State = .pageNavigation //initial state
     
     override func viewDidLoad() {
@@ -84,12 +84,7 @@
             showSearchController(text: text)
         }
         currentState = state
-<<<<<<< HEAD
-=======
-        
         stateDelegate?.stateChanged(component: "ContentNav")
-        
->>>>>>> 8e865ad8
     }
 }
 
