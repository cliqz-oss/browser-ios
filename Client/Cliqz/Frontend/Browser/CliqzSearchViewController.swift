--- conflicted
+++ resolved
@@ -82,12 +82,8 @@
 	}
 	
 	func loadData(query: String) {
-<<<<<<< HEAD
 		cliqzSearch.startSearch(query) {
-=======
         TelemetryLogger.sharedInstance.logEvent(.QueryInteraction("key_stroke", query.characters.count))
-		cliqzSearch.startSearch(query, history: self.historyResults) {
->>>>>>> 43011f4e
 			(q, data) in
 			if q == self.searchQuery {
 				let history = self.getHistory()
