/* The text shown in the search field */
"Search" = "Search";

/* Error message title */
"Sorry" = "Sorry";

/* Error message when JS scripts for search can't be loaded */
"Something went wrong, the script wasn't loaded." = "Something went wrong, the script wasn't loaded.";

/* Button label to cancel entering a URL or search query
 Cancel */
"Cancel" = "Cancel";

/* Button label on Alert view */
"Retry" = "Retry";

/* Search Recommendations and top visited sites title */
"Search recommendations" = "Recommendations";

/* Search history title */
"Search history" = "History";

/* Show Cliqz legal page. See https://cliqz.com/legal" */
"Imprint" = "Imprint";

/* Footnote message for feedback */
"Feedback to Cliqz Browser (Version %@) for iOS (Version %@) from %@" = "Feedback to Cliqz Browser (Version %@) for iOS (Version %@) from %@";

/* Title for No Email account pop-up */
"No Email account title" = "No Email account";

/* Text for the missing email account for sending feedback pop-up */
"No Email account message" = "Please setup an Email account to be able to send a feedback.";

/* Error title */
"The Internet connection appears to be offline." = "The internet connection appears to be offline.";

/* Title for `Top news` home shortcut. */
"Top news" = "Top news";

/* Title for `Last site` home shortcut. */
"Last site" =  "Last site";

/* Share footer */
"Shared with CLIQZ for iOS" = "Shared with CLIQZ for iOS";

<<<<<<< HEAD
/* URL for detailed info for human web */
"Human Web URL" = "https://cliqz.com/en/whycliqz/human-web";

/* Title for Human Web deteiled info on settings */
"What is Human Web?" = "What is Human Web?";

/* Navigation title in settings */
"Human Web" = "Human Web";

/* Block Ads setting
 Block Ads toogle title in Block Ads settings */
"Block Ads" = "Block Ads [Beta]";

/* Fair Blocking toogle title in Block Ads settings
  Title of navigation controller of Fair Blocking */
"Fair Blocking" = "Fair Blocking";

/* More details about Fair Blocking */
"What is 'fair'?" = "What is 'fair'?";

/* Settings item for clearing private data on termination */
"Clear Private data on termination" = "Clear Private Data on Termination";

=======
>>>>>>> 67c6a9eb
/* Enable News Push Notifications */
"Enable News Push Notifications" = "News Notification";

/* OK button in the 'Show blocked top-sites' alert */
/* Button label to `OK` in news notification permission screen */
"OK" = "OK";

/* Cancel button in the 'Show blocked top-sites' alert */
"Cancel" = "Cancel";

/* Button label to `Yes please!` in news notification permission screen */
"Yes please!" = "Yes please!";

/* Button label to `Later` in news notification permission screen */
"Remind me later" = "Remind me later";

/* Button label to `No` in news notification permission screen */
"No thanks" = "No thanks";

/* Description text displayed when there are no open tabs while in Forget mode */
"Forget Mode" = "Forget Mode";

/* Description text displayed when there are no open tabs while in Forget mode */
"Browsing history and cookies will not be remembered, but new downloads and bookmarks will be saved." = "Browsing history and cookies will not be remembered, but new downloads and bookmarks will be saved.";

/* Context/Sharing menu item for downloading youtube videos */
"Download youtube video" = "View Video Offline";

/* Tabs title on dashboard */
"Tabs" = "Tabs";

/* History title on dashboard */
"History" = "History";

/* Favorites title on dashboard
   Settings item for clearing favorite history */
"Favorites" = "Favorites";

/* Add Favorites */
"Add Favorite" = "Add Favorite";

/* Setting menu title */
"Settings" = "Settings";

/* "Widget item for a new tab" */
"New Tab" = "New Tab";

/* New private tab title */
"New Private Tab" = "New Forget Tab";

/* Open new tab title */
"Open New Tab" = "Open New Tab";

/* Open new forget mode tab title */
"Open New Forget Tab" = "Open New Forget Tab";

/* Show images title */
"Show Images" = "Show Images";

/* Hide images title */
"Hide Images" = "Hide Images";

/* Night mode title */
"Night Mode" = "Night Mode";

/* Turn off Night mode title */
"Night Mode off" = "Night Mode Off";

/* Remove favorites title */
"Remove Favorites" = "Remove Favorite";

/* Dashboard navigation bar title */
"Overview" = "Overview";

/* Title on the tab view, when no URL is open on the tab */
"Topsites" = "Most visited sites and News";

/* Antitracking UI top title */
"Data is protected" = "Your data is protected";

/* Antitracking UI subtitle */
"Private data points" = "Private data points have been removed";

/* Antitracking UI title for companies column */
"Companies title" = "Tracking companies";

/* Antitracking UI title for tracked count column */
"Trackers count title" = "Private data points";

/* AdBlocking UI title for companies column */
"Companies" = "Companies";

/* AdBlocking UI title for tracked count column */
"Ads" = "Ads";

/* Antiphishing alert title */
"Warning: deceptive website!" =  "Warning: deceptive website!";

/* Antiphishing alert message */
"CLIQZ has blocked access to %1$ because it has been reported as a phishing website.Phishing websites disguise as other sites you may trust in order to trick you into disclosing your login, password or other sensitive information" = "CLIQZ has blocked access to %1$ because it has been reported as a phishing website.\nPhishing websites disguise as other sites you may trust in order to trick you into disclosing your login, password or other sensitive information.";

/* Back to safe site buttun title in antiphishing alert title */
"Back to safe site" = "Back to safe site";

/* Continue despite warning buttun title in antiphishing alert title */
"Continue despite warning" = "Continue despite warning";

/* Context menu option for opening a link in a new private tab */
"Open In New Forget Tab" = "Open In New Forget Tab";

/* First card text in onBorading */
"The first browser with a built-in quick-search\nno detours, directly to the right destination." = "The first browser with a built-in quick-search\n\nno detours, directly to the right destination.";

/* Second card text in onBorading */
"Simply start typing.\n\nYou immediately see the best result.\n\nSwipe to see more." = "Simply start typing.\n\nYou immediately see the best result.\n\nSwipe to see more.";

/* Thrid card text in onBorading */
"When you share your location, you also get results for locations near you (Google Maps)" = "When you share your location, you also get results for locations near you (Google Maps)";

/* Start buttun title for onBorading */
"Let's start!" = "Let's start";

/* Toast message shown when youtube video download started */
"The video is being downloaded." = "The video is being downloaded.";

/* Toast message shown when youtube video download faild */
"The download failed." = "The download failed.";

/* Toast message shown when youtube video is Successfully downloaded */
"The download is complete. Open the Photos app to watch the video." = "The download is complete. Open the Photos app to watch the video.";

/* Brading label for onBorading */
"Faster and safer" = "Faster and safer";

/* subtitle label for onBorading */
"SEARCH ENGINE \n IN THE BROWSER" = "SEARCH ENGINE \n IN THE BROWSER";

/* Control Center hint title */
"Control Center" = "Control Center";

/* Control Center hint description */
"Customize the protection of your data to your needs." = "Customize the protection of your data to your needs.";

/* Control Center Option 1*/
"Protection enabled" = "Protection enabled";

/* Control Center Option 2*/
"Protection disabled" = "Protection disabled";

/* Cliqz search hint title */
"Result Cards" = "Result Cards";

/* Cliqz search hint description */
"Relevant results are shown instantly during search." = "Relevant results are shown instantly during search.";

/* Youtube downloader action sheet title */
"Video quality" = "Video quality";

/* Youtube downloader action sheet message */
"Please select video quality" = "Please select video quality";

/* HUD message displayed while youtube downloader grabing the download URLs of the video */
"Retrieving video information" = "Retrieving video information";

/* Action sheet item for closing all opened tabs */
"Close All Tabs" = "Close All Tabs";

/* Title to expand news stream */
"MoreNews" = "More News";

/* Title on Freshtab for forget mode */
"Forget Tab" = "Forget Tab";

/* Description on Freshtab for forget mode */
"Forget Tab Description" = "You are browsing in Forget Mode: Websites you visit in this mode will not be saved in your history, and local data, including cookies, will not be stored.";

/* Hint on Freshtab when there is no topsites */
"Empty TopSites hint" = "You will see your most visited sites here";

/* Anti-Trakcing panel name on control center. */
"Anti-Tracking" = "Anti-Tracking";

/* Ad-Blocking panel name on control center. */
"Ad-Blocking" = "Ad-Blocking";

/* Anti-Phishing panel name on control center. */
"Anti-Phishing" = "Anti-Phishing";

/* Learn more label on control center panel. */
"Learn more" = "Learn more";

/* Activate button in control center panel. */
"Activate" = "Activate";

/* Anti-tracking panel title in the control center when it is enabled. */
"Your data is protected" = "Your data is protected";

/* Anti-tracking panel title in the control center when it is disabled
 Anti-Phishing panel title in the control center if the current website is a phishing one. */
"Your data is not protected" = "Your data is not protected";

/* Anti-tracking panel subtitle in the control center when it is enabled. */
"Private data points have been removed" = "Private data points have been removed";

/* Anti-tracking panel subtitle in the control center when it is disabled */
"Anti-Tracking is turned off for this website" = "Anti-Tracking is turned off for this website";

/* AdBlocker panel title in the control center when it is enabled. */
"You surf the web without ads" = "You surf the web without ads";

/* AdBlocker panel title in the control center when it is disabled. */
"You surf the web with ads" = "You surf the web with ads";

/* AdBlocker panel subtitle in the control center when it is enabled. */
"Ads have been blocked" = "Ads have been blocked";

/* AdBlocker panel subtitle in the control center when it is disabled for the current website. */
"Ad-Blocking is turned off for this website" = "Ad-Blocking is turned off for this website";

/* AdBlocker panel subtitle in the control center when it is disabled globally from settigns. */
"Ad-Blocking is turned off" = "Ad-Blocking is turned off";

/*Anti-Phishing panel description */
"Anti-Phishing technology identifies and blocks potentially deceptive websites that try to get your password or account data before you visit the site." = "Anti-Phishing technology identifies and blocks potentially deceptive websites that try to get your password or account data before you visit the site.";

/* Anti-Phishing panel title in the control center if the current website is safe. */
"You are safe" = "You are safe";

/* Anti-Phishing panel subtitle in the control center if the current website is safe. */
"No suspicious activities detected" = "No suspicious activities detected";

/* Anti-Phishing panel subtitle in the control center if the current website is a phishing one. */
"Suspicious activities were detected" = "Suspicious activities were detected";

/* AntiTracking Information text for landscape mode. */
"AntiTracking Information" = "Tracking-Information";

/* AdBlocking Information text for landscape mode. */

"AdBlocking Information" = "Ad-Blocking-Information";

/* Alert title for turning on location service when clicking share location on local card */
"Turn on Location Services" = "Turn on Location Services";

/* Alert message for turning on location service when clicking share location on local card */
"To share your location, go to the settings for the CLIQZ app:\n1.Tap Location\n2.Enable 'While Using'" = "To share your location, go to the settings for the CLIQZ app:\n\n1. Tap Location\n2. Enable 'While Using'";

/* Alert message for turning on location service when clicking share location on local card */
"To share your location, go to the settings of your smartphone:\n1.Turn on Location Services\n2.Select the CLIQZ App\n3.Enable 'While Using'" = "To share your location, go to the settings of your smartphone:\n\n1. Turn on Location Services\n2. Select the CLIQZ App\n3. Enable 'While Using'";

/* Not now option for turning on location service */
"Not Now" = "Not Now";

/** Settings **/

/* [Settings] Search section title */
"Search" = "Search";

/* [Settings] Search Results for */
"Search Results for" = "Search Results for";

/* Localized String for specific region */
"region-DE" = "Germany";

/* Localized String for specific region */
"region-US" = "United States";

/* Localized String for specific region */
"region-FR" = "France";

/* [Settings] Search Query Suggestions */
"Search Query Suggestions" = "Search Query Suggestions";

/* [Settings] Block explicit content */
"Block Explicit Content" = "Block Explicit Content";

/* [Settings] On status */
"On" = "On";

/* [Settings] Off status */
"Off" = "Off";

/* [Settings] Human Web */
"Human Web" = "Human Web";

/* [Settings -> Human Web]Footer text for Fair Blocking section" */
"Human Web footer" = "CLIQZ works with anonymized data of search queries and website visits that have been generated by our community of users. The technology that collects this data to build the web index is called Human Web.";

/* [Settings] Complementary Search */
"Complementary Search" = "Complementary Search";

/* [Settings] Browsing & History section header */
"Browsing & History" = "Browsing & History";

/* [Settings] Block pop-up windows*/
"Block Pop-up Windows" = "Block Pop-up Windows";

/* [Setting] Block Ads
 [Settings -> Block Ads] Block Ads */
"Block Ads" = "Ad-Blocking (Beta)";

/* [Settings -> Block Ads] Fair Mode */
"Fair Mode" = "Fair Mode";

/* [Settings -> Block Ads] Block Ads footer */
"Block Ads footer" = "Cliqz Browser has to download some data packages first, before the ad-blocker works efficiently. For this, the app must be connected to Wi-Fi.";

/* [Settings -> Block Ads] Fair Blocking footer */
"Fair Mode footer" = "A \"fair\" mode that shows ads in clearly defined cases only will be added soon.";

/* [Settings -> Clear Private Data] Clear Private Data footer */
"Clear Private Data footer" = "Only the selected data above will be cleared.";

/* [Settings] Restore Most Visited Websites */
"Restore Most Visited Websites" = "Restore Most Visited Websites";

/* [Settings] Text of the 'Restore Most Visited Websites' alert */
"All most visited websites will be shown again on the startpage." = "All most visited websites will be shown again on the startpage.";

/* [Settings] Help section header */
"Help" = "Help";

/* [Settings] FAQ & Support */
"FAQ & Support" = "FAQ & Support";

/* [Settings] Get the best out of CLIQZ */
"Get the best out of CLIQZ" = "Get the best out of CLIQZ";

/* [Settings] Report Website */
"Report Website" = "Report Website";

/* [Settings] About Cliqz section header */
"About Cliqz" = "About Cliqz";

/* [Settings] Rate Us */
"Rate Us" = "Rate Us";

/* [Settings] About */
"About" = "About";

/* [Settings -> About] Privacy Policy */
"Privacy Policy" = "Privacy Policy";

/* [Settings -> About] Licenses */
"Licenses" = "Licenses";<|MERGE_RESOLUTION|>--- conflicted
+++ resolved
@@ -44,32 +44,6 @@
 /* Share footer */
 "Shared with CLIQZ for iOS" = "Shared with CLIQZ for iOS";
 
-<<<<<<< HEAD
-/* URL for detailed info for human web */
-"Human Web URL" = "https://cliqz.com/en/whycliqz/human-web";
-
-/* Title for Human Web deteiled info on settings */
-"What is Human Web?" = "What is Human Web?";
-
-/* Navigation title in settings */
-"Human Web" = "Human Web";
-
-/* Block Ads setting
- Block Ads toogle title in Block Ads settings */
-"Block Ads" = "Block Ads [Beta]";
-
-/* Fair Blocking toogle title in Block Ads settings
-  Title of navigation controller of Fair Blocking */
-"Fair Blocking" = "Fair Blocking";
-
-/* More details about Fair Blocking */
-"What is 'fair'?" = "What is 'fair'?";
-
-/* Settings item for clearing private data on termination */
-"Clear Private data on termination" = "Clear Private Data on Termination";
-
-=======
->>>>>>> 67c6a9eb
 /* Enable News Push Notifications */
 "Enable News Push Notifications" = "News Notification";
 
