/* The text shown in the search field */
"Search" = "Suche";

/* Error message title */
"Sorry" = "Sorry";

/* Error message when JS scripts for search can't be loaded */
"Something went wrong, the script wasn't loaded." = "Da ist leider etwas schief gelaufen, das Script konnte nicht geladen werden.";

/* Button label to cancel entering a URL or search query
 Cancel */
"Cancel" = "Abbrechen";

/* Button label on Alert view */
"Retry" = "Wiederholen";

/* Search Recommendations and top visited sites title */
"Search recommendations" = "Suchvorschläge";

/* Search history title */
"Search history" = "Suchverlauf";

/* Show Cliqz legal page. See https://cliqz.com/legal" */
"Imprint" = "Impressum";

<<<<<<< HEAD
/* Send Feedback Email */
"Send Feedback" = "Feedback geben";

/* Send Feedback Email Subject*/
"Feedback to iOS Cliqz Browser" = "Feedback zu iOS Cliqz Browser";

/* Open search section of settings */
"Search" = "Suche";

/* Footnote message for feedback */
"Feedback to Cliqz Browser (Version %@) for iOS (Version %@) from %@" = "Feedback für CLIQZ Browser for iOS (Version %@), auf %@";
=======
/* Title for No Email account pop-up */
"No Email account title" = "kein Email-Konto eingerichtet";

/* Text for the missing email account for sending feedback pop-up */
"No Email account message" = "Bitte Email-Konto einrichten, um Feedback schicken zu können.";
>>>>>>> 7459ac87
<|MERGE_RESOLUTION|>--- conflicted
+++ resolved
@@ -23,7 +23,6 @@
 /* Show Cliqz legal page. See https://cliqz.com/legal" */
 "Imprint" = "Impressum";
 
-<<<<<<< HEAD
 /* Send Feedback Email */
 "Send Feedback" = "Feedback geben";
 
@@ -35,10 +34,10 @@
 
 /* Footnote message for feedback */
 "Feedback to Cliqz Browser (Version %@) for iOS (Version %@) from %@" = "Feedback für CLIQZ Browser for iOS (Version %@), auf %@";
-=======
+
 /* Title for No Email account pop-up */
 "No Email account title" = "kein Email-Konto eingerichtet";
 
 /* Text for the missing email account for sending feedback pop-up */
 "No Email account message" = "Bitte Email-Konto einrichten, um Feedback schicken zu können.";
->>>>>>> 7459ac87
+
