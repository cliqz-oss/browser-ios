--- conflicted
+++ resolved
@@ -255,15 +255,12 @@
 "Reset all subscriptions" = "Alle Abonnements zurücksetzen";
 /* [Settings] Text of the 'Reset all subscriptions' alert */
 "Would you like to reset all your subscriptions (e.g. to Bundesliga games)?" = "Möchtest du alle Abonnements (z.B. für Bundesliga Spiele) beenden?";
-<<<<<<< HEAD
-=======
 /* [Settings] Cliqz Tab section header */
 "Cliqz Tab" = "CliqzTab";
 /* [Settings] Show most visited websites */
 "Show most visited websites" = "Meistbesuchte Seiten anzeigen";
 /* [Settings] Show News */
 "Show News" = "News anzeigen";
->>>>>>> 88fd8ea5
 /* [Settings] Help section header */
 "Help" = "Hilfe";
 /* [Settings] FAQs & Support */
@@ -363,9 +360,6 @@
 /* [Subscriptions] Subscribing HUD */
 "Subscribing to {1}." = "{1} wird abonniert...";
 /* [Subscriptions] Subscribing Toast */
-<<<<<<< HEAD
-"Currently, push notifications are only received if Cliqz is active." = "Im Moment werden Push-Benachrichtigungen nur empfangen, wenn Cliqz aktiv ist.";
-=======
 "Currently, push notifications are only received if Cliqz is active." = "Im Moment werden Push-Benachrichtigungen nur empfangen, wenn Cliqz aktiv ist.";
 /* [History] Text for empty history */
 "Here you will find your history.\n\n\nYou haven't searched or visited any website so far." = "Hier findest du in Zukunft deine Suchen und besuchten Seiten.\n\n\nBisher hast du noch nicht gesucht und warst auf keinen Webseiten.";
@@ -374,5 +368,4 @@
 /* [TabsOverview] Done button title
  [Settings] Done button title
  [Settings] Done button on left side of the Settings view controller title bar */
-"Done" = "Fertig";
->>>>>>> 88fd8ea5
+"Done" = "Fertig";