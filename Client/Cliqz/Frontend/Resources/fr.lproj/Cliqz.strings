--- conflicted
+++ resolved
@@ -255,15 +255,12 @@
 "Reset all subscriptions" = "Annuler tous les abonnements";
 /* [Settings] Text of the 'Reset all subscriptions' alert */
 "Would you like to reset all your subscriptions (e.g. to Bundesliga games)?" = "Voulez-vous annuler tous les abonnements (ex. pour les matchs de la Ligue 1) ?";
-<<<<<<< HEAD
-=======
 /* [Settings] Cliqz Tab section header */
 "Cliqz Tab" = "CliqzTab";
 /* [Settings] Show most visited websites */
 "Show most visited websites" = "Afficher les sites les plus visités";
 /* [Settings] Show News */
 "Show News" = "Afficher les actualités";
->>>>>>> 88fd8ea5
 /* [Settings] Help section header */
 "Help" = "Aide";
 /* [Settings] FAQs & Support */
@@ -363,9 +360,6 @@
 /* [Subscriptions] Subscribing HUD */
 "Subscribing to {1}." = "Abonnement en cours ...";
 /* [Subscriptions] Subscribing Toast */
-<<<<<<< HEAD
-"Currently, push notifications are only received if Cliqz is active." = "Currently, push notifications are only received if Cliqz is active.";
-=======
 "Currently, push notifications are only received if Cliqz is active." = "Currently, push notifications are only received if Cliqz is active.";
 /* [History] Text for empty history */
 "Here you will find your history.\n\n\nYou haven't searched or visited any website so far." = "Retrouvez votre historique ici.\n\n\nVous n'avez pas encore recherché ou visité de site.";
@@ -374,5 +368,4 @@
 /* [TabsOverview] Done button title
   [Settings] Done button title
   [Settings] Done button on left side of the Settings view controller title bar */
-"Done" = "Terminé";
->>>>>>> 88fd8ea5
+"Done" = "Terminé";