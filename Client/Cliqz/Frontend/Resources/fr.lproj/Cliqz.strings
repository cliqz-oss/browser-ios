--- conflicted
+++ resolved
@@ -80,7 +80,8 @@
 "Clear Private data on termination" = "Supprimer les données privées à la fermerture";
 
 /* Enable News Push Notifications */
-"Enable News Push Notifications" = "Notifications pour l'actualité";
+"Enable News Push Notifications" = "Notifications
+ pour l'actualité";
 
 /* Show blocked top-sites from settings */
 "Show blocked topsites" = "Restaurer les sites les plus visités";
@@ -234,11 +235,7 @@
 "Please select video quality" = "Veuillez selectionner la qualité de la vidéo";
 
 /* HUD message displayed while youtube downloader grabing the download URLs of the video */
-<<<<<<< HEAD
 "Retrieving video information" = "Récupérer les informations de la vidéo";
-=======
-"Retrieving video information" = "Retrieving video information";
 
 /* Action sheet item for closing all opened tabs */
-"Close All Tabs" = "Close All Tabs";
->>>>>>> 9115acc4
+"Close All Tabs" = "Fermer tous les onglets";