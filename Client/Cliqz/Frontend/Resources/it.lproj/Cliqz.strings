/* The text shown in the search field */
"Search.placeholder" = "Cerca con Cliqz";
/* Error message title */
"Sorry" = "Ops";
/* Error message when JS scripts for search can't be loaded */
"Something went wrong, the script wasn't loaded." = "Qualcosa è andato storto, lo script non è stato caricato correttamente.";
/* Button label to cancel entering a URL or search query
 Cancel */
"Cancel" = "Annulla";
/* Button label on Alert view */
"Retry" = "Retry";
/* Search Recommendations and top visited sites title */
"Search recommendations" = "Suggerimenti";
/* Search history title */
"Search history" = "Cronologia";
/* Show Cliqz legal page. See https://cliqz.com/legal" */
"Imprint" = "Informazioni legali";
/* Footnote message for feedback */
"Feedback to Cliqz Browser (Version %@) for iOS (Version %@) from %@" = "Feedback sul browser Cliqz (Version %@) per iOS (Version %@) da %@";
/* Title for No Email account pop-up */
"No Email account title" = "Nessun account e-mail";
/* Text for the missing email account for sending feedback pop-up */
"No Email account message" = "Inserisci un indirizzo e-mail per mandarci i tuoi commenti.";
/* Error title */
"The Internet connection appears to be offline." = "Sembra che la connessione internet sia interrotta.";
/* Title for `Top news` home shortcut. */
"Top news" = "Top news";
/* Title for `Last site` home shortcut. */
"Last site" = "Apri gli ultimi siti visitati";
/* Share footer */
"Shared with CLIQZ for iOS" = "Condiviso con Cliqz per iOS";
/* Enable News Push Notifications */
"Enable News Push Notifications" = "Notifiche push";
/* OK button in the 'Show blocked top-sites' alert */
/* Button label to `OK` in news notification permission screen */
"OK" = "Ok";
/* Cancel button in the 'Show blocked top-sites' alert */
"Cancel" = "Annulla";
/* Button label to `Yes please!` in news notification permission screen */
"Yes please!" = "Sì, grazie!";
/* Button label to `Later` in news notification permission screen */
"Remind me later" = "Ricordamelo tra un po'";
/* Button label to `No` in news notification permission screen */
"No thanks" = "No, grazie";
/* Description text displayed when there are no open tabs while in Forget mode */
"Forget Mode" = "DimentiTab";
/* Description text displayed when there are no open tabs while in Forget mode */
"Browsing history and cookies will not be remembered, but new downloads and bookmarks will be saved." = "La cronologia e i cookie non verranno salvati, ma i nuovi download e i segnalibri sì.";
/* Context/Sharing menu item for downloading youtube videos */
"Download youtube video" = "Guarda video offline";
/* Tabs title on dashboard */
"Tabs" = "Tab";
/* History title on dashboard */
"History" = "Cronologia";
/* Favorites title on dashboard
   Settings item for clearing favorite history */
"Favorites" = "Segnalibri";
/* Add Favorites */
"Add Favorite" = "Aggiungi ai segnalibri";
/* Setting menu title */
"Settings" = "Impostazioni";
/* "Widget item for a new tab" */
"Cliqz Tab" = "Tab Cliqz";
/* New private tab title */
"New Private Tab" = "Nuovo DimentiTab";
/* Private Tab description */
"You are browsing in Forget Mode" = "Stai navigando sul DimentiTab";
/* Open new tab title */
"Open New Tab" = "Apri un nuovo tab";
/* Open new forget mode tab title */
"Open New Forget Tab" = "Apri un nuovo DimentiTab";
/* Show images title */
"Show Images" = "Mostra immagini";
/* Hide images title */
"Hide Images" = "Nascondi immagini";
/* Night mode title */
"Night Mode" = "Modalità notturna";
/* Turn off Night mode title */
"Night Mode off" = "Disattiva la modalità notturna";
/* Remove favorites title */
"Remove Favorites" = "Rimuovi dai segnalibri";
/* Dashboard navigation bar title */
"Overview" = "Panoramica";
/* Title on the tab view, when no URL is open on the tab */
"Topsites" = "Siti più visitati e news";
/* Antitracking UI top title */
"Data is protected" = "I tuoi dati personali sono protetti";
/* Antitracking UI subtitle */
"Private data points" = "informazioni sensibili sono state rimosse";
/* Antitracking UI title for companies column */
"Companies title" = "Società di tracking";
/* Antitracking UI title for tracked count column */
"Trackers count title" = "Informazioni sensibili";
/* AdBlocking UI title for companies column */
"Companies" = "Società";
/* AdBlocking UI title for tracked count column */
"Ads" = "Pubblicità";
/* Antiphishing alert title */
"Warning: deceptive website!" = "Attenzione: sito fraudolento!";
/* Antiphishing alert message */
"CLIQZ has blocked access to %1$ because it has been reported as a phishing website.Phishing websites disguise as other sites you may trust in order to trick you into disclosing your login, password or other sensitive information" = "Cliqz ha bloccato l'accesso a %1$ perché è stato segnalato come phishing. \nI siti di phishing si fingono siti affidabili per carpirti le password o altre informazioni sensibili.";
/* Back to safe site buttun title in antiphishing alert title */
"Back to safe site" = "Torna al sito sicuro";
/* Continue despite warning buttun title in antiphishing alert title */
"Continue despite warning" = "Continua comunque";
/* Context menu option for opening a link in a new private tab */
"Open In New Forget Tab" = "Apri in un DimentiTab";
/* First card text in onBorading */
"The first browser with a built-in quick-search\nno detours, directly to the right destination." = "Il primo browser con ricerca integrata\n\nSenza deviazioni, dritto alla meta.";
/* Second card text in onBorading */
"Simply start typing.\n\nYou immediately see the best result.\n\nSwipe to see more." = "Inizia a digitare\n\nVedrai subito il risultato migliore\n\nScorri per vederne altri.";
/* Thrid card text in onBorading */
"When you share your location, you also get results for locations near you (Google Maps)" = "Se condividi la tua posizione, vedrai anche dei risultati per luoghi vicino a te (Google Maps)";
/* Start buttun title for onBorading */
"Let's start!" = "Andiamo!";
/* Toast message shown when youtube video download started */
"The video is being downloaded." = "Download in corso.";
/* Toast message shown when youtube video download faild */
"The download failed." = "Download non riuscito.";
/* Toast message shown when youtube video is Successfully downloaded */
"The download is complete. Open the Photos app to watch the video." = "Il download è finito. Apri le Foto per guardare il video.";
/* Brading label for onBorading */
"Faster and safer" = "Più veloce e più sicuro";
/* subtitle label for onBorading */
"SEARCH ENGINE \n IN THE BROWSER" = "RICERCA INTEGRATA\nNEL BROWSER";
/* Control Center hint title */
"Control Center" = "Pannello di Controllo";
/* Control Center hint description */
"Customize the protection of your data to your needs." = "Personalizza il livello di protezione dei tuoi dati.";
/* Control Center Option 1*/
"Protection enabled" = "Protezione attivata";
/* Control Center Option 2*/
"Protection disabled" = "Protezione disattivata";
/* Cliqz search hint title */
"Result Cards" = "Schede dei risultati";
/* Cliqz search hint description */
"Relevant results are shown instantly during search." = "I risultati più rilevanti appariranno all'istante durante la tua ricerca.";
/* Youtube downloader action sheet title */
"Video quality" = "Qualità video";
/* Youtube downloader action sheet message */
"Please select video quality" = "Scegli la qualità video";
/* HUD message displayed while youtube downloader grabing the download URLs of the video */
"Retrieving video information" = "Sto recuperando le informazioni sul video";
/* Action sheet item for closing all opened tabs */
"Close All Tabs" = "Chiudi tutti i tab";
/* Title to expand news stream */
"MoreNews" = "Mostra di più";
/* Title to shrink news stream */
"LessNews" = "Mostra meno";
/* Title of news stream */
"News" = "NEWS";
/* Title on Freshtab for forget mode */
"Forget Tab" = "DimentiTab";
/* Description on Freshtab for forget mode */
"Forget Tab Description" = "Stai navigando su un DimentiTab: i siti web che visiti in questa modalità non appariranno nella cronologia e i tuoi dati locali, cookie inclusi, non verranno salvati.";
/* Hint on Freshtab when there is no topsites */
"Empty TopSites hint" = "I siti più visitati appariranno qui";
/* Anti-Trakcing panel name on control center. */
"Anti-Tracking" = "Anti-Tracking";
/* Ad-Blocking panel name on control center. */
"Ad-Blocking" = "Blocca Pubblicità";
/* Anti-Phishing panel name on control center. */
"Anti-Phishing" = "Anti-Phishing";
/* Learn more label on control center panel. */
"Learn more" = "Per saperne di più";
/* Activate button in control center panel. */
"Activate" = "Attiva";
/* Anti-tracking panel title in the control center when it is enabled. */
"Your data is protected" = "I tuoi dati personali sono al sicuro";
/* Anti-tracking panel title in the control center when it is disabled
 Anti-Phishing panel title in the control center if the current website is a phishing one. */
"Your data is not protected" = "I tuoi dati personali sono al sicuro";
/* Anti-tracking panel subtitle in the control center when it is enabled. */
"Private data points have been removed" = "informazioni sensibili sono state rimosse";
/* Anti-tracking panel subtitle in the control center when it is disabled */
"Anti-Tracking is turned off for this website" = "Anti-Tracking non è attivo su questo sito";
/* AdBlocker panel title in the control center when it is enabled. */
"You surf the web without ads" = "Ora navighi senza pubblicità";
/* AdBlocker panel title in the control center when it is disabled. */
"You surf the web with ads" = "Ora vedi le pubblicità mentre navighi";
/* AdBlocker panel subtitle in the control center when it is enabled. */
"Ads have been blocked" = "pubblicità sono state bloccate";
/* AdBlocker panel subtitle in the control center when it is disabled for the current website. */
"Ad-Blocking is turned off for this website" = "Blocca Pubblicità non è attivo su questo sito";
/* AdBlocker panel subtitle in the control center when it is disabled globally from settigns. */
"Ad-Blocking is turned off" = "Blocca Pubblicità non è attivo";
/*Anti-Phishing panel description */
"Anti-Phishing technology identifies and blocks potentially deceptive websites that try to get your password or account data before you visit the site." = "La tecnologia Anti-Phishing identifica e blocca prima ancora che tu possa visitarli i siti potenzialmente fraudolenti che cercano di carpire le tue password e i tuoi dati personali.";
/* Anti-Phishing panel title in the control center if the current website is safe. */
"You are safe" = "Sei al sicuro";
/* Anti-Phishing panel subtitle in the control center if the current website is safe. */
"No suspicious activities detected" = "Non sono state rilevate attività sospette";
/* Anti-Phishing panel subtitle in the control center if the current website is a phishing one. */
"Suspicious activities were detected" = "Sono state rilevate delle attività sospette";
/* AntiTracking Information text for landscape mode. */
"AntiTracking Information" = "Informazioni sull'Anti-Tracking";
/* AdBlocking Information text for landscape mode. */

"AdBlocking Information" = "Informazioni su Blocca Pubblicità";
/* Alert title for turning on location service when clicking share location on local card */
"Turn on Location Services" = "Attiva i servizi di localizzazione";
/* Alert message for turning on location service when clicking share location on local card */
"To share your location, go to the settings for the CLIQZ app:\n1.Tap Location\n2.Enable 'While Using'" = "Per condividere la tua posizione, vai sulle Impostazioni dell'iPhone per Cliqz\n\n1. Clicca su \"Posizione\" \n2. Seleziona \"Se in uso\"";
/* Alert message for turning on location service when clicking share location on local card */
"To share your location, go to the settings of your smartphone:\n1.Turn on Location Services\n2.Select the CLIQZ App\n3.Enable 'While Using'" = "Per condividere la tua posizione, apri le Impostazioni del tuo smartphone\n\n1.Seleziona l'app Cliqz\n2.Vai su \"Posizione\"\n3. Attiva \"Mentre usi l'app\"";
/* Not now option for turning on location service */
"Not Now" = "Non ora";
/** Settings **/

/* [Settings] Search section title */
"Search" = "Cerca";
/* [Settings] Search Results for */
"Search Results for" = "Risultati di ricerca per";
/* Localized String for specific region */
"region-DE" = "Germania";
/* Localized String for specific region */
"region-US" = "Stati Uniti";
/* Localized String for specific region */
"region-FR" = "Francia";
/* [Settings] Search Query Suggestions */
"Search Query Suggestions" = "Suggerimenti di ricerca";
/* [Settings] Block explicit content */
"Block Explicit Content" = "Blocca contenuti espliciti";
/* [Settings] On status */
"On" = "On";
/* [Settings] Off status */
"Off" = "Off";
/* [Settings] Human Web */
"Human Web" = "Human Web";
/* [Settings -> Human Web]Footer text for Fair Blocking section" */
"Human Web footer" = "Cliqz rende anonimi tutti i dati sulle ricerche e le visite ai siti web generati dalla nostra comunità di utenti. Questi dati sono raccolti e usati per indicizzare il Web: abbiamo chiamato questa tecnologia \"Human Web\"";
/* [Settings] Complementary Search */
"Complementary Search" = "Motore di ricerca complementare";
/* [Settings] Browsing & History section header */
"Browsing & History" = "Navigazione & Cronologia";
/* [Settings] Block pop-up windows*/
"Block Pop-up Windows" = "Blocca pop-up";
/* [Settings] Automatic Forget Tab*/
"Automatic Forget Tab" = "DimentiTab automatico";
/* [Setting] Block Ads
 [Settings -> Block Ads] Block Ads */
"Block Ads" = "Blocca Pubblicità (Beta)";
/* [Settings -> Block Ads] Fair Mode */
"Fair Mode" = "Modalità \"equa\"";
/* [Settings -> Block Ads] Block Ads footer */
"Block Ads footer" = "Per far funzionare correttamente Blocca Pubblicità, il browser Cliqz deve scaricare una considerevole quantità di dati. Questi vengono scaricati solo se è disponibile una connessione Wi-Fi.";
/* [Settings -> Block Ads] Fair Blocking footer */
"Fair Mode footer" = "Una modalità \"equa\" che mostra le pubblicità in casi accuratamente selezionati sarà presto disponibile.";
/* [Settings -> Clear Private Data] Clear Private Data footer */
"Clear Private Data footer" = "Solo quelli selezionati saranno eliminati.";
/* [Settings] Restore Most Visited Websites */
"Restore Most Visited Websites" = "Ripristina i siti più visitati";
/* [Settings] Text of the 'Restore Most Visited Websites' alert */
"All most visited websites will be shown again on the startpage." = "I siti più visitati appariranno di nuovo all'apertura.";
/* [Settings] Reset all subscriptions */
"Reset all subscriptions" = "Annullare tutte le iscrizioni";
/* [Settings] Text of the 'Reset all subscriptions' alert */
"Would you like to reset all your subscriptions (e.g. to Bundesliga games)?" = "Vuoi davvero annullare tutte le iscrizioni (per esempio, per le partite di Serie A)?";
<<<<<<< HEAD
=======
/* [Settings] Cliqz Tab section header */
"Cliqz Tab" = "CliqzTab";
/* [Settings] Show most visited websites */
"Show most visited websites" = "Mostra i siti più visitati";
/* [Settings] Show News */
"Show News" = "Mostra le news";
>>>>>>> 88fd8ea5
/* [Settings] Help section header */
"Help" = "Supporto";
/* [Settings] FAQ & Support */
"FAQ & Support" = "FAQ & Assistenza";
/* [Settings] Get the best out of CLIQZ */
"Get the best out of CLIQZ" = "Sfrutta Cliqz al meglio";
/* [Settings] Report Website */
"Report Website" = "Segnala sito web";
/* [Settings] About Cliqz section header */
"About Cliqz" = "Su di noi";
/* [Settings] Rate Us */
"Rate Us" = "Valutaci";
/* [Settings] About */
"About" = "Informazioni";
/* [Settings -> About] Privacy Policy */
"Privacy Policy" = "Informativa sulla privacy";
/* [Settings -> About] Licenses */
"Licenses" = "Licenze";
/* [Settings] Limit Mobile Data Usage */
"Limit Mobile Data Usage" = "Limita consumo dati mobili";
/* [Settings -> Limit Mobile Data Usage] toogle footer */
"Download videos on Wi-Fi Only" = "Scarica video solo con il Wi-Fi";
/* [Settings -> AutoForget Tab] toogle footer */
"Websites which are known to contain explicit content are automatically opened in Forget Tabs. Visits to such websites are therefore not saved to your history." = "I siti web che includono contenuti espliciti saranno aperti automaticamente in un DimentiTab e non verranno salvati nella storia.";
/* [Connect] No Wi-Fi connection alert title */
"No Wi-Fi Connection" = "Nessuna connessione Wi-Fi";
/* [Connect] No Wi-Fi connection alert message */
"No Wi-Fi Connection message" = "Non sei conness* a una rete wi-fi e il download di video con dati mobili è disattivato. \nPer attivarlo, vai su Impostazioni > Limita consumo dati mobili";
/* [Connect] Dismiss No Wi-Fi connection alert */
"Dismiss" = "Annulla";
/* [Settings] Connect */
"Connect" = "Connect";
/* [Settings -> Connect] Add Connection title */
"Add Connection" = "Aggiungi connessione";
/* [Settings -> Connect] Add Connection footer */
<<<<<<< HEAD
"Add Connection footer" = "Connetti Cliqz sul tuo computer con Cliqz sul tuo dispositivo Android. Questo ti permetterà di mandare tab dal desktop allo smartphone. Puoi anche scaricare dei video direttamente dal computer sullo smartphone";
=======
"Add Connection footer" = "Connetti Cliqz sul tuo computer con Cliqz sul tuo dispositivo iOS. Questo ti permetterà di mandare tab dal desktop allo smartphone. Puoi anche scaricare dei video direttamente dal computer sullo smartphone";
>>>>>>> 88fd8ea5
/* [Settings -> Connect] Online Connections Header */
"Online Connections" = "Connessioni online";
/* [Settings -> Connect] Offline Connections Header */
"Offline Connections" = "Connessioni offline";
/* [Settings -> Connect] pending connection title */
"Connecting to Desktop" = "Connessione in corso";
/* [Settings -> Connect] Scan QR-Code */
"Scan QR-Code" = "Scansiona il codice QR";
/* [Connect] instructions text part#1 */
"Go to " = "Vai ";
/* [Connect] instructions text part#2 */
" and select connect to scan the QR-Code" = " e seleziona \"Connect\" per scansionare il codice QR.";
/* [Connect] Scan QR-Code alert title */
"Open Cliqz Browser" = "Apri il browser Cliqz";
/* [Connect] Scan QR-Code alert message */
"Please open Cliqz Browser on your computer (or get it from cliqz.com)." = "Apri il browser Cliqz sul tuo computer (o scaricalo da cliqz.com).";
/* [Connect] Connection Failed alert title */
"Connection Failed" = "Connessione fallita";
/* [Connect] Connection Failed alert message */
"Sorry but devices could not be connected. Please try again." = "Purtroppo i dispositivi non possono essere connessi. Riprova più tardi.";
/* [Connect] Retry button for Connection Failed alert */
"Retry" = "Riprova";
/* [Settings -> Connect] remove connection */
"Remove Connection" = "Rimuovi questa connessione";
/* [Settings -> Connect] rename connection */
"Rename Connection" = "Rinomina la connessione";
/* [Settings -> Connect] rename connection alert message */
"Prompt description" = "Scegli un nuovo nome per la connessione:";
/* [Connect] Connection successful alert title */
"Connection successful" = "Connessione stabilita";
/* [Connect] Connection Successful alert message */
"You connected your first device!\n\nNow you are ready to send websites and YouTube videos from your computer to your mobile device." = "Hai connesso il tuo primo dispositivo! \n\nOra sei pront* per inviare siti web e video YouTube  dal computer al tuo smartphone";
/* [Connect] Alert title for turning on Camera access when scanning QRCode */
"Allow Camera Access" = "Consenti l’accesso alla fotocamera";
/* [Connect] Alert message for turning on Camera access when Scanning QR Code */
"Cliqz Browser does not have access to your camera. To enable access, tap ‘Settings’ and turn on camera." = "Cliqz non può accedere alla fotocamera. Per consentire l’accesso, clicca su Impostazioni e attiva la fotocamera.";
/* Video Downloader hint title */
"Video Downloader" = "Video Downloader";
/* Video Downloader hint description */
"Download YouTube videos to your Smartphone." = "Scarica i video di Youtube sul tuo smartphone.";
/** Subscriptions **/
/* [Subscriptions] Alert title for asking to subscribe for soccer notificaiton */
"Would you like to subscribe to the {1}?" = "{1}:vuoi ricevere le notifiche?";
/* [Subscriptions] Alert message for asking to subscribe for soccer notificaiton */
"You will be notified about games, goals and important happenings of the {1}." = "{1}: riceverai notifiche sulle partite, i gol e gli avvenimenti importanti.";
/* [Subscriptions] soccer notification */
"league" = "Serie";
/* [Subscriptions] soccer notification */
"team" = "Squadra";
/* [Subscriptions] soccer notification */
"game" = "Partita";
/* [Subscriptions] Subscribe alert button */
"Subscribe" = "Iscriversi";
/* [Subscriptions] Alert title for asking to enable push notificaiton from the system
 [Subscriptions] Alert title when failing to subscribe to soccer notification */
"Could not subscribe to {1}." = "Iscrizione a {1} non riuscita.";
/* [Subscriptions] Alert message  for asking to enable push notificaiton from the system */
"Activate push notification to use this feature. Go to settings to allow push notifications then retry." = "Attiva le notifiche push per questa funzione. Vai su Impostazioni per farlo e poi riprova.";
/* [Subscriptions] Alert message when failing to subscribe to soccer notification */
"Sorry, we encountered some technical difficulties. Please try again" = "Spiacenti, si è verificato un problema. Riprova";
/* [Subscriptions] Subscribing HUD */
"Subscribing to {1}." = "Iscrizione a {1} in corso.";
/* [Subscriptions] Subscribing Toast */
<<<<<<< HEAD
"Currently, push notifications are only received if Cliqz is active." = "Actuellement, vous recevrez des notifications seulement quand Cliqz est active.";
=======
"Currently, push notifications are only received if Cliqz is active." = "Actuellement, vous recevrez des notifications seulement quand Cliqz est active.";
/* [History] Text for empty history */
"Here you will find your history.\n\n\nYou haven't searched or visited any website so far." = "Qui puoi trovare la tua cronologia.\n\n\nNon hai cercato o visitato nessun sito finora.";
/* [History] Text for empty favorites */
"Here you will find your favorites.\n\n\nYou haven't created any favorites so far." = "Qui puoi trovare i tuoi segnalibri.\n\n\nNon hai aggiunto nessun segnalibro finora.";
/* [TabsOverview] Done button title
 [Settings] Done button title
 [Settings] Done button on left side of the Settings view controller title bar */
"Done" = "Fatto";
>>>>>>> 88fd8ea5
<|MERGE_RESOLUTION|>--- conflicted
+++ resolved
@@ -256,15 +256,12 @@
 "Reset all subscriptions" = "Annullare tutte le iscrizioni";
 /* [Settings] Text of the 'Reset all subscriptions' alert */
 "Would you like to reset all your subscriptions (e.g. to Bundesliga games)?" = "Vuoi davvero annullare tutte le iscrizioni (per esempio, per le partite di Serie A)?";
-<<<<<<< HEAD
-=======
 /* [Settings] Cliqz Tab section header */
 "Cliqz Tab" = "CliqzTab";
 /* [Settings] Show most visited websites */
 "Show most visited websites" = "Mostra i siti più visitati";
 /* [Settings] Show News */
 "Show News" = "Mostra le news";
->>>>>>> 88fd8ea5
 /* [Settings] Help section header */
 "Help" = "Supporto";
 /* [Settings] FAQ & Support */
@@ -300,11 +297,8 @@
 /* [Settings -> Connect] Add Connection title */
 "Add Connection" = "Aggiungi connessione";
 /* [Settings -> Connect] Add Connection footer */
-<<<<<<< HEAD
 "Add Connection footer" = "Connetti Cliqz sul tuo computer con Cliqz sul tuo dispositivo Android. Questo ti permetterà di mandare tab dal desktop allo smartphone. Puoi anche scaricare dei video direttamente dal computer sullo smartphone";
-=======
 "Add Connection footer" = "Connetti Cliqz sul tuo computer con Cliqz sul tuo dispositivo iOS. Questo ti permetterà di mandare tab dal desktop allo smartphone. Puoi anche scaricare dei video direttamente dal computer sullo smartphone";
->>>>>>> 88fd8ea5
 /* [Settings -> Connect] Online Connections Header */
 "Online Connections" = "Connessioni online";
 /* [Settings -> Connect] Offline Connections Header */
@@ -368,9 +362,6 @@
 /* [Subscriptions] Subscribing HUD */
 "Subscribing to {1}." = "Iscrizione a {1} in corso.";
 /* [Subscriptions] Subscribing Toast */
-<<<<<<< HEAD
-"Currently, push notifications are only received if Cliqz is active." = "Actuellement, vous recevrez des notifications seulement quand Cliqz est active.";
-=======
 "Currently, push notifications are only received if Cliqz is active." = "Actuellement, vous recevrez des notifications seulement quand Cliqz est active.";
 /* [History] Text for empty history */
 "Here you will find your history.\n\n\nYou haven't searched or visited any website so far." = "Qui puoi trovare la tua cronologia.\n\n\nNon hai cercato o visitato nessun sito finora.";
@@ -379,5 +370,4 @@
 /* [TabsOverview] Done button title
  [Settings] Done button title
  [Settings] Done button on left side of the Settings view controller title bar */
-"Done" = "Fatto";
->>>>>>> 88fd8ea5
+"Done" = "Fatto";