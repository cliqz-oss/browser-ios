--- conflicted
+++ resolved
@@ -115,111 +115,6 @@
     }
 
     func testToggleBetweenMobileAndDesktopSite() {
-<<<<<<< HEAD
-        tester().tapViewWithAccessibilityIdentifier("url")
-        tester().clearTextFromAndThenEnterTextIntoCurrentFirstResponder("\(webRoot)/numberedPage.html?page=1\n")
-        tester().waitForWebViewElementWithAccessibilityLabel("Page 1")
-
-        // Initially the mobile site should be loaded with an offer to request the desktop site
-        tester().longPressViewWithAccessibilityLabel("Reload", duration: 1)
-        tester().waitForViewWithAccessibilityLabel("Request Desktop Site")
-
-        // Request desktop site
-        tester().tapViewWithAccessibilityLabel("Request Desktop Site")
-        tester().waitForWebViewElementWithAccessibilityLabel("Page 1")
-
-        // After requesting the desktop site we should offer to request the mobile site
-        tester().longPressViewWithAccessibilityLabel("Reload", duration: 1)
-        tester().waitForViewWithAccessibilityLabel("Request Mobile Site")
-
-        // Request mobile site
-        tester().tapViewWithAccessibilityLabel("Request Mobile Site")
-        tester().waitForWebViewElementWithAccessibilityLabel("Page 1")
-
-        // After requesting the mobile site we should offer to request the desktop site again
-        tester().longPressViewWithAccessibilityLabel("Reload", duration: 1)
-        tester().waitForViewWithAccessibilityLabel("Request Desktop Site")
-
-        tester().tapViewWithAccessibilityLabel("Cancel")
-    }
-
-    func testNavigationPreservesDesktopSiteOnSameHost() {
-        tester().tapViewWithAccessibilityIdentifier("url")
-        tester().clearTextFromAndThenEnterTextIntoCurrentFirstResponder("\(webRoot)/numberedPage.html?page=1\n")
-        tester().waitForWebViewElementWithAccessibilityLabel("Page 1")
-
-        // Initially the mobile site should be loaded with an offer to request the desktop site
-        tester().longPressViewWithAccessibilityLabel("Reload", duration: 1)
-        tester().waitForViewWithAccessibilityLabel("Request Desktop Site")
-
-        // Request desktop site
-        tester().tapViewWithAccessibilityLabel("Request Desktop Site")
-        tester().waitForWebViewElementWithAccessibilityLabel("Page 1")
-
-        // After requesting the desktop site we should offer to request the mobile site
-        tester().longPressViewWithAccessibilityLabel("Reload", duration: 1)
-        tester().waitForViewWithAccessibilityLabel("Request Mobile Site")
-
-        // Navigate to different URL on the same host
-        tester().tapViewWithAccessibilityLabel("Cancel")
-        tester().tapViewWithAccessibilityIdentifier("url")
-        tester().clearTextFromAndThenEnterTextIntoCurrentFirstResponder("\(webRoot)/numberedPage.html?page=2\n")
-        tester().waitForWebViewElementWithAccessibilityLabel("Page 2")
-
-        // The new navigation (on the same host) should preserve the desktop site with an offer to request the mobile site
-        tester().longPressViewWithAccessibilityLabel("Reload", duration: 1)
-        tester().waitForViewWithAccessibilityLabel("Request Mobile Site")
-
-        // Navigate to different URL on a different host
-        tester().tapViewWithAccessibilityLabel("Cancel")
-        tester().tapViewWithAccessibilityIdentifier("url")
-        tester().clearTextFromAndThenEnterTextIntoCurrentFirstResponder("http://localhost\n")
-        tester().waitForTimeInterval(5)
-
-        // The new navigation (on a different host) should load the mobile site with an offer to request the desktop site
-        tester().longPressViewWithAccessibilityLabel("Reload", duration: 1)
-        tester().waitForViewWithAccessibilityLabel("Request Desktop Site")
-
-        tester().tapViewWithAccessibilityLabel("Cancel")
-    }
-
-    func testReloadPreservesMobileOrDesktopSite() {
-        tester().tapViewWithAccessibilityIdentifier("url")
-        tester().clearTextFromAndThenEnterTextIntoCurrentFirstResponder("\(webRoot)/numberedPage.html?page=1\n")
-        tester().waitForWebViewElementWithAccessibilityLabel("Page 1")
-
-        // Initially the mobile site should be loaded with an offer to request the desktop site
-        tester().longPressViewWithAccessibilityLabel("Reload", duration: 1)
-        tester().waitForViewWithAccessibilityLabel("Request Desktop Site")
-        tester().tapViewWithAccessibilityLabel("Cancel")
-
-        // Reload
-        tester().tapViewWithAccessibilityLabel("Reload")
-        tester().waitForWebViewElementWithAccessibilityLabel("Page 1")
-
-        // After reloading we should still be on the mobile site
-        tester().longPressViewWithAccessibilityLabel("Reload", duration: 1)
-        tester().waitForViewWithAccessibilityLabel("Request Desktop Site")
-
-        // Request desktop site
-        tester().tapViewWithAccessibilityLabel("Request Desktop Site")
-        tester().waitForWebViewElementWithAccessibilityLabel("Page 1")
-
-        // After requesting the desktop site we should offer to request the mobile site
-        tester().longPressViewWithAccessibilityLabel("Reload", duration: 1)
-        tester().waitForViewWithAccessibilityLabel("Request Mobile Site")
-        tester().tapViewWithAccessibilityLabel("Cancel")
-
-        // Reload
-        tester().tapViewWithAccessibilityLabel("Reload")
-        tester().waitForWebViewElementWithAccessibilityLabel("Page 1")
-
-        // After reloading we should still be on the desktop site
-        tester().longPressViewWithAccessibilityLabel("Reload", duration: 1)
-        tester().waitForViewWithAccessibilityLabel("Request Mobile Site")
-
-        tester().tapViewWithAccessibilityLabel("Cancel")
-=======
         // Load URL and ensure that we are on the mobile site initially
         loadURL("\(webRoot)/numberedPage.html?page=1", webViewElementAccessibilityLabel: "Page 1")
         ensureMobileSite()
@@ -334,7 +229,6 @@
         tester().waitForViewWithAccessibilityLabel("Request Desktop Site")
         tester().tapViewWithAccessibilityLabel("Request Desktop Site")
         tester().waitForWebViewElementWithAccessibilityLabel(webViewElementAccessibilityLabel)
->>>>>>> b479f722
     }
 
     override func tearDown() {
