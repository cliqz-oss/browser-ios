node('ios-osx') {
    stage("Checkout") {
        checkout scm
        withCredentials([file(credentialsId: 'ceb2d5e9-fc88-418f-aa65-ce0e0d2a7ea1', variable: 'CLIQZ_CI_SSH_KEY')]) {
            sh '''#!/bin/bash -l
            set -x
            set -e
            mkdir -p ~/.ssh
            cp $CLIQZ_CI_SSH_KEY ~/.ssh/id_rsa
            chmod 600 ~/.ssh/id_rsa
            echo $CLIQZ_CI_SSH_KEY
            ssh-keyscan -t rsa github.com >> ~/.ssh/known_hosts
            git submodule update --init
            '''
        }
    }

    stage('Prepare') {

        sh '''#!/bin/bash -l
            set -x
            set -e
            rvm use ruby-2.4.0
            gem install xcpretty -N
            gem install cocoapods
            brew update
            brew list xctool &>/dev/null || brew install xctool
            brew list carthage &>/dev/null || brew install carthage
            npm install -g yarn
            pod --version
        '''
        // load/restore carthage build directory
        sh '''#!/bin/bash -l
            set -x
            CART_CACHE=/tmp/carthage_cache_`md5 -q Cartfile`.tar; tar -xf $CART_CACHE ; echo A |./bootstrap.sh && tar -cf $CART_CACHE Carthage Cartfile.resolved
        '''
        sh '''#!/bin/bash -l
            set -x
            set -e
            rm -rf ./node_modules
            yarn
            pod install
            npm run bundle
        '''
    }
    try {
        stage('Build') {
            timeout(60) {
                sh '''#!/bin/bash -l
                    set -x
                    set -e
                    rvm use ruby-2.4.0
                    xcodebuild -workspace Client.xcworkspace -scheme "Fennec" -sdk iphonesimulator -destination "platform=iOS Simulator,OS=11.0,id=16404244-D9D7-48BC-B160-E275E9E53239" ONLY_ACTIVE_ARCH=NO -derivedDataPath clean build test | xcpretty -tc && exit ${PIPESTATUS[0]}
                '''
            }
        }

        stage('Appium') {
            sh '''#!/bin/bash -l
                set -x
                set -e
                brew list node &>/dev/null || brew install node
                npm install -g appium
                npm install -g wd
                appium &
                echo $! > appium.pid
            '''
        }

        stage('Run Tests') {
<<<<<<< HEAD
            withEnv(['platformName=ios', 'udid=16404244-D9D7-48BC-B160-E275E9E53239', 'deviceName=iPhone 6', 'platformVersion=11.0', 'bundleID=com.cliqz']) {
                timeout(45) {
=======
            withEnv(['platformName=ios', 'udid=16404244-D9D7-48BC-B160-E275E9E53239', 'deviceName=iPhone 6', 'platformVersion=11.0']) {
                timeout(60) {
>>>>>>> 88fd8ea5
                    sh '''#!/bin/bash -l
                        set -x
                        set -e
                        cd external/autobots
                        chmod 0755 requirements.txt
                        sudo -H pip install -r requirements.txt
                        sleep 10
                        python testRunner.py
                    '''
                }
            }
        }
    }
    finally {
        stage('Upload Results') {
            try {
                archiveArtifacts allowEmptyArchive: true, artifacts: 'external/autobots/*.log'
                junit "external/autobots/test-reports/*.xml"
                zip archive: true, dir: 'external/autobots/screenshots', glob: '', zipFile: 'external/autobots/screenshots.zip'
            } catch (e) {
                // no screenshots, no problem
            }
        }
        stage('Cleanup') {
            sh '''#!/bin/bash -l
                set -x
                set -e
<<<<<<< HEAD
                xcrun simctl uninstall booted com.cliqz || true
=======
                kill `cat appium.pid` || true
                rm -f appium.pid
                xcrun simctl uninstall booted cliqz.ios.CliqzBeta || true
>>>>>>> 88fd8ea5
                xcrun simctl uninstall booted com.apple.test.WebDriverAgentRunner-Runner || true
                xcrun simctl uninstall booted com.apple.test.AppiumTests-Runner || true
                rm -rf JSEngine
                rm -rf external/autobots
                npm uninstall -g appium
                npm uninstall -g wd
            '''
        }
    }
}<|MERGE_RESOLUTION|>--- conflicted
+++ resolved
@@ -68,13 +68,8 @@
         }
 
         stage('Run Tests') {
-<<<<<<< HEAD
             withEnv(['platformName=ios', 'udid=16404244-D9D7-48BC-B160-E275E9E53239', 'deviceName=iPhone 6', 'platformVersion=11.0', 'bundleID=com.cliqz']) {
-                timeout(45) {
-=======
-            withEnv(['platformName=ios', 'udid=16404244-D9D7-48BC-B160-E275E9E53239', 'deviceName=iPhone 6', 'platformVersion=11.0']) {
                 timeout(60) {
->>>>>>> 88fd8ea5
                     sh '''#!/bin/bash -l
                         set -x
                         set -e
@@ -102,13 +97,9 @@
             sh '''#!/bin/bash -l
                 set -x
                 set -e
-<<<<<<< HEAD
-                xcrun simctl uninstall booted com.cliqz || true
-=======
                 kill `cat appium.pid` || true
                 rm -f appium.pid
-                xcrun simctl uninstall booted cliqz.ios.CliqzBeta || true
->>>>>>> 88fd8ea5
+                xcrun simctl uninstall booted com.cliqz || true
                 xcrun simctl uninstall booted com.apple.test.WebDriverAgentRunner-Runner || true
                 xcrun simctl uninstall booted com.apple.test.AppiumTests-Runner || true
                 rm -rf JSEngine
