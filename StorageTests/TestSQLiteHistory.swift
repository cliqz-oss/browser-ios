--- conflicted
+++ resolved
@@ -911,11 +911,7 @@
                     XCTAssertTrue(destination.updateTable(conn, from: table.version), "Upgrading browser table from version \(version)")
                 }.value.isSuccess
             )
-<<<<<<< HEAD
-            db.close()
-=======
             db.forceClose()
->>>>>>> d0d94d48
         }
     }
 
@@ -945,11 +941,7 @@
         XCTAssertNotNil(results)
         XCTAssertEqual(results![0]?.url, "http://www.example.com")
 
-<<<<<<< HEAD
-        db.close()
-=======
         db.forceClose()
->>>>>>> d0d94d48
     }
 
     func testDomainUpgrade() {
