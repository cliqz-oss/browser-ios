{
  "name": "browser-ios",
  "version": "1.6.0",
  "description": "",
  "scripts": {
    "dev-server": "node node_modules/react-native/local-cli/cli.js start",
    "dev-bundle": "node node_modules/react-native/local-cli/cli.js bundle --platform ios --entry-file index.js --bundle-output ./JSEngine/jsengine.bundle.js --assets-dest ./JSEngine/ && cp -R ./node_modules/browser-core/build/assets/ ./JSEngine/assets/",
    "bundle": "node node_modules/react-native/local-cli/cli.js bundle --platform ios --entry-file index.js --bundle-output ./JSEngine/jsengine.bundle.js --assets-dest ./JSEngine/ --dev false && cp -R ./node_modules/browser-core/build/assets/ ./JSEngine/assets/",
    "postinstall": "sed -i '' 's#<fishhook/fishhook.h>#\"fishhook.h\"#g' ./node_modules/react-native/Libraries/WebSocket/RCTReconnectingWebSocket.m"
  },
  "repository": {
    "type": "git",
    "url": "git+https://github.com/cliqz-oss/browser-ios.git"
  },
  "author": "Cliqz GmbH",
  "license": "MPL-2.0",
  "bugs": {
    "url": "https://github.com/cliqz-oss/browser-ios/issues"
  },
  "homepage": "https://github.com/cliqz-oss/browser-ios#readme",
  "dependencies": {
<<<<<<< HEAD
    "browser-core": "http://cdn2.cliqz.com/update/react-native/1.20.1.tgz",
=======
    "browser-core": "https://s3.amazonaws.com/cdncliqz/update/edge/react-native/1.22.0/2cd28fb.tgz",
>>>>>>> 88fd8ea5
    "buffer": "5.0.7",
    "https-browserify": "1.0.0",
    "path-browserify": "0.0.0",
    "pouchdb-adapter-react-native-sqlite": "1.0.3",
    "pouchdb-react-native": "6.3.4",
    "react": "16.0.0",
    "react-native": "0.50.0",
    "react-native-collapsible": "0.8.1",
    "react-native-device-info": "0.10.2",
    "react-native-fs": "2.8.1",
    "react-native-snap-carousel": "3.3.4",
    "react-native-sqlite-2": "1.5.0",
    "react-native-webrtc": "1.58.3",
    "stream-browserify": "2.0.1",
    "stream-http": "2.7.2",
    "url": "^0.11.0"
  }
}<|MERGE_RESOLUTION|>--- conflicted
+++ resolved
@@ -19,11 +19,7 @@
   },
   "homepage": "https://github.com/cliqz-oss/browser-ios#readme",
   "dependencies": {
-<<<<<<< HEAD
-    "browser-core": "http://cdn2.cliqz.com/update/react-native/1.20.1.tgz",
-=======
     "browser-core": "https://s3.amazonaws.com/cdncliqz/update/edge/react-native/1.22.0/2cd28fb.tgz",
->>>>>>> 88fd8ea5
     "buffer": "5.0.7",
     "https-browserify": "1.0.0",
     "path-browserify": "0.0.0",
