--- conflicted
+++ resolved
@@ -76,11 +76,7 @@
      * Favicons, history, and bookmarks are all stored in one intermeshed
      * collection of tables.
      */
-<<<<<<< HEAD
-    private lazy var places: protocol<BrowserHistory, Favicons, SyncableHistory, ResettableSyncStorage, ExtendedBrowserHistory> = {
-=======
     private lazy var places: protocol<BrowserHistory, Favicons, SyncableHistory, ResettableSyncStorage> = {
->>>>>>> d0d94d48
         return SQLiteHistory(db: self.db, prefs: MockProfilePrefs())!
     }()
 
@@ -92,7 +88,7 @@
         return MockTabQueue()
     }()
 
-    var history: protocol<BrowserHistory, SyncableHistory, ResettableSyncStorage, ExtendedBrowserHistory> {
+    var history: protocol<BrowserHistory, SyncableHistory, ResettableSyncStorage> {
         return self.places
     }
 
