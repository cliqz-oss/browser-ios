# Uncomment this line to define a global platform for your project
# platform :ios, '8.0'
use_frameworks!

def project_pods
    react_path = './JSEngine/node_modules/react-native'
    yoga_path = File.join(react_path, 'ReactCommon/yoga')
    
    pod 'React', :path => './JSEngine/node_modules/react-native', :subspecs => [
    'Core',
    'RCTText',
    'RCTNetwork',
    'RCTWebSocket',
<<<<<<< HEAD
    'RCTLinkingIOS'
    # needed for debugging
=======
    'RCTLinkingIOS',
    'RCTAnimation',
	'RCTImage'
	# needed for debugging
>>>>>>> f986a928
    # Add any other subspecs you want to use in your project
    ]
    pod 'Yoga', :path => yoga_path
    pod 'RNFS', :path => './JSEngine/node_modules/react-native-fs'
end

target 'Client' do
    project_pods
end

target 'CliqzUITests' do
    project_pods
end<|MERGE_RESOLUTION|>--- conflicted
+++ resolved
@@ -11,15 +11,10 @@
     'RCTText',
     'RCTNetwork',
     'RCTWebSocket',
-<<<<<<< HEAD
-    'RCTLinkingIOS'
-    # needed for debugging
-=======
     'RCTLinkingIOS',
     'RCTAnimation',
-	'RCTImage'
-	# needed for debugging
->>>>>>> f986a928
+    'RCTImage'
+    # needed for debugging
     # Add any other subspecs you want to use in your project
     ]
     pod 'Yoga', :path => yoga_path
