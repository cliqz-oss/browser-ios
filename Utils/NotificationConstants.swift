--- conflicted
+++ resolved
@@ -12,10 +12,8 @@
 // Fired when the user finishes navigating to a page and the location has changed
 public let NotificationOnLocationChange = "OnLocationChange"
 
-<<<<<<< HEAD
-// Cliqz: Fired when trying to clear local history
-public let NotificationPrivateDataClearQueries = "PrivateDataClearQueriesNotification"
-=======
 // Fired when the login synchronizer has finished applying remote changes
 public let NotificationDataRemoteLoginChangesWereApplied = "NotificationDataRemoteLoginChangesWereApplied"
->>>>>>> b479f722
+
+// Cliqz: Fired when trying to clear local history
+public let NotificationPrivateDataClearQueries = "PrivateDataClearQueriesNotification"