--- conflicted
+++ resolved
@@ -65,11 +65,8 @@
     public static let MOZ_AUTHENTICATION_MANAGER: Bool = {
 #if MOZ_CHANNEL_AURORA
     return true
-<<<<<<< HEAD
-=======
 #elseif MOZ_CHANNEL_FENNEC
     return true
->>>>>>> 2ef499f9
 #elseif MOZ_CHANNEL_RELEASE
     return true
 #elseif MOZ_CHANNEL_BETA
