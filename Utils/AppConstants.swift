/* This Source Code Form is subject to the terms of the Mozilla Public
 * License, v. 2.0. If a copy of the MPL was not distributed with this
 * file, You can obtain one at http://mozilla.org/MPL/2.0/. */

import UIKit

public enum AppBuildChannel {
    case Release
    case Beta
    case Nightly
    case Developer
    case Aurora
}

public struct AppConstants {
    public static let IsRunningTest = NSClassFromString("XCTestCase") != nil

    // True if this process is executed as part of a Fastlane Snapshot test
    public static let IsRunningFastlaneSnapshot = NSProcessInfo.processInfo().arguments.contains("FASTLANE_SNAPSHOT")

    /// Build Channel.
    public static let BuildChannel: AppBuildChannel = {
        #if MOZ_CHANNEL_RELEASE
            return AppBuildChannel.Release
        #elseif MOZ_CHANNEL_BETA
            return AppBuildChannel.Beta
        #elseif MOZ_CHANNEL_NIGHTLY
            return AppBuildChannel.Nightly
        #elseif MOZ_CHANNEL_FENNEC
            return AppBuildChannel.Developer
        #elseif MOZ_CHANNEL_AURORA
            return AppBuildChannel.Aurora
        #endif
    }()

    /// Whether we just mirror (false) or actively merge and upload (true).
    public static let shouldMergeBookmarks = false

    /// Flag indiciating if we are running in Debug mode or not.
    public static let isDebug: Bool = {
        #if MOZ_CHANNEL_FENNEC
            return true
        #else
            return false
        #endif
    }()

    /// Enables/disables the new Menu functionality
    public static let MOZ_MENU: Bool = {
        #if MOZ_CHANNEL_RELEASE
            return true
        #elseif MOZ_CHANNEL_BETA
            return true
        #elseif MOZ_CHANNEL_NIGHTLY
            return true
        #elseif MOZ_CHANNEL_FENNEC
            return true
        #elseif MOZ_CHANNEL_AURORA
            return true
        #else
            return true
        #endif
    }()

    ///  Enables/disables the notification bar that appears on the status bar area
    public static let MOZ_STATUS_BAR_NOTIFICATION: Bool = {
        #if MOZ_CHANNEL_RELEASE
            return true
        #elseif MOZ_CHANNEL_BETA
            return true
        #elseif MOZ_CHANNEL_NIGHTLY
            return false
        #elseif MOZ_CHANNEL_FENNEC
            return true
        #elseif MOZ_CHANNEL_AURORA
            return true
        #else
            return true
        #endif
    }()

<<<<<<< HEAD
    /// Enables/disables the Touch ID/passcode functionality and settings screen
    public static let MOZ_AUTHENTICATION_MANAGER: Bool = {
#if MOZ_CHANNEL_AURORA
    return true
#elseif MOZ_CHANNEL_FENNEC
    return true
#elseif MOZ_CHANNEL_RELEASE
    return true
#elseif MOZ_CHANNEL_BETA
    return true
#else
    return true
#endif
=======
    /// Enables/disables the de-duplication of awesomebar seach results functionality
    public static let MOZ_AWESOMEBAR_DUPES: Bool = {
        #if MOZ_CHANNEL_RELEASE
            return true
        #elseif MOZ_CHANNEL_BETA
            return true
        #elseif MOZ_CHANNEL_NIGHTLY
            return true
        #elseif MOZ_CHANNEL_FENNEC
            return true
        #elseif MOZ_CHANNEL_AURORA
            return true
        #else
            return true
        #endif
>>>>>>> 3156cb6e
    }()

    ///  Enables/disables the back/forward list from long pressing the back/forward button
    public static let MOZ_BACK_FORWARD_LIST: Bool = {
        #if MOZ_CHANNEL_RELEASE
            return true
        #elseif MOZ_CHANNEL_BETA
            return true
        #elseif MOZ_CHANNEL_NIGHTLY
            return true
        #elseif MOZ_CHANNEL_FENNEC
            return true
        #elseif MOZ_CHANNEL_AURORA
            return true
        #else
            return true
        #endif
    }()

    ///  Enables/disables the undo toast for the delete all tabs
    public static let MOZ_UNDO_DELETE_TABS_TOAST: Bool = {
        #if MOZ_CHANNEL_RELEASE
            return true
        #elseif MOZ_CHANNEL_BETA
            return true
        #elseif MOZ_CHANNEL_NIGHTLY
            return true
        #elseif MOZ_CHANNEL_FENNEC
            return true
        #elseif MOZ_CHANNEL_AURORA
            return true
        #else
            return true
        #endif
    }()

    /// Enables/disables the choice of new tab behavior.
    public static let MOZ_NEW_TAB_CHOICES: Bool = {
        #if MOZ_CHANNEL_RELEASE
            return true
        #elseif MOZ_CHANNEL_BETA
            return true
        #elseif MOZ_CHANNEL_NIGHTLY
            return true
        #elseif MOZ_CHANNEL_FENNEC
            return true
        #elseif MOZ_CHANNEL_AURORA
            return true
        #else
            return true
        #endif
    }()

    /// Enables/disables the availability of No Image Mode.
    public static let MOZ_NO_IMAGE_MODE: Bool = {
        #if MOZ_CHANNEL_RELEASE
            return false
        #elseif MOZ_CHANNEL_BETA
            return false
        #elseif MOZ_CHANNEL_NIGHTLY
            return false
        #elseif MOZ_CHANNEL_FENNEC
            return true
        #elseif MOZ_CHANNEL_AURORA
            return true
        #else
            return true
        #endif
    }()

    /// Enables/disables the availability of Night Mode.
    public static let MOZ_NIGHT_MODE: Bool = {
        #if MOZ_CHANNEL_RELEASE
            return false
        #elseif MOZ_CHANNEL_BETA
            return false
        #elseif MOZ_CHANNEL_NIGHTLY
            return false
        #elseif MOZ_CHANNEL_FENNEC
            return true
        #elseif MOZ_CHANNEL_AURORA
            return true
        #else
            return true
        #endif
    }()
}<|MERGE_RESOLUTION|>--- conflicted
+++ resolved
@@ -79,21 +79,6 @@
         #endif
     }()
 
-<<<<<<< HEAD
-    /// Enables/disables the Touch ID/passcode functionality and settings screen
-    public static let MOZ_AUTHENTICATION_MANAGER: Bool = {
-#if MOZ_CHANNEL_AURORA
-    return true
-#elseif MOZ_CHANNEL_FENNEC
-    return true
-#elseif MOZ_CHANNEL_RELEASE
-    return true
-#elseif MOZ_CHANNEL_BETA
-    return true
-#else
-    return true
-#endif
-=======
     /// Enables/disables the de-duplication of awesomebar seach results functionality
     public static let MOZ_AWESOMEBAR_DUPES: Bool = {
         #if MOZ_CHANNEL_RELEASE
@@ -109,7 +94,6 @@
         #else
             return true
         #endif
->>>>>>> 3156cb6e
     }()
 
     ///  Enables/disables the back/forward list from long pressing the back/forward button
