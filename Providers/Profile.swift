/* This Source Code Form is subject to the terms of the Mozilla Public
 * License, v. 2.0. If a copy of the MPL was not distributed with this
 * file, You can obtain one at http://mozilla.org/MPL/2.0/. */

import Alamofire
import Foundation
import Account
import ReadingList
import Shared
import Storage
import Sync
import XCGLogger
<<<<<<< HEAD
import UIKit
=======
import SwiftKeychainWrapper
import Deferred
>>>>>>> ba858e01

private let log = Logger.syncLogger

public let NotificationProfileDidStartSyncing = "NotificationProfileDidStartSyncing"
public let NotificationProfileDidFinishSyncing = "NotificationProfileDidFinishSyncing"
public let ProfileRemoteTabsSyncDelay: NSTimeInterval = 0.1

public protocol SyncManager {
    var isSyncing: Bool { get }
    var lastSyncFinishTime: Timestamp? { get set }
    func hasSyncedHistory() -> Deferred<Maybe<Bool>>
    func hasSyncedLogins() -> Deferred<Maybe<Bool>>
    func syncClients() -> SyncResult
    func syncClientsThenTabs() -> SyncResult
    func syncHistory() -> SyncResult
    func syncLogins() -> SyncResult
    func syncEverything() -> Success

    // The simplest possible approach.
    func beginTimedSyncs()
    func endTimedSyncs()
    func applicationDidEnterBackground()
    func applicationDidBecomeActive()

    func onNewProfile()
    func onRemovedAccount(account: FirefoxAccount?) -> Success
    func onAddedAccount() -> Success
}

typealias EngineIdentifier = String
typealias SyncFunction = (SyncDelegate, Prefs, Ready) -> SyncResult

class ProfileFileAccessor: FileAccessor {
    convenience init(profile: Profile) {
        self.init(localName: profile.localName())
    }

    init(localName: String) {
        let profileDirName = "profile.\(localName)"

        // Bug 1147262: First option is for device, second is for simulator.
        var rootPath: NSString
        if let sharedContainerIdentifier = AppInfo.sharedContainerIdentifier(), url = NSFileManager.defaultManager().containerURLForSecurityApplicationGroupIdentifier(sharedContainerIdentifier), path = url.path {
            rootPath = path as NSString
        } else {
            log.error("Unable to find the shared container. Defaulting profile location to ~/Documents instead.")
            rootPath = (NSSearchPathForDirectoriesInDomains(NSSearchPathDirectory.DocumentDirectory, NSSearchPathDomainMask.UserDomainMask, true)[0]) as NSString
        }

        super.init(rootPath: rootPath.stringByAppendingPathComponent(profileDirName))
    }
}

class CommandStoringSyncDelegate: SyncDelegate {
    let profile: Profile

    init() {
        profile = BrowserProfile(localName: "profile", app: nil)
    }

    func displaySentTabForURL(URL: NSURL, title: String) {
        let item = ShareItem(url: URL.absoluteString, title: title, favicon: nil)
        self.profile.queue.addToQueue(item)
    }
}

/**
 * This exists because the Sync code is extension-safe, and thus doesn't get
 * direct access to UIApplication.sharedApplication, which it would need to
 * display a notification.
 * This will also likely be the extension point for wipes, resets, and
 * getting access to data sources during a sync.
 */

let TabSendURLKey = "TabSendURL"
let TabSendTitleKey = "TabSendTitle"
let TabSendCategory = "TabSendCategory"

enum SentTabAction: String {
    case View = "TabSendViewAction"
    case Bookmark = "TabSendBookmarkAction"
    case ReadingList = "TabSendReadingListAction"
}

class BrowserProfileSyncDelegate: SyncDelegate {
    let app: UIApplication

    init(app: UIApplication) {
        self.app = app
    }

    // SyncDelegate
    func displaySentTabForURL(URL: NSURL, title: String) {
        // check to see what the current notification settings are and only try and send a notification if
        // the user has agreed to them
        if let currentSettings = app.currentUserNotificationSettings() {
            if currentSettings.types.rawValue & UIUserNotificationType.Alert.rawValue != 0 {
                if Logger.logPII {
                    log.info("Displaying notification for URL \(URL.absoluteString)")
                }

                let notification = UILocalNotification()
                notification.fireDate = NSDate()
                notification.timeZone = NSTimeZone.defaultTimeZone()
                notification.alertBody = String(format: NSLocalizedString("New tab: %@: %@", comment:"New tab [title] [url]"), title, URL.absoluteString)
                notification.userInfo = [TabSendURLKey: URL.absoluteString, TabSendTitleKey: title]
                notification.alertAction = nil
                notification.category = TabSendCategory

                app.presentLocalNotificationNow(notification)
            }
        }
    }
}

/**
 * A Profile manages access to the user's data.
 */
protocol Profile: class {
    var bookmarks: protocol<BookmarksModelFactorySource, ShareToDestination, SyncableBookmarks, LocalItemSource, MirrorItemSource> { get }
    // var favicons: Favicons { get }
    var prefs: Prefs { get }
    var queue: TabQueue { get }
    var searchEngines: SearchEngines { get }
    var files: FileAccessor { get }
    // Cliqz: added ExtendedBrowserHistory protocol to history to get extra data for telemetry signals
    var history: protocol<BrowserHistory, SyncableHistory, ResettableSyncStorage, ExtendedBrowserHistory> { get }
    var favicons: Favicons { get }
    var readingList: ReadingListService? { get }
    var logins: protocol<BrowserLogins, SyncableLogins, ResettableSyncStorage> { get }

    func shutdown()

    // I got really weird EXC_BAD_ACCESS errors on a non-null reference when I made this a getter.
    // Similar to <http://stackoverflow.com/questions/26029317/exc-bad-access-when-indirectly-accessing-inherited-member-in-swift>.
    func localName() -> String

    // URLs and account configuration.
    var accountConfiguration: FirefoxAccountConfiguration { get }

    // Do we have an account at all?
    func hasAccount() -> Bool

    // Do we have an account that (as far as we know) is in a syncable state?
    func hasSyncableAccount() -> Bool

    func getAccount() -> FirefoxAccount?
    func removeAccount()
    func setAccount(account: FirefoxAccount)

    func getClients() -> Deferred<Maybe<[RemoteClient]>>
    func getClientsAndTabs() -> Deferred<Maybe<[ClientAndTabs]>>
    func getCachedClientsAndTabs() -> Deferred<Maybe<[ClientAndTabs]>>

    func storeTabs(tabs: [RemoteTab]) -> Deferred<Maybe<Int>>

    func sendItems(items: [ShareItem], toClients clients: [RemoteClient])

    var syncManager: SyncManager { get }
}

public class BrowserProfile: Profile {
    private let name: String
    internal let files: FileAccessor

    weak private var app: UIApplication?

    /**
     * N.B., BrowserProfile is used from our extensions, often via a pattern like
     *
     *   BrowserProfile(…).foo.saveSomething(…)
     *
     * This can break if BrowserProfile's initializer does async work that
     * subsequently — and asynchronously — expects the profile to stick around:
     * see Bug 1218833. Be sure to only perform synchronous actions here.
     */
    init(localName: String, app: UIApplication?, clear: Bool = false) {
        log.debug("Initing profile \(localName) on thread \(NSThread.currentThread()).")
        self.name = localName
        self.files = ProfileFileAccessor(localName: localName)
        self.app = app
        
        if clear {
            do {
                try NSFileManager.defaultManager().removeItemAtPath(self.files.rootPath as String)
            } catch {
                log.info("Cannot clear profile: \(error)")
            }
        }

        let notificationCenter = NSNotificationCenter.defaultCenter()
        notificationCenter.addObserver(self, selector: Selector("onLocationChange:"), name: NotificationOnLocationChange, object: nil)
        notificationCenter.addObserver(self, selector: Selector("onProfileDidFinishSyncing:"), name: NotificationProfileDidFinishSyncing, object: nil)
        notificationCenter.addObserver(self, selector: Selector("onPrivateDataClearedHistory:"), name: NotificationPrivateDataClearedHistory, object: nil)


        if let baseBundleIdentifier = AppInfo.baseBundleIdentifier() {
            KeychainWrapper.serviceName = baseBundleIdentifier
        } else {
            log.error("Unable to get the base bundle identifier. Keychain data will not be shared.")
        }

        // If the profile dir doesn't exist yet, this is first run (for this profile).
        if !files.exists("") {
            log.info("New profile. Removing old account metadata.")
            self.removeAccountMetadata()
            self.syncManager.onNewProfile()
            self.removeExistingAuthenticationInfo()
            prefs.clearAll()
        }

        // Always start by needing invalidation.
        // This is the same as self.history.setTopSitesNeedsInvalidation, but without the
        // side-effect of instantiating SQLiteHistory (and thus BrowserDB) on the main thread.
        prefs.setBool(false, forKey: PrefsKeys.KeyTopSitesCacheIsValid)
    }

    // Extensions don't have a UIApplication.
    convenience init(localName: String) {
        self.init(localName: localName, app: nil)
    }

    func shutdown() {
        log.debug("Shutting down profile.")

        if self.dbCreated {
            db.forceClose()
        }

        if self.loginsDBCreated {
            loginsDB.forceClose()
        }
    }

    @objc
    func onLocationChange(notification: NSNotification) {
        if let v = notification.userInfo!["visitType"] as? Int,
           let visitType = VisitType(rawValue: v),
           let url = notification.userInfo!["url"] as? NSURL where !isIgnoredURL(url),
           let title = notification.userInfo!["title"] as? NSString {
            // Only record local vists if the change notification originated from a non-private tab
            if !(notification.userInfo!["isPrivate"] as? Bool ?? false) {
                // We don't record a visit if no type was specified -- that means "ignore me".
                let site = Site(url: url.absoluteString, title: title as String)
                let visit = SiteVisit(site: site, date: NSDate.nowMicroseconds(), type: visitType)
                history.addLocalVisit(visit)
            }

            history.setTopSitesNeedsInvalidation()
        } else {
            log.debug("Ignoring navigation.")
        }
    }

    // These selectors run on which ever thread sent the notifications (not the main thread)
    @objc
    func onProfileDidFinishSyncing(notification: NSNotification) {
        history.setTopSitesNeedsInvalidation()
    }

    @objc
    func onPrivateDataClearedHistory(notification: NSNotification) {
        // Immediately invalidate the top sites cache
        history.refreshTopSitesCache()
    }

    deinit {
        log.debug("Deiniting profile \(self.localName).")
        self.syncManager.endTimedSyncs()
        NSNotificationCenter.defaultCenter().removeObserver(self, name: NotificationOnLocationChange, object: nil)
        NSNotificationCenter.defaultCenter().removeObserver(self, name: NotificationProfileDidFinishSyncing, object: nil)
        NSNotificationCenter.defaultCenter().removeObserver(self, name: NotificationPrivateDataClearedHistory, object: nil)
    }

    func localName() -> String {
        return name
    }

    lazy var queue: TabQueue = {
        withExtendedLifetime(self.history) {
            return SQLiteQueue(db: self.db)
        }
    }()

    private var dbCreated = false
    var db: BrowserDB {
        struct Singleton {
            static var token: dispatch_once_t = 0
            static var instance: BrowserDB!
        }
        dispatch_once(&Singleton.token) {
            Singleton.instance = BrowserDB(filename: "browser.db", files: self.files)
            self.dbCreated = true
        }
        return Singleton.instance
    }

    /**
     * Favicons, history, and bookmarks are all stored in one intermeshed
     * collection of tables.
     *
     * Any other class that needs to access any one of these should ensure
     * that this is initialized first.
     */
    private lazy var places: protocol<BrowserHistory, Favicons, SyncableHistory, ResettableSyncStorage, ExtendedBrowserHistory> = {
        return SQLiteHistory(db: self.db, prefs: self.prefs)!
    }()

    var favicons: Favicons {
        return self.places
    }

    var history: protocol<BrowserHistory, SyncableHistory, ResettableSyncStorage, ExtendedBrowserHistory> {
        return self.places
    }

    lazy var bookmarks: protocol<BookmarksModelFactorySource, ShareToDestination, SyncableBookmarks, LocalItemSource, MirrorItemSource> = {
        // Make sure the rest of our tables are initialized before we try to read them!
        // This expression is for side-effects only.
        withExtendedLifetime(self.places) {
            return MergedSQLiteBookmarks(db: self.db)
        }
    }()

    lazy var mirrorBookmarks: protocol<BookmarkBufferStorage, BufferItemSource> = {
        // Yeah, this is lazy. Sorry.
        return self.bookmarks as! MergedSQLiteBookmarks
    }()

    lazy var searchEngines: SearchEngines = {
        return SearchEngines(prefs: self.prefs)
    }()

    func makePrefs() -> Prefs {
        return NSUserDefaultsPrefs(prefix: self.localName())
    }

    lazy var prefs: Prefs = {
        return self.makePrefs()
    }()

    lazy var readingList: ReadingListService? = {
        return ReadingListService(profileStoragePath: self.files.rootPath as String)
    }()

    lazy var remoteClientsAndTabs: protocol<RemoteClientsAndTabs, ResettableSyncStorage, AccountRemovalDelegate> = {
        return SQLiteRemoteClientsAndTabs(db: self.db)
    }()

    lazy var syncManager: SyncManager = {
        return BrowserSyncManager(profile: self)
    }()

    private func getSyncDelegate() -> SyncDelegate {
        if let app = self.app {
            return BrowserProfileSyncDelegate(app: app)
        }
        return CommandStoringSyncDelegate()
    }

    public func getClients() -> Deferred<Maybe<[RemoteClient]>> {
        return self.syncManager.syncClients()
           >>> { self.remoteClientsAndTabs.getClients() }
    }

    public func getClientsAndTabs() -> Deferred<Maybe<[ClientAndTabs]>> {
        return self.syncManager.syncClientsThenTabs()
           >>> { self.remoteClientsAndTabs.getClientsAndTabs() }
    }

    public func getCachedClientsAndTabs() -> Deferred<Maybe<[ClientAndTabs]>> {
        return self.remoteClientsAndTabs.getClientsAndTabs()
    }

    func storeTabs(tabs: [RemoteTab]) -> Deferred<Maybe<Int>> {
        return self.remoteClientsAndTabs.insertOrUpdateTabs(tabs)
    }

    public func sendItems(items: [ShareItem], toClients clients: [RemoteClient]) {
        let commands = items.map { item in
            SyncCommand.fromShareItem(item, withAction: "displayURI")
        }
        self.remoteClientsAndTabs.insertCommands(commands, forClients: clients) >>> { self.syncManager.syncClients() }
    }

    lazy var logins: protocol<BrowserLogins, SyncableLogins, ResettableSyncStorage> = {
        return SQLiteLogins(db: self.loginsDB)
    }()

    // This is currently only used within the dispatch_once block in loginsDB, so we don't
    // have to worry about races giving us two keys. But if this were ever to be used
    // elsewhere, it'd be unsafe, so we wrap this in a dispatch_once, too.
    private var loginsKey: String? {
        let key = "sqlcipher.key.logins.db"
        struct Singleton {
            static var token: dispatch_once_t = 0
            static var instance: String!
        }
        dispatch_once(&Singleton.token) {
            if KeychainWrapper.hasValueForKey(key) {
                let value = KeychainWrapper.stringForKey(key)
                Singleton.instance = value
            } else {
                let Length: UInt = 256
                let secret = Bytes.generateRandomBytes(Length).base64EncodedString
                KeychainWrapper.setString(secret, forKey: key)
                Singleton.instance = secret
            }
        }
        return Singleton.instance
    }

    private var loginsDBCreated = false
    private lazy var loginsDB: BrowserDB = {
        struct Singleton {
            static var token: dispatch_once_t = 0
            static var instance: BrowserDB!
        }
        dispatch_once(&Singleton.token) {
            Singleton.instance = BrowserDB(filename: "logins.db", secretKey: self.loginsKey, files: self.files)
            self.loginsDBCreated = true
        }
        return Singleton.instance
    }()

    var accountConfiguration: FirefoxAccountConfiguration {
        let locale = NSLocale.currentLocale()
        if self.prefs.boolForKey("useChinaSyncService") ?? (locale.localeIdentifier == "zh_CN") {
            return ChinaEditionFirefoxAccountConfiguration()
        }
        return ProductionFirefoxAccountConfiguration()
    }

    private lazy var account: FirefoxAccount? = {
        if let dictionary = KeychainWrapper.objectForKey(self.name + ".account") as? [String: AnyObject] {
            return FirefoxAccount.fromDictionary(dictionary)
        }
        return nil
    }()

    func hasAccount() -> Bool {
        return account != nil
    }

    func hasSyncableAccount() -> Bool {
        return account?.actionNeeded == FxAActionNeeded.None
    }

    func getAccount() -> FirefoxAccount? {
        return account
    }

    func removeAccountMetadata() {
        self.prefs.removeObjectForKey(PrefsKeys.KeyLastRemoteTabSyncTime)
        KeychainWrapper.removeObjectForKey(self.name + ".account")
    }

    func removeExistingAuthenticationInfo() {
        KeychainWrapper.setAuthenticationInfo(nil)
    }

    func removeAccount() {
        let old = self.account
        removeAccountMetadata()
        self.account = nil

        // Tell any observers that our account has changed.
        NSNotificationCenter.defaultCenter().postNotificationName(NotificationFirefoxAccountChanged, object: nil)

        // Trigger cleanup. Pass in the account in case we want to try to remove
        // client-specific data from the server.
        self.syncManager.onRemovedAccount(old)

        // Deregister for remote notifications.
        app?.unregisterForRemoteNotifications()
    }

    func setAccount(account: FirefoxAccount) {
        KeychainWrapper.setObject(account.asDictionary(), forKey: name + ".account")
        self.account = account

        // register for notifications for the account
        registerForNotifications()
        
        // tell any observers that our account has changed
        NSNotificationCenter.defaultCenter().postNotificationName(NotificationFirefoxAccountChanged, object: nil)

        self.syncManager.onAddedAccount()
    }

    func registerForNotifications() {
        let viewAction = UIMutableUserNotificationAction()
        viewAction.identifier = SentTabAction.View.rawValue
        viewAction.title = NSLocalizedString("View", comment: "View a URL - https://bugzilla.mozilla.org/attachment.cgi?id=8624438, https://bug1157303.bugzilla.mozilla.org/attachment.cgi?id=8624440")
        viewAction.activationMode = UIUserNotificationActivationMode.Foreground
        viewAction.destructive = false
        viewAction.authenticationRequired = false

        let bookmarkAction = UIMutableUserNotificationAction()
        bookmarkAction.identifier = SentTabAction.Bookmark.rawValue
        bookmarkAction.title = NSLocalizedString("Bookmark", comment: "Bookmark a URL - https://bugzilla.mozilla.org/attachment.cgi?id=8624438, https://bug1157303.bugzilla.mozilla.org/attachment.cgi?id=8624440")
        bookmarkAction.activationMode = UIUserNotificationActivationMode.Foreground
        bookmarkAction.destructive = false
        bookmarkAction.authenticationRequired = false

        let readingListAction = UIMutableUserNotificationAction()
        readingListAction.identifier = SentTabAction.ReadingList.rawValue
        readingListAction.title = NSLocalizedString("Add to Reading List", comment: "Add URL to the reading list - https://bugzilla.mozilla.org/attachment.cgi?id=8624438, https://bug1157303.bugzilla.mozilla.org/attachment.cgi?id=8624440")
        readingListAction.activationMode = UIUserNotificationActivationMode.Foreground
        readingListAction.destructive = false
        readingListAction.authenticationRequired = false

        let sentTabsCategory = UIMutableUserNotificationCategory()
        sentTabsCategory.identifier = TabSendCategory
        sentTabsCategory.setActions([readingListAction, bookmarkAction, viewAction], forContext: UIUserNotificationActionContext.Default)

        sentTabsCategory.setActions([bookmarkAction, viewAction], forContext: UIUserNotificationActionContext.Minimal)

        app?.registerUserNotificationSettings(UIUserNotificationSettings(forTypes: UIUserNotificationType.Alert, categories: [sentTabsCategory]))
        app?.registerForRemoteNotifications()
    }

    // Extends NSObject so we can use timers.
    class BrowserSyncManager: NSObject, SyncManager {
        // We shouldn't live beyond our containing BrowserProfile, either in the main app or in
        // an extension.
        // But it's possible that we'll finish a side-effect sync after we've ditched the profile
        // as a whole, so we hold on to our Prefs, potentially for a little while longer. This is
        // safe as a strong reference, because there's no cycle.
        unowned private let profile: BrowserProfile
        private let prefs: Prefs

        let FifteenMinutes = NSTimeInterval(60 * 15)
        let OneMinute = NSTimeInterval(60)

        private var syncTimer: NSTimer? = nil

        private var backgrounded: Bool = true
        func applicationDidEnterBackground() {
            self.backgrounded = true
            self.endTimedSyncs()
        }

        func applicationDidBecomeActive() {
            self.backgrounded = false

            guard self.profile.hasAccount() else {
                return
            }

            self.beginTimedSyncs()

            // Sync now if it's been more than our threshold.
            let now = NSDate.now()
            let then = self.lastSyncFinishTime ?? 0
            let since = now - then
            log.debug("\(since)msec since last sync.")
            if since > SyncConstants.SyncOnForegroundMinimumDelayMillis {
                self.syncEverythingSoon()
            }
        }

        /**
         * Locking is managed by withSyncInputs. Make sure you take and release these
         * whenever you do anything Sync-ey.
         */
        var syncLock = OSSpinLock() {
            didSet {
                let notification = syncLock == 0 ? NotificationProfileDidFinishSyncing : NotificationProfileDidStartSyncing
                NSNotificationCenter.defaultCenter().postNotification(NSNotification(name: notification, object: nil))
            }
        }

        // According to the OSAtomic header documentation, the convention for an unlocked lock is a zero value
        // and a locked lock is a non-zero value
        var isSyncing: Bool {
            return syncLock != 0
        }

        private func beginSyncing() -> Bool {
            return OSSpinLockTry(&syncLock)
        }

        private func endSyncing() {
            OSSpinLockUnlock(&syncLock)
        }

        init(profile: BrowserProfile) {
            self.profile = profile
            self.prefs = profile.prefs

            super.init()

            let center = NSNotificationCenter.defaultCenter()
            center.addObserver(self, selector: "onDatabaseWasRecreated:", name: NotificationDatabaseWasRecreated, object: nil)
            center.addObserver(self, selector: "onLoginDidChange:", name: NotificationDataLoginDidChange, object: nil)
            center.addObserver(self, selector: "onFinishSyncing:", name: NotificationProfileDidFinishSyncing, object: nil)
            center.addObserver(self, selector: "onBookmarkBufferValidated:", name: NotificationBookmarkBufferValidated, object: nil)
        }

        func onBookmarkBufferValidated(notification: NSNotification) {
            // We don't send this ad hoc telemetry on the release channel.
            guard AppConstants.BuildChannel != AppBuildChannel.Release else {
                return
            }

            guard profile.prefs.boolForKey("settings.sendUsageData") ?? true else {
                log.debug("Profile isn't sending usage data. Not sending bookmark event.")
                return
            }

            guard let validations = (notification.object as? Box<[String: Bool]>)?.value else {
                log.warning("Notification didn't have validations.")
                return
            }

            let attempt: Int32 = self.prefs.intForKey("bookmarkvalidationattempt") ?? 1
            self.prefs.setInt(attempt + 1, forKey: "bookmarkvalidationattempt")

            // Capture the buffer count ASAP, not in the delayed op, because the merge could wipe it!
            let bufferRows = (self.profile.bookmarks as? MergedSQLiteBookmarks)?.synchronousBufferCount()

            self.doInBackgroundAfter(millis: 300) {
                self.profile.remoteClientsAndTabs.getClientGUIDs() >>== { clients in
                    // We would love to include the version and OS etc. of each remote client,
                    // but we don't store that information. For now, just do a count.
                    let clientCount = clients.count

                    let id = DeviceInfo.clientIdentifier(self.prefs)
                    let ping = makeAdHocBookmarkMergePing(NSBundle.mainBundle(), clientID: id, attempt: attempt, bufferRows: bufferRows, valid: validations, clientCount: clientCount)
                    let payload = ping.toString()

                    log.debug("Payload is: \(payload)")
                    guard let body = payload.dataUsingEncoding(NSUTF8StringEncoding) else {
                        log.debug("Invalid JSON!")
                        return
                    }

                    let url = "https://mozilla-anonymous-sync-metrics.moo.mx/post/bookmarkvalidation".asURL!
                    let request = NSMutableURLRequest(URL: url)
                    request.HTTPMethod = "POST"
                    request.HTTPBody = body
                    request.setValue("application/json", forHTTPHeaderField: "Content-Type")

                    Alamofire.Manager.sharedInstance.request(request).response { (request, response, data, error) in
                        log.debug("Bookmark validation upload response: \(response?.statusCode ?? -1).")
                    }
                }
            }
        }

        deinit {
            // Remove 'em all.
            let center = NSNotificationCenter.defaultCenter()
            center.removeObserver(self, name: NotificationDatabaseWasRecreated, object: nil)
            center.removeObserver(self, name: NotificationDataLoginDidChange, object: nil)
            center.removeObserver(self, name: NotificationProfileDidFinishSyncing, object: nil)
            center.removeObserver(self, name: NotificationBookmarkBufferValidated, object: nil)
        }

        private func handleRecreationOfDatabaseNamed(name: String?) -> Success {
            let loginsCollections = ["passwords"]
            let browserCollections = ["bookmarks", "history", "tabs"]

            switch name ?? "<all>" {
            case "<all>":
                return self.locallyResetCollections(loginsCollections + browserCollections)
            case "logins.db":
                return self.locallyResetCollections(loginsCollections)
            case "browser.db":
                return self.locallyResetCollections(browserCollections)
            default:
                log.debug("Unknown database \(name).")
                return succeed()
            }
        }

        func doInBackgroundAfter(millis millis: Int64, _ block: dispatch_block_t) {
            let delay = millis * Int64(NSEC_PER_MSEC)
            let when = dispatch_time(DISPATCH_TIME_NOW, delay)
            let queue = dispatch_get_global_queue(DISPATCH_QUEUE_PRIORITY_BACKGROUND, 0)
            dispatch_after(when, queue, block)
        }

        @objc
        func onDatabaseWasRecreated(notification: NSNotification) {
            log.debug("Database was recreated.")
            let name = notification.object as? String
            log.debug("Database was \(name).")

            // We run this in the background after a few hundred milliseconds;
            // it doesn't really matter when it runs, so long as it doesn't
            // happen in the middle of a sync. We take the lock to prevent that.
            self.doInBackgroundAfter(millis: 300) {
                OSSpinLockLock(&self.syncLock)
                self.handleRecreationOfDatabaseNamed(name).upon { res in
                    log.debug("Reset of \(name) done: \(res.isSuccess)")
                    OSSpinLockUnlock(&self.syncLock)
                }
            }
        }

        // Simple in-memory rate limiting.
        var lastTriggeredLoginSync: Timestamp = 0
        @objc func onLoginDidChange(notification: NSNotification) {
            log.debug("Login did change.")
            if (NSDate.now() - lastTriggeredLoginSync) > OneMinuteInMilliseconds {
                lastTriggeredLoginSync = NSDate.now()

                // Give it a few seconds.
                let when: dispatch_time_t = dispatch_time(DISPATCH_TIME_NOW, SyncConstants.SyncDelayTriggered)

                // Trigger on the main queue. The bulk of the sync work runs in the background.
                let greenLight = self.greenLight()
                dispatch_after(when, dispatch_get_main_queue()) {
                    if greenLight() {
                        self.syncLogins()
                    }
                }
            }
        }

        var lastSyncFinishTime: Timestamp? {
            get {
                return self.prefs.timestampForKey(PrefsKeys.KeyLastSyncFinishTime)
            }

            set(value) {
                if let value = value {
                    self.prefs.setTimestamp(value, forKey: PrefsKeys.KeyLastSyncFinishTime)
                } else {
                    self.prefs.removeObjectForKey(PrefsKeys.KeyLastSyncFinishTime)
                }
            }
        }

        @objc func onFinishSyncing(notification: NSNotification) {
            self.lastSyncFinishTime = NSDate.now()
        }

        var prefsForSync: Prefs {
            return self.prefs.branch("sync")
        }

        func onAddedAccount() -> Success {
            self.beginTimedSyncs();
            return self.syncEverything()
        }

        func locallyResetCollections(collections: [String]) -> Success {
            return walk(collections, f: self.locallyResetCollection)
        }

        func locallyResetCollection(collection: String) -> Success {
            switch collection {
            case "bookmarks":
                return BufferingBookmarksSynchronizer.resetSynchronizerWithStorage(self.profile.bookmarks, basePrefs: self.prefsForSync, collection: "bookmarks")

            case "clients":
                fallthrough
            case "tabs":
                // Because clients and tabs share storage, and thus we wipe data for both if we reset either,
                // we reset the prefs for both at the same time.
                return TabsSynchronizer.resetClientsAndTabsWithStorage(self.profile.remoteClientsAndTabs, basePrefs: self.prefsForSync)

            case "history":
                return HistorySynchronizer.resetSynchronizerWithStorage(self.profile.history, basePrefs: self.prefsForSync, collection: "history")
            case "passwords":
                return LoginsSynchronizer.resetSynchronizerWithStorage(self.profile.logins, basePrefs: self.prefsForSync, collection: "passwords")

            case "forms":
                log.debug("Requested reset for forms, but this client doesn't sync them yet.")
                return succeed()
            case "addons":
                log.debug("Requested reset for addons, but this client doesn't sync them.")
                return succeed()
            case "prefs":
                log.debug("Requested reset for prefs, but this client doesn't sync them.")
                return succeed()
            default:
                log.warning("Asked to reset collection \(collection), which we don't know about.")
                return succeed()
            }
        }

        func onNewProfile() {
            SyncStateMachine.clearStateFromPrefs(self.prefsForSync)
        }

        func onRemovedAccount(account: FirefoxAccount?) -> Success {
            let profile = self.profile

            // Run these in order, because they might write to the same DB!
            let remove = [
                profile.history.onRemovedAccount,
                profile.remoteClientsAndTabs.onRemovedAccount,
                profile.logins.onRemovedAccount,
                profile.bookmarks.onRemovedAccount,
            ]

            let clearPrefs: () -> Success = {
                withExtendedLifetime(self) {
                    // Clear prefs after we're done clearing everything else -- just in case
                    // one of them needs the prefs and we race. Clear regardless of success
                    // or failure.

                    // This will remove keys from the Keychain if they exist, as well
                    // as wiping the Sync prefs.
                    SyncStateMachine.clearStateFromPrefs(self.prefsForSync)
                }
                return succeed()
            }

            return accumulate(remove) >>> clearPrefs
        }

        private func repeatingTimerAtInterval(interval: NSTimeInterval, selector: Selector) -> NSTimer {
            return NSTimer.scheduledTimerWithTimeInterval(interval, target: self, selector: selector, userInfo: nil, repeats: true)
        }

        func beginTimedSyncs() {
            if self.syncTimer != nil {
                log.debug("Already running sync timer.")
                return
            }

            let interval = FifteenMinutes
            let selector = Selector("syncOnTimer")
            log.debug("Starting sync timer.")
            self.syncTimer = repeatingTimerAtInterval(interval, selector: selector)
        }

        /**
         * The caller is responsible for calling this on the same thread on which it called
         * beginTimedSyncs.
         */
        func endTimedSyncs() {
            if let t = self.syncTimer {
                log.debug("Stopping sync timer.")
                self.syncTimer = nil
                t.invalidate()
            }
        }

        private func syncClientsWithDelegate(delegate: SyncDelegate, prefs: Prefs, ready: Ready) -> SyncResult {
            log.debug("Syncing clients to storage.")
            let clientSynchronizer = ready.synchronizer(ClientsSynchronizer.self, delegate: delegate, prefs: prefs)
            return clientSynchronizer.synchronizeLocalClients(self.profile.remoteClientsAndTabs, withServer: ready.client, info: ready.info)
        }

        private func syncTabsWithDelegate(delegate: SyncDelegate, prefs: Prefs, ready: Ready) -> SyncResult {
            let storage = self.profile.remoteClientsAndTabs
            let tabSynchronizer = ready.synchronizer(TabsSynchronizer.self, delegate: delegate, prefs: prefs)
            return tabSynchronizer.synchronizeLocalTabs(storage, withServer: ready.client, info: ready.info)
        }

        private func syncHistoryWithDelegate(delegate: SyncDelegate, prefs: Prefs, ready: Ready) -> SyncResult {
            log.debug("Syncing history to storage.")
            let historySynchronizer = ready.synchronizer(HistorySynchronizer.self, delegate: delegate, prefs: prefs)
            return historySynchronizer.synchronizeLocalHistory(self.profile.history, withServer: ready.client, info: ready.info, greenLight: self.greenLight())
        }

        private func syncLoginsWithDelegate(delegate: SyncDelegate, prefs: Prefs, ready: Ready) -> SyncResult {
            log.debug("Syncing logins to storage.")
            let loginsSynchronizer = ready.synchronizer(LoginsSynchronizer.self, delegate: delegate, prefs: prefs)
            return loginsSynchronizer.synchronizeLocalLogins(self.profile.logins, withServer: ready.client, info: ready.info)
        }

        private func mirrorBookmarksWithDelegate(delegate: SyncDelegate, prefs: Prefs, ready: Ready) -> SyncResult {
            log.debug("Synchronizing server bookmarks to storage.")
            let bookmarksMirrorer = ready.synchronizer(BufferingBookmarksSynchronizer.self, delegate: delegate, prefs: prefs)
            return bookmarksMirrorer.synchronizeBookmarksToStorage(self.profile.bookmarks, usingBuffer: self.profile.mirrorBookmarks, withServer: ready.client, info: ready.info, greenLight: self.greenLight())
        }

        func takeActionsOnEngineStateChanges<T: EngineStateChanges>(changes: T) -> Deferred<Maybe<T>> {
            var needReset = Set<String>(changes.collectionsThatNeedLocalReset())
            needReset.unionInPlace(changes.enginesDisabled())
            needReset.unionInPlace(changes.enginesEnabled())
            if needReset.isEmpty {
                log.debug("No collections need reset. Moving on.")
                return deferMaybe(changes)
            }

            // needReset needs at most one of clients and tabs, because we reset them
            // both if either needs reset. This is strictly an optimization to avoid
            // doing duplicate work.
            if needReset.contains("clients") {
                if needReset.remove("tabs") != nil {
                    log.debug("Already resetting clients (and tabs); not bothering to also reset tabs again.")
                }
            }

            return walk(Array(needReset), f: self.locallyResetCollection)
               >>> effect(changes.clearLocalCommands)
               >>> always(changes)
        }

        /**
         * Returns nil if there's no account.
         */
        private func withSyncInputs<T>(label: EngineIdentifier? = nil, function: (SyncDelegate, Prefs, Ready) -> Deferred<Maybe<T>>) -> Deferred<Maybe<T>>? {
            if let account = profile.account {
                if !beginSyncing() {
                    log.info("Not syncing \(label); already syncing something.")
                    return deferMaybe(AlreadySyncingError())
                }

                if let label = label {
                    log.info("Syncing \(label).")
                }

                let authState = account.syncAuthState

                let readyDeferred = SyncStateMachine(prefs: self.prefsForSync).toReady(authState)
                let delegate = profile.getSyncDelegate()

                let go = readyDeferred >>== self.takeActionsOnEngineStateChanges >>== { ready in
                    function(delegate, self.prefsForSync, ready)
                }

                // Always unlock when we're done.
                go.upon({ res in self.endSyncing() })

                return go
            }

            log.warning("No account; can't sync.")
            return nil
        }

        /**
         * Runs the single provided synchronization function and returns its status.
         */
        private func sync(label: EngineIdentifier, function: (SyncDelegate, Prefs, Ready) -> SyncResult) -> SyncResult {
            return self.withSyncInputs(label, function: function) ??
                   deferMaybe(.NotStarted(.NoAccount))
        }

        /**
         * Runs each of the provided synchronization functions with the same inputs.
         * Returns an array of IDs and SyncStatuses the same length as the input.
         */
        private func syncSeveral(synchronizers: (EngineIdentifier, SyncFunction)...) -> Deferred<Maybe<[(EngineIdentifier, SyncStatus)]>> {
            typealias Pair = (EngineIdentifier, SyncStatus)
            let combined: (SyncDelegate, Prefs, Ready) -> Deferred<Maybe<[Pair]>> = { delegate, syncPrefs, ready in
                let thunks = synchronizers.map { (i, f) in
                    return { () -> Deferred<Maybe<Pair>> in
                        log.debug("Syncing \(i)…")
                        return f(delegate, syncPrefs, ready) >>== { deferMaybe((i, $0)) }
                    }
                }
                return accumulate(thunks)
            }

            return self.withSyncInputs(nil, function: combined) ??
                   deferMaybe(synchronizers.map { ($0.0, .NotStarted(.NoAccount)) })
        }

        func syncEverything() -> Success {
            return self.syncSeveral(
                ("clients", self.syncClientsWithDelegate),
                ("tabs", self.syncTabsWithDelegate),
                ("logins", self.syncLoginsWithDelegate),
                ("bookmarks", self.mirrorBookmarksWithDelegate),
                ("history", self.syncHistoryWithDelegate)
            ) >>> succeed
        }

        func syncEverythingSoon() {
            self.doInBackgroundAfter(millis: SyncConstants.SyncOnForegroundAfterMillis) {
                log.debug("Running delayed startup sync.")
                self.syncEverything()
            }
        }

        @objc func syncOnTimer() {
            self.syncEverything()
        }

        func hasSyncedHistory() -> Deferred<Maybe<Bool>> {
            return self.profile.history.hasSyncedHistory()
        }

        func hasSyncedLogins() -> Deferred<Maybe<Bool>> {
            return self.profile.logins.hasSyncedLogins()
        }

        func syncClients() -> SyncResult {
            // TODO: recognize .NotStarted.
            return self.sync("clients", function: syncClientsWithDelegate)
        }

        func syncClientsThenTabs() -> SyncResult {
            return self.syncSeveral(
                ("clients", self.syncClientsWithDelegate),
                ("tabs", self.syncTabsWithDelegate)
            ) >>== { statuses in
                let tabsStatus = statuses[1].1
                return deferMaybe(tabsStatus)
            }
        }

        func syncLogins() -> SyncResult {
            return self.sync("logins", function: syncLoginsWithDelegate)
        }

        func syncHistory() -> SyncResult {
            // TODO: recognize .NotStarted.
            return self.sync("history", function: syncHistoryWithDelegate)
        }

        func mirrorBookmarks() -> SyncResult {
            return self.sync("bookmarks", function: mirrorBookmarksWithDelegate)
        }

        /**
         * Return a thunk that continues to return true so long as an ongoing sync
         * should continue.
         */
        func greenLight() -> () -> Bool {
            let start = NSDate.now()

            // Give it one minute to run before we stop.
            let stopBy = start + OneMinuteInMilliseconds
            log.debug("Checking green light. Backgrounded: \(self.backgrounded).")
            return {
                !self.backgrounded &&
                NSDate.now() < stopBy &&
                self.profile.hasSyncableAccount()
            }
        }
    }
}

class AlreadySyncingError: MaybeErrorType {
    var description: String {
        return "Already syncing."
    }
}<|MERGE_RESOLUTION|>--- conflicted
+++ resolved
@@ -10,12 +10,9 @@
 import Storage
 import Sync
 import XCGLogger
-<<<<<<< HEAD
 import UIKit
-=======
 import SwiftKeychainWrapper
 import Deferred
->>>>>>> ba858e01
 
 private let log = Logger.syncLogger
 
