--- conflicted
+++ resolved
@@ -20,13 +20,8 @@
 public protocol SyncManager {
     var isSyncing: Bool { get }
     var lastSyncFinishTime: Timestamp? { get set }
-<<<<<<< HEAD
-=======
-
     func hasSyncedHistory() -> Deferred<Maybe<Bool>>
     func hasSyncedLogins() -> Deferred<Maybe<Bool>>
->>>>>>> b479f722
-
     func syncClients() -> SyncResult
     func syncClientsThenTabs() -> SyncResult
     func syncHistory() -> SyncResult
@@ -926,8 +921,6 @@
 
         @objc func syncOnTimer() {
             self.syncEverything()
-<<<<<<< HEAD
-=======
         }
 
         func hasSyncedHistory() -> Deferred<Maybe<Bool>> {
@@ -936,7 +929,6 @@
 
         func hasSyncedLogins() -> Deferred<Maybe<Bool>> {
             return self.profile.logins.hasSyncedLogins()
->>>>>>> b479f722
         }
 
         func syncClients() -> SyncResult {
