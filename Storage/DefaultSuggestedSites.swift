--- conflicted
+++ resolved
@@ -26,8 +26,6 @@
         ],
         "zh_CN": [
             SuggestedSiteData(
-<<<<<<< HEAD
-=======
                 url: "http://mozilla.com.cn",
                 bgColor: "0xbc3326",
                 imageUrl: "asset://suggestedsites_mozchina",
@@ -36,16 +34,11 @@
                 title: "火狐社区"
             ),
             SuggestedSiteData(
->>>>>>> b479f722
                 url: "https://m.baidu.com/?from=1000969b",
                 bgColor: "0x00479d",
                 imageUrl: "asset://suggestedsites_baidu",
                 faviconUrl: "asset://baiduLogo",
-<<<<<<< HEAD
-                trackingId: 700,
-=======
                 trackingId: 701,
->>>>>>> b479f722
                 title: "百度"
             ),
             SuggestedSiteData(
@@ -53,11 +46,7 @@
                 bgColor: "0xe60012",
                 imageUrl: "asset://suggestedsites_sina",
                 faviconUrl: "asset://sinaLogo",
-<<<<<<< HEAD
-                trackingId: 701,
-=======
                 trackingId: 702,
->>>>>>> b479f722
                 title: "新浪"
             ),
             SuggestedSiteData(
@@ -65,11 +54,7 @@
                 bgColor: "0x028cca",
                 imageUrl: "asset://suggestedsites_qq",
                 faviconUrl: "asset://qqLogo",
-<<<<<<< HEAD
-                trackingId: 702,
-=======
                 trackingId: 703,
->>>>>>> b479f722
                 title: "腾讯"
             ),
             SuggestedSiteData(
@@ -77,11 +62,7 @@
                 bgColor: "0xee5900",
                 imageUrl: "asset://suggestedsites_taobao",
                 faviconUrl: "asset://taobaoLogo",
-<<<<<<< HEAD
-                trackingId: 703,
-=======
                 trackingId: 704,
->>>>>>> b479f722
                 title: "淘宝"
             ),
             SuggestedSiteData(
@@ -89,21 +70,8 @@
                 bgColor: "0xc71622",
                 imageUrl: "asset://suggestedsites_jd",
                 faviconUrl: "asset://jdLogo",
-<<<<<<< HEAD
-                trackingId: 704,
-                title: "京东"
-            ),
-            SuggestedSiteData(
-                url: "http://m.okpush.com/j.html?pk=redirect&adId=7863&planId=1838&webId=6975&channelId=6975&publishId=8545",
-                bgColor: "0xea5415",
-                imageUrl: "asset://suggestedsites_58City",
-                faviconUrl: "asset://58CityLogo",
-                trackingId: 705,
-                title: "58 同城"
-=======
                 trackingId: 705,
                 title: "京东"
->>>>>>> b479f722
             )
         ]
     ]
