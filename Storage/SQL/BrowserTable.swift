/* This Source Code Form is subject to the terms of the Mozilla Public
 * License, v. 2.0. If a copy of the MPL was not distributed with this
 * file, You can obtain one at http://mozilla.org/MPL/2.0/. */

import Foundation
import Shared
import XCGLogger

let BookmarksFolderTitleMobile = NSLocalizedString("Mobile Bookmarks", tableName: "Storage", comment: "The title of the folder that contains mobile bookmarks. This should match bookmarks.folder.mobile.label on Android.")
let BookmarksFolderTitleMenu = NSLocalizedString("Bookmarks Menu", tableName: "Storage", comment: "The name of the folder that contains desktop bookmarks in the menu. This should match bookmarks.folder.menu.label on Android.")
let BookmarksFolderTitleToolbar = NSLocalizedString("Bookmarks Toolbar", tableName: "Storage", comment: "The name of the folder that contains desktop bookmarks in the toolbar. This should match bookmarks.folder.toolbar.label on Android.")
let BookmarksFolderTitleUnsorted = NSLocalizedString("Unsorted Bookmarks", tableName: "Storage", comment: "The name of the folder that contains unsorted desktop bookmarks. This should match bookmarks.folder.unfiled.label on Android.")

let TableBookmarks = "bookmarks"
let TableBookmarksMirror = "bookmarksMirror"                           // Added in v9.
let TableBookmarksMirrorStructure = "bookmarksMirrorStructure"         // Added in v10.

let TableFavicons = "favicons"
let TableHistory = "history"
let TableCachedTopSites = "cached_top_sites"
let TableDomains = "domains"
let TableVisits = "visits"
let TableFaviconSites = "favicon_sites"
let TableQueuedTabs = "queue"

let ViewWidestFaviconsForSites = "view_favicons_widest"
let ViewHistoryIDsWithWidestFavicons = "view_history_id_favicon"
let ViewIconForURL = "view_icon_for_url"

let IndexHistoryShouldUpload = "idx_history_should_upload"
let IndexVisitsSiteIDDate = "idx_visits_siteID_date"                   // Removed in v6.
let IndexVisitsSiteIDIsLocalDate = "idx_visits_siteID_is_local_date"   // Added in v6.
let IndexBookmarksMirrorStructureParentIdx = "idx_bookmarksMirrorStructure_parent_idx"   // Added in v10.

private let AllTables: [String] = [
    TableDomains,
    TableFavicons,
    TableFaviconSites,

    TableHistory,
    TableVisits,
    TableCachedTopSites,

    TableBookmarks,
    TableBookmarksMirror,
    TableBookmarksMirrorStructure,

    TableQueuedTabs,
]

private let AllViews: [String] = [
    ViewHistoryIDsWithWidestFavicons,
    ViewWidestFaviconsForSites,
    ViewIconForURL,
]

private let AllIndices: [String] = [
    IndexHistoryShouldUpload,
    IndexVisitsSiteIDIsLocalDate,
    IndexBookmarksMirrorStructureParentIdx,
]

private let AllTablesIndicesAndViews: [String] = AllViews + AllIndices + AllTables

private let log = Logger.syncLogger

/**
 * The monolithic class that manages the inter-related history etc. tables.
 * We rely on SQLiteHistory having initialized the favicon table first.
 */
public class BrowserTable: Table {
    static let DefaultVersion = 11

    // TableInfo fields.
    var name: String { return "BROWSER" }
    var version: Int { return BrowserTable.DefaultVersion }

    let sqliteVersion: Int32
    let supportsPartialIndices: Bool

    public init() {
        let v = sqlite3_libversion_number()
        self.sqliteVersion = v
        self.supportsPartialIndices = v >= 3008000          // 3.8.0.
        let ver = String.fromCString(sqlite3_libversion())!
        log.info("SQLite version: \(ver) (\(v)).")
    }

    func run(db: SQLiteDBConnection, sql: String, args: Args? = nil) -> Bool {
        let err = db.executeChange(sql, withArgs: args)
        if err != nil {
            log.error("Error running SQL in BrowserTable. \(err?.localizedDescription)")
            log.error("SQL was \(sql)")
        }
        return err == nil
    }

    // TODO: transaction.
    func run(db: SQLiteDBConnection, queries: [(String, Args?)]) -> Bool {
        for (sql, args) in queries {
            if !run(db, sql: sql, args: args) {
                return false
            }
        }
        return true
    }

    func run(db: SQLiteDBConnection, queries: [String]) -> Bool {
        for sql in queries {
            if !run(db, sql: sql) {
                return false
            }
        }
        return true
    }

    func runValidQueries(db: SQLiteDBConnection, queries: [(String?, Args?)]) -> Bool {
        for (sql, args) in queries {
            if let sql = sql {
                if !run(db, sql: sql, args: args) {
                    return false
                }
            }
        }
        return true
    }

    func runValidQueries(db: SQLiteDBConnection, queries: [String?]) -> Bool {
        return self.run(db, queries: optFilter(queries))
    }

    func prepopulateRootFolders(db: SQLiteDBConnection) -> Bool {
        let type = BookmarkNodeType.Folder.rawValue
        let root = BookmarkRoots.RootID

        let args: Args = [
            root, BookmarkRoots.RootGUID, type, "Root", root,
            BookmarkRoots.MobileID, BookmarkRoots.MobileFolderGUID, type, BookmarksFolderTitleMobile, root,
            BookmarkRoots.MenuID, BookmarkRoots.MenuFolderGUID, type, BookmarksFolderTitleMenu, root,
            BookmarkRoots.ToolbarID, BookmarkRoots.ToolbarFolderGUID, type, BookmarksFolderTitleToolbar, root,
            BookmarkRoots.UnfiledID, BookmarkRoots.UnfiledFolderGUID, type, BookmarksFolderTitleUnsorted, root,
        ]

        let sql =
        "INSERT INTO bookmarks (id, guid, type, url, title, parent) VALUES " +
            "(?, ?, ?, NULL, ?, ?), " +    // Root
            "(?, ?, ?, NULL, ?, ?), " +    // Mobile
            "(?, ?, ?, NULL, ?, ?), " +    // Menu
            "(?, ?, ?, NULL, ?, ?), " +    // Toolbar
            "(?, ?, ?, NULL, ?, ?)  "      // Unsorted

        return self.run(db, sql: sql, args: args)
    }

    let topSitesTableCreate =
        "CREATE TABLE IF NOT EXISTS \(TableCachedTopSites) (" +
            "historyID INTEGER, " +
            "url TEXT NOT NULL, " +
            "title TEXT NOT NULL, " +
            "guid TEXT NOT NULL UNIQUE, " +
            "domain_id INTEGER, " +
            "domain TEXT NO NULL, " +
            "localVisitDate REAL, " +
            "remoteVisitDate REAL, " +
            "localVisitCount INTEGER, " +
            "remoteVisitCount INTEGER, " +
            "iconID INTEGER, " +
            "iconURL TEXT, " +
            "iconDate REAL, " +
            "iconType INTEGER, " +
            "iconWidth INTEGER, " +
            "frecencies REAL" +
        ")"

    let domainsTableCreate =
        "CREATE TABLE IF NOT EXISTS \(TableDomains) (" +
           "id INTEGER PRIMARY KEY AUTOINCREMENT, " +
           "domain TEXT NOT NULL UNIQUE, " +
           "showOnTopSites TINYINT NOT NULL DEFAULT 1" +
       ")"

    let queueTableCreate =
        "CREATE TABLE IF NOT EXISTS \(TableQueuedTabs) (" +
            "url TEXT NOT NULL UNIQUE, " +
            "title TEXT" +
        ") "

    func getBookmarksMirrorTableCreationString() -> String {
        // The stupid absence of naming conventions here is thanks to pre-Sync Weave. Sorry.
        // For now we have the simplest possible schema: everything in one.
        let sql =
        "CREATE TABLE IF NOT EXISTS \(TableBookmarksMirror) " +

        // Shared fields.
        "( id INTEGER PRIMARY KEY AUTOINCREMENT" +
        ", guid TEXT NOT NULL UNIQUE" +
        ", type TINYINT NOT NULL" +                    // Type enum. TODO: BookmarkNodeType needs to be extended.

        // Record/envelope metadata that'll allow us to do merges.
        ", server_modified INTEGER NOT NULL" +         // Milliseconds.
        ", is_deleted TINYINT NOT NULL DEFAULT 0" +    // Boolean

        ", hasDupe TINYINT NOT NULL DEFAULT 0" +       // Boolean, 0 (false) if deleted.
        ", parentid TEXT" +                            // GUID
        ", parentName TEXT" +

        // Type-specific fields. These should be NOT NULL in many cases, but we're going
        // for a sparse schema, so this'll do for now. Enforce these in the application code.
        ", feedUri TEXT, siteUri TEXT" +               // LIVEMARKS
        ", pos INT" +                                  // SEPARATORS
        ", title TEXT, description TEXT" +             // FOLDERS, BOOKMARKS, QUERIES
        ", bmkUri TEXT, tags TEXT, keyword TEXT" +     // BOOKMARKS, QUERIES
        ", folderName TEXT, queryId TEXT" +            // QUERIES
        ", CONSTRAINT parentidOrDeleted CHECK (parentid IS NOT NULL OR is_deleted = 1)" +
        ", CONSTRAINT parentNameOrDeleted CHECK (parentName IS NOT NULL OR is_deleted = 1)" +
        ")"

        return sql
    }

    /**
     * We need to explicitly store what's provided by the server, because we can't rely on
     * referenced child nodes to exist yet!
     */
    func getBookmarksMirrorStructureTableCreationString() -> String {
        // TODO: index me.
        let sql =
        "CREATE TABLE IF NOT EXISTS \(TableBookmarksMirrorStructure) " +
        "( parent TEXT NOT NULL REFERENCES \(TableBookmarksMirror)(guid) ON DELETE CASCADE" +
        ", child TEXT NOT NULL" +      // Should be the GUID of a child.
        ", idx INTEGER NOT NULL" +     // Should advance from 0.
        ")"

        return sql
    }

    func create(db: SQLiteDBConnection) -> Bool {
        let favicons =
        "CREATE TABLE IF NOT EXISTS \(TableFavicons) (" +
        "id INTEGER PRIMARY KEY AUTOINCREMENT, " +
        "url TEXT NOT NULL UNIQUE, " +
        "width INTEGER, " +
        "height INTEGER, " +
        "type INTEGER NOT NULL, " +
        "date REAL NOT NULL" +
        ") "

        let history =
        "CREATE TABLE IF NOT EXISTS \(TableHistory) (" +
        "id INTEGER PRIMARY KEY AUTOINCREMENT, " +
        "guid TEXT NOT NULL UNIQUE, " +       // Not null, but the value might be replaced by the server's.
        "url TEXT UNIQUE, " +                 // May only be null for deleted records.
        "title TEXT NOT NULL, " +
        "server_modified INTEGER, " +         // Can be null. Integer milliseconds.
        "local_modified INTEGER, " +          // Can be null. Client clock. In extremis only.
        "is_deleted TINYINT NOT NULL, " +     // Boolean. Locally deleted.
        "should_upload TINYINT NOT NULL, " +  // Boolean. Set when changed or visits added.
        "domain_id INTEGER REFERENCES \(TableDomains)(id) ON DELETE CASCADE, " +
        "CONSTRAINT urlOrDeleted CHECK (url IS NOT NULL OR is_deleted = 1)" +
        ")"

        // Right now we don't need to track per-visit deletions: Sync can't
        // represent them! See Bug 1157553 Comment 6.
        // We flip the should_upload flag on the history item when we add a visit.
        // If we ever want to support logic like not bothering to sync if we added
        // and then rapidly removed a visit, then we need an 'is_new' flag on each visit.
        let visits =
        "CREATE TABLE IF NOT EXISTS \(TableVisits) (" +
        "id INTEGER PRIMARY KEY AUTOINCREMENT, " +
        "siteID INTEGER NOT NULL REFERENCES \(TableHistory)(id) ON DELETE CASCADE, " +
        "date REAL NOT NULL, " +           // Microseconds since epoch.
        "type INTEGER NOT NULL, " +
        "is_local TINYINT NOT NULL, " +    // Some visits are local. Some are remote ('mirrored'). This boolean flag is the split.
        "UNIQUE (siteID, date, type) " +
        ") "

        let indexShouldUpload: String
        if self.supportsPartialIndices {
            // There's no point tracking rows that are not flagged for upload.
            indexShouldUpload =
            "CREATE INDEX IF NOT EXISTS \(IndexHistoryShouldUpload) " +
            "ON \(TableHistory) (should_upload) WHERE should_upload = 1"
        } else {
            indexShouldUpload =
            "CREATE INDEX IF NOT EXISTS \(IndexHistoryShouldUpload) " +
            "ON \(TableHistory) (should_upload)"
        }

        let indexSiteIDDate =
        "CREATE INDEX IF NOT EXISTS \(IndexVisitsSiteIDIsLocalDate) " +
        "ON \(TableVisits) (siteID, is_local, date)"

        let faviconSites =
        "CREATE TABLE IF NOT EXISTS \(TableFaviconSites) (" +
        "id INTEGER PRIMARY KEY AUTOINCREMENT, " +
        "siteID INTEGER NOT NULL REFERENCES \(TableHistory)(id) ON DELETE CASCADE, " +
        "faviconID INTEGER NOT NULL REFERENCES \(TableFavicons)(id) ON DELETE CASCADE, " +
        "UNIQUE (siteID, faviconID) " +
        ") "

        let widestFavicons =
        "CREATE VIEW IF NOT EXISTS \(ViewWidestFaviconsForSites) AS " +
        "SELECT " +
        "\(TableFaviconSites).siteID AS siteID, " +
        "\(TableFavicons).id AS iconID, " +
        "\(TableFavicons).url AS iconURL, " +
        "\(TableFavicons).date AS iconDate, " +
        "\(TableFavicons).type AS iconType, " +
        "MAX(\(TableFavicons).width) AS iconWidth " +
        "FROM \(TableFaviconSites), \(TableFavicons) WHERE " +
        "\(TableFaviconSites).faviconID = \(TableFavicons).id " +
        "GROUP BY siteID "

        let historyIDsWithIcon =
        "CREATE VIEW IF NOT EXISTS \(ViewHistoryIDsWithWidestFavicons) AS " +
        "SELECT \(TableHistory).id AS id, " +
        "iconID, iconURL, iconDate, iconType, iconWidth " +
        "FROM \(TableHistory) " +
        "LEFT OUTER JOIN " +
        "\(ViewWidestFaviconsForSites) ON history.id = \(ViewWidestFaviconsForSites).siteID "

        let iconForURL =
        "CREATE VIEW IF NOT EXISTS \(ViewIconForURL) AS " +
        "SELECT history.url AS url, icons.iconID AS iconID FROM " +
        "\(TableHistory), \(ViewWidestFaviconsForSites) AS icons WHERE " +
        "\(TableHistory).id = icons.siteID "

        let bookmarks =
        "CREATE TABLE IF NOT EXISTS \(TableBookmarks) (" +
        "id INTEGER PRIMARY KEY AUTOINCREMENT, " +
        "guid TEXT NOT NULL UNIQUE, " +
        "type TINYINT NOT NULL, " +
        "url TEXT, " +
        "parent INTEGER REFERENCES \(TableBookmarks)(id) NOT NULL, " +
        "faviconID INTEGER REFERENCES \(TableFavicons)(id) ON DELETE SET NULL, " +
        "title TEXT" +
        ") "

        let bookmarksMirror = getBookmarksMirrorTableCreationString()
        let bookmarksMirrorStructure = getBookmarksMirrorStructureTableCreationString()

        let indexStructureParentIdx = "CREATE INDEX IF NOT EXISTS \(IndexBookmarksMirrorStructureParentIdx) " +
            "ON \(TableBookmarksMirrorStructure) (parent, idx)"

        let queries: [String] = [
            self.domainsTableCreate,
            history,
            favicons,
            visits,
            bookmarks,
            bookmarksMirror,
            bookmarksMirrorStructure,
            indexStructureParentIdx,
            faviconSites,
            indexShouldUpload,
            indexSiteIDDate,
            widestFavicons,
            historyIDsWithIcon,
            iconForURL,
            self.queueTableCreate,
            self.topSitesTableCreate,
        ]

        assert(queries.count == AllTablesIndicesAndViews.count, "Did you forget to add your table, index, or view to the list?")

        log.debug("Creating \(queries.count) tables, views, and indices.")

        return self.run(db, queries: queries) &&
               self.prepopulateRootFolders(db)
    }

    func updateTable(db: SQLiteDBConnection, from: Int) -> Bool {
        let to = BrowserTable.DefaultVersion
        if from == to {
            log.debug("Skipping update from \(from) to \(to).")
            return true
        }

        if from == 0 {
            // This is likely an upgrade from before Bug 1160399.
            log.debug("Updating browser tables from zero. Assuming drop and recreate.")
            return drop(db) && create(db)
        }

        if from > to {
            // This is likely an upgrade from before Bug 1160399.
            log.debug("Downgrading browser tables. Assuming drop and recreate.")
            return drop(db) && create(db)
        }

        log.debug("Updating browser tables from \(from) to \(to).")

        if from < 4 && to >= 4 {
            return drop(db) && create(db)
        }

        if from < 5 && to >= 5  {
            if !self.run(db, sql: self.queueTableCreate) {
                return false
            }
        }

        if from < 6 && to >= 6 {
            if !self.run(db, queries: [
                "DROP INDEX IF EXISTS \(IndexVisitsSiteIDDate)",
                "CREATE INDEX IF NOT EXISTS \(IndexVisitsSiteIDIsLocalDate) ON \(TableVisits) (siteID, is_local, date)",
                self.domainsTableCreate,
                "ALTER TABLE \(TableHistory) ADD COLUMN domain_id INTEGER REFERENCES \(TableDomains)(id) ON DELETE CASCADE",
            ]) {
                return false
            }

            let urls = db.executeQuery("SELECT DISTINCT url FROM \(TableHistory) WHERE url IS NOT NULL",
                                       factory: { $0["url"] as! String })
            if !fillDomainNamesFromCursor(urls, db: db) {
                return false
            }
        }

        if from < 8 && to == 8 {
            // Nothing to do: we're just shifting the favicon table to be owned by this class.
            return true
        }

        if from < 9 && to >= 9 {
            if !self.run(db, sql: getBookmarksMirrorTableCreationString()) {
                return false
            }
        }

        if from < 10 && to >= 10 {
            if !self.run(db, sql: getBookmarksMirrorStructureTableCreationString()) {
                return false
            }

            let indexStructureParentIdx = "CREATE INDEX IF NOT EXISTS \(IndexBookmarksMirrorStructureParentIdx) " +
                                          "ON \(TableBookmarksMirrorStructure) (parent, idx)"
            if !self.run(db, sql: indexStructureParentIdx) {
                return false
            }
        }

        if from < 11 && to >= 11 {
            if !self.run(db, sql: self.topSitesTableCreate) {
                return false
            }
        }

        return true
    }

    private func fillDomainNamesFromCursor(cursor: Cursor<String>, db: SQLiteDBConnection) -> Bool {
        if cursor.count == 0 {
            return true
        }

        // URL -> hostname, flattened to make args.
        var pairs = Args()
        pairs.reserveCapacity(cursor.count * 2)
        for url in cursor {
            if let url = url, host = url.asURL?.normalizedHost() {
                pairs.append(url)
                pairs.append(host)
            }
        }
        cursor.close()

        let tmpTable = "tmp_hostnames"
        let table = "CREATE TEMP TABLE \(tmpTable) (url TEXT NOT NULL UNIQUE, domain TEXT NOT NULL, domain_id INT)"
        if !self.run(db, sql: table, args: nil) {
            log.error("Can't create temporary table. Unable to migrate domain names. Top Sites is likely to be broken.")
            return false
        }

        // Now insert these into the temporary table. Chunk by an even number, for obvious reasons.
        let chunks = chunk(pairs, by: BrowserDB.MaxVariableNumber - (BrowserDB.MaxVariableNumber % 2))
        for chunk in chunks {
            let ins = "INSERT INTO \(tmpTable) (url, domain) VALUES " +
                      Array<String>(count: chunk.count / 2, repeatedValue: "(?, ?)").joinWithSeparator(", ")
            if !self.run(db, sql: ins, args: Array(chunk)) {
                log.error("Couldn't insert domains into temporary table. Aborting migration.")
                return false
            }
        }

        // Now make those into domains.
        let domains = "INSERT OR IGNORE INTO \(TableDomains) (domain) SELECT DISTINCT domain FROM \(tmpTable)"

        // … and fill that temporary column.
        let domainIDs = "UPDATE \(tmpTable) SET domain_id = (SELECT id FROM \(TableDomains) WHERE \(TableDomains).domain = \(tmpTable).domain)"

        // Update the history table from the temporary table.
        let updateHistory = "UPDATE \(TableHistory) SET domain_id = (SELECT domain_id FROM \(tmpTable) WHERE \(tmpTable).url = \(TableHistory).url)"

        // Clean up.
        let dropTemp = "DROP TABLE \(tmpTable)"

        // Now run these.
        if !self.run(db, queries: [domains,
                                   domainIDs,
                                   updateHistory,
                                   dropTemp]) {
            log.error("Unable to migrate domains.")
            return false
        }

        return true
    }

    /**
     * The Table mechanism expects to be able to check if a 'table' exists. In our (ab)use
     * of Table, that means making sure that any of our tables and views exist.
     * We do that by fetching all tables from sqlite_master with matching names, and verifying
     * that we get back more than one.
     * Note that we don't check for views -- trust to luck.
     */
    func exists(db: SQLiteDBConnection) -> Bool {
        return db.tablesExist(AllTables)
    }

    func drop(db: SQLiteDBConnection) -> Bool {
        log.debug("Dropping all browser tables.")
        let additional = [
            "DROP TABLE IF EXISTS faviconSites" // We renamed it to match naming convention.
        ]

        let views = AllViews.map { "DROP VIEW IF EXISTS \($0)" }
        let indices = AllIndices.map { "DROP INDEX IF EXISTS \($0)" }
        let tables = AllTables.map { "DROP TABLE IF EXISTS \($0)" }
<<<<<<< HEAD
        let queries = views + indices + tables + additional

=======
        let queries = Array([views, indices, tables, additional].flatten())
>>>>>>> b479f722
        return self.run(db, queries: queries)
    }
}<|MERGE_RESOLUTION|>--- conflicted
+++ resolved
@@ -527,12 +527,7 @@
         let views = AllViews.map { "DROP VIEW IF EXISTS \($0)" }
         let indices = AllIndices.map { "DROP INDEX IF EXISTS \($0)" }
         let tables = AllTables.map { "DROP TABLE IF EXISTS \($0)" }
-<<<<<<< HEAD
-        let queries = views + indices + tables + additional
-
-=======
         let queries = Array([views, indices, tables, additional].flatten())
->>>>>>> b479f722
         return self.run(db, queries: queries)
     }
 }