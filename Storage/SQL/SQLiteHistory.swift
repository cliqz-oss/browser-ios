/* This Source Code Form is subject to the terms of the Mozilla Public
 * License, v. 2.0. If a copy of the MPL was not distributed with this
 * file, You can obtain one at http://mozilla.org/MPL/2.0/. */

import Foundation
import Shared
import XCGLogger

private let log = Logger.syncLogger

class NoSuchRecordError: MaybeErrorType {
    let guid: GUID
    init(guid: GUID) {
        self.guid = guid
    }
    var description: String {
        return "No such record: \(guid)."
    }
}

func failOrSucceed<T>(err: NSError?, op: String, val: T) -> Deferred<Maybe<T>> {
    if let err = err {
        log.debug("\(op) failed: \(err.localizedDescription)")
        return deferMaybe(DatabaseError(err: err))
    }

    return deferMaybe(val)
}

func failOrSucceed(err: NSError?, op: String) -> Success {
    return failOrSucceed(err, op: op, val: ())
}

private var ignoredSchemes = ["about"]

public func isIgnoredURL(url: NSURL) -> Bool {
    let scheme = url.scheme
    if let _ = ignoredSchemes.indexOf(scheme) {
        return true
    }

    if url.host == "localhost" {
        return true
    }

    return false
}

public func isIgnoredURL(url: String) -> Bool {
    if let url = NSURL(string: url) {
        return isIgnoredURL(url)
    }

    return false
}

/*
// Here's the Swift equivalent of the below.
func simulatedFrecency(now: MicrosecondTimestamp, then: MicrosecondTimestamp, visitCount: Int) -> Double {
    let ageMicroseconds = (now - then)
    let ageDays = Double(ageMicroseconds) / 86400000000.0         // In SQL the .0 does the coercion.
    let f = 100 * 225 / ((ageSeconds * ageSeconds) + 225)
    return Double(visitCount) * max(1.0, f)
}
*/

// The constants in these functions were arrived at by utterly unscientific experimentation.

func getRemoteFrecencySQL() -> String {
    let visitCountExpression = "remoteVisitCount"
    let now = NSDate.nowMicroseconds()
    let microsecondsPerDay = 86_400_000_000.0      // 1000 * 1000 * 60 * 60 * 24
    let ageDays = "((\(now) - remoteVisitDate) / \(microsecondsPerDay))"

    return "\(visitCountExpression) * max(1, 100 * 110 / (\(ageDays) * \(ageDays) + 110))"
}

func getLocalFrecencySQL() -> String {
    let visitCountExpression = "((2 + localVisitCount) * (2 + localVisitCount))"
    let now = NSDate.nowMicroseconds()
    let microsecondsPerDay = 86_400_000_000.0      // 1000 * 1000 * 60 * 60 * 24
    let ageDays = "((\(now) - localVisitDate) / \(microsecondsPerDay))"

    return "\(visitCountExpression) * max(2, 100 * 225 / (\(ageDays) * \(ageDays) + 225))"
}

extension SDRow {
    func getTimestamp(column: String) -> Timestamp? {
        return (self[column] as? NSNumber)?.unsignedLongLongValue
    }

    func getBoolean(column: String) -> Bool {
        if let val = self[column] as? Int {
            return val != 0
        }
        return false
    }
}

/**
 * The sqlite-backed implementation of the history protocol.
 */
public class SQLiteHistory {
    let db: BrowserDB
    let favicons: FaviconsTable<Favicon>
    let prefs: Prefs

    required public init?(db: BrowserDB, prefs: Prefs) {
        self.db = db
        self.favicons = FaviconsTable<Favicon>()
        self.prefs = prefs

        // BrowserTable exists only to perform create/update etc. operations -- it's not
        // a queryable thing that needs to stick around.
        if !db.createOrUpdate(BrowserTable()) {
            return nil
        }
    }
}

extension SQLiteHistory: BrowserHistory {
    public func removeSiteFromTopSites(site: Site) -> Success {
        if let host = site.url.asURL?.normalizedHost() {
            return db.run([("UPDATE \(TableDomains) set showOnTopSites = 0 WHERE domain = ?", [host])])
                >>> { return self.refreshTopSitesCache() }
        }
        return deferMaybe(DatabaseError(description: "Invalid url for site \(site.url)"))
    }

    public func removeHistoryForURL(url: String) -> Success {
        let visitArgs: Args = [url]
        let deleteVisits = "DELETE FROM \(TableVisits) WHERE siteID = (SELECT id FROM \(TableHistory) WHERE url = ?)"

        let markArgs: Args = [NSDate.nowNumber(), url]
        let markDeleted = "UPDATE \(TableHistory) SET url = NULL, is_deleted = 1, should_upload = 1, local_modified = ? WHERE url = ?"

        return db.run([(deleteVisits, visitArgs),
                       (markDeleted, markArgs),
                       favicons.getCleanupCommands()])
    }

    // Note: clearing history isn't really a sane concept in the presence of Sync.
    // This method should be split to do something else.
    // Bug 1162778.
    public func clearHistory() -> Success {
        return self.db.run([
            ("DELETE FROM \(TableVisits)", nil),
            ("DELETE FROM \(TableHistory)", nil),
            ("DELETE FROM \(TableDomains)", nil),
            self.favicons.getCleanupCommands(),
            ])
            // We've probably deleted a lot of stuff. Vacuum now to recover the space.
            >>> effect(self.db.vacuum)
    }

    func recordVisitedSite(site: Site) -> Success {
        var error: NSError? = nil

        // Don't store visits to sites with about: protocols
        if isIgnoredURL(site.url) {
            return deferMaybe(IgnoredSiteError())
        }

        db.withWritableConnection(&error) { (conn, inout err: NSError?) -> Int in
            let now = NSDate.nowNumber()

            let i = self.updateSite(site, atTime: now, withConnection: conn)
            if i > 0 {
                return i
            }

            // Insert instead.
            return self.insertSite(site, atTime: now, withConnection: conn)
        }

        return failOrSucceed(error, op: "Record site")
    }

    func updateSite(site: Site, atTime time: NSNumber, withConnection conn: SQLiteDBConnection) -> Int {
        // We know we're adding a new visit, so we'll need to upload this record.
        // If we ever switch to per-visit change flags, this should turn into a CASE statement like
        //   CASE WHEN title IS ? THEN max(should_upload, 1) ELSE should_upload END
        // so that we don't flag this as changed unless the title changed.
        //
        // Note that we will never match against a deleted item, because deleted items have no URL,
        // so we don't need to unset is_deleted here.
        if let host = site.url.asURL?.normalizedHost() {
            let update = "UPDATE \(TableHistory) SET title = ?, local_modified = ?, should_upload = 1, domain_id = (SELECT id FROM \(TableDomains) where domain = ?) WHERE url = ?"
            let updateArgs: Args? = [site.title, time, host, site.url]
            if Logger.logPII {
                log.debug("Setting title to \(site.title) for URL \(site.url)")
            }
            let error = conn.executeChange(update, withArgs: updateArgs)
            if error != nil {
                log.warning("Update failed with \(error?.localizedDescription)")
                return 0
            }
            return conn.numberOfRowsModified
        }
        return 0
    }

    private func insertSite(site: Site, atTime time: NSNumber, withConnection conn: SQLiteDBConnection) -> Int {

        if let host = site.url.asURL?.normalizedHost() {
            if let error = conn.executeChange("INSERT OR IGNORE INTO \(TableDomains) (domain) VALUES (?)", withArgs: [host]) {
                log.warning("Domain insertion failed with \(error.localizedDescription)")
                return 0
            }

            let insert = "INSERT INTO \(TableHistory) " +
                         "(guid, url, title, local_modified, is_deleted, should_upload, domain_id) " +
                         "SELECT ?, ?, ?, ?, 0, 1, id FROM \(TableDomains) WHERE domain = ?"
            let insertArgs: Args? = [site.guid ?? Bytes.generateGUID(), site.url, site.title, time, host]
            if let error = conn.executeChange(insert, withArgs: insertArgs) {
                log.warning("Site insertion failed with \(error.localizedDescription)")
                return 0
            }

            return 1
        }

        if Logger.logPII {
            log.warning("Invalid URL \(site.url). Not stored in history.")
        }
        return 0
    }

    // TODO: thread siteID into this to avoid the need to do the lookup.
    func addLocalVisitForExistingSite(visit: SiteVisit) -> Success {
        var error: NSError? = nil
        db.withWritableConnection(&error) { (conn, inout err: NSError?) -> Int in
            // INSERT OR IGNORE because we *might* have a clock error that causes a timestamp
            // collision with an existing visit, and it would really suck to error out for that reason.
            let insert = "INSERT OR IGNORE INTO \(TableVisits) (siteID, date, type, is_local) VALUES (" +
                         "(SELECT id FROM \(TableHistory) WHERE url = ?), ?, ?, 1)"
            let realDate = NSNumber(unsignedLongLong: visit.date)
            let insertArgs: Args? = [visit.site.url, realDate, visit.type.rawValue]
            error = conn.executeChange(insert, withArgs: insertArgs)
            if error != nil {
                log.warning("Visit insertion failed with \(err?.localizedDescription)")
                return 0
            }
            return 1
        }

        return failOrSucceed(error, op: "Record visit")
    }

    public func addLocalVisit(visit: SiteVisit) -> Success {
        return recordVisitedSite(visit.site)
         >>> { self.addLocalVisitForExistingSite(visit) }
    }

    public func getSitesByFrecencyWithLimit(limit: Int) -> Deferred<Maybe<Cursor<Site>>> {
        return self.getSitesByFrecencyWithLimit(limit, includeIcon: true)
    }

    public func getSitesByFrecencyWithLimit(limit: Int, includeIcon: Bool) -> Deferred<Maybe<Cursor<Site>>> {
        // Exclude redirect domains. Bug 1194852.
        let (whereData, groupBy) = self.topSiteClauses()
        return self.getFilteredSitesByFrecencyWithLimit(limit, groupClause: groupBy, whereData: whereData, includeIcon: includeIcon)
    }

    public func getTopSitesWithLimit(limit: Int) -> Deferred<Maybe<Cursor<Site>>> {
        let topSitesQuery = "SELECT * FROM \(TableCachedTopSites) ORDER BY frecencies DESC LIMIT (?)"
        let factory = SQLiteHistory.iconHistoryColumnFactory
        return self.db.runQuery(topSitesQuery, args: [limit], factory: factory)
    }

    public func setTopSitesNeedsInvalidation() {
        prefs.setBool(false, forKey: PrefsKeys.KeyTopSitesCacheIsValid)
    }

    public func updateTopSitesCacheIfInvalidated() -> Deferred<Maybe<Bool>> {
        if prefs.boolForKey(PrefsKeys.KeyTopSitesCacheIsValid) ?? false {
            return deferMaybe(false)
        }
        
        return refreshTopSitesCache() >>> always(true)
    }

    public func setTopSitesCacheSize(size: Int32) {
        let oldValue = prefs.intForKey(PrefsKeys.KeyTopSitesCacheSize) ?? 0
        if oldValue != size {
            prefs.setInt(size, forKey: PrefsKeys.KeyTopSitesCacheSize)
            setTopSitesNeedsInvalidation()
        }
    }

    public func refreshTopSitesCache() -> Success {
        let cacheSize = Int(prefs.intForKey(PrefsKeys.KeyTopSitesCacheSize) ?? 0)
<<<<<<< HEAD
        return self.clearTopSitesCache()
            >>> { self.updateTopSitesCacheWithLimit(cacheSize) }
=======
        return updateTopSitesCacheWithLimit(cacheSize)
>>>>>>> d0d94d48
    }

    private func updateTopSitesCacheWithLimit(limit : Int) -> Success {
        let (whereData, groupBy) = self.topSiteClauses()
        let (query, args) = self.filteredSitesByFrecencyQueryWithLimit(limit, groupClause: groupBy, whereData: whereData)
        let insertQuery = "INSERT INTO \(TableCachedTopSites) \(query)"
        return self.clearTopSitesCache() >>> {
<<<<<<< HEAD
            self.db.run(insertQuery, withArgs: args) >>> {
                self.prefs.setBool(true, forKey: PrefsKeys.KeyTopSitesCacheIsValid)
                return succeed()
            }
=======
            return self.db.run(insertQuery, withArgs: args)
        } >>> {
            self.prefs.setBool(true, forKey: PrefsKeys.KeyTopSitesCacheIsValid)
            return succeed()
>>>>>>> d0d94d48
        }
    }

    public func clearTopSitesCache() -> Success {
        let deleteQuery = "DELETE FROM \(TableCachedTopSites)"
        return self.db.run(deleteQuery, withArgs: nil) >>> {
            self.prefs.removeObjectForKey(PrefsKeys.KeyTopSitesCacheIsValid)
            return succeed()
        }
    }

    public func getSitesByFrecencyWithLimit(limit: Int, whereURLContains filter: String) -> Deferred<Maybe<Cursor<Site>>> {
        return self.getFilteredSitesByFrecencyWithLimit(limit, whereURLContains: filter)
    }

    public func getSitesByLastVisit(limit: Int) -> Deferred<Maybe<Cursor<Site>>> {
        return self.getFilteredSitesByVisitDateWithLimit(limit, whereURLContains: nil, includeIcon: true)
    }

    private class func basicHistoryColumnFactory(row: SDRow) -> Site {
        let id = row["historyID"] as! Int
        let url = row["url"] as! String
        let title = row["title"] as! String
        let guid = row["guid"] as! String

        let site = Site(url: url, title: title)
        site.guid = guid
        site.id = id

        // Find the most recent visit, regardless of which column it might be in.
        let local = row.getTimestamp("localVisitDate") ?? 0
        let remote = row.getTimestamp("remoteVisitDate") ?? 0
        let either = row.getTimestamp("visitDate") ?? 0

        let latest = max(local, remote, either)
        if latest > 0 {
            site.latestVisit = Visit(date: latest, type: VisitType.Unknown)
        }

        return site
    }

    private class func iconColumnFactory(row: SDRow) -> Favicon? {
        if let iconType = row["iconType"] as? Int,
            let iconURL = row["iconURL"] as? String,
            let iconDate = row["iconDate"] as? Double,
            let _ = row["iconID"] as? Int {
                let date = NSDate(timeIntervalSince1970: iconDate)
                return Favicon(url: iconURL, date: date, type: IconType(rawValue: iconType)!)
        }
        return nil
    }

    private class func iconHistoryColumnFactory(row: SDRow) -> Site {
        let site = basicHistoryColumnFactory(row)
        site.icon = iconColumnFactory(row)
        return site
    }

    private func topSiteClauses() -> (String, String) {
        let whereData = "(\(TableDomains).showOnTopSites IS 1) AND (\(TableDomains).domain NOT LIKE 'r.%') "
        let groupBy = "GROUP BY domain_id "
        return (whereData, groupBy)
    }

    private func getFilteredSitesByVisitDateWithLimit(limit: Int,
                                                      whereURLContains filter: String? = nil,
                                                      includeIcon: Bool = true) -> Deferred<Maybe<Cursor<Site>>> {
        let args: Args?
        let whereClause: String
        if let filter = filter {
            args = ["%\(filter)%", "%\(filter)%"]

            // No deleted item has a URL, so there is no need to explicitly add that here.
            whereClause = "WHERE ((\(TableHistory).url LIKE ?) OR (\(TableHistory).title LIKE ?)) " +
                          "AND (\(TableHistory).is_deleted = 0)"
        } else {
            args = []
            whereClause = "WHERE (\(TableHistory).is_deleted = 0)"
        }

        let ungroupedSQL =
        "SELECT \(TableHistory).id AS historyID, \(TableHistory).url AS url, title, guid, domain_id, domain, " +
        "COALESCE(max(case \(TableVisits).is_local when 1 then \(TableVisits).date else 0 end), 0) AS localVisitDate, " +
        "COALESCE(max(case \(TableVisits).is_local when 0 then \(TableVisits).date else 0 end), 0) AS remoteVisitDate, " +
        "COALESCE(count(\(TableVisits).is_local), 0) AS visitCount " +
        "FROM \(TableHistory) " +
        "INNER JOIN \(TableDomains) ON \(TableDomains).id = \(TableHistory).domain_id " +
        "INNER JOIN \(TableVisits) ON \(TableVisits).siteID = \(TableHistory).id " +
        whereClause + " GROUP BY historyID"

        let historySQL =
        "SELECT historyID, url, title, guid, domain_id, domain, visitCount, " +
        "max(localVisitDate) AS localVisitDate, " +
        "max(remoteVisitDate) AS remoteVisitDate " +
        "FROM (" + ungroupedSQL + ") " +
        "WHERE (visitCount > 0) " +    // Eliminate dead rows from coalescing.
        "GROUP BY historyID " +
        "ORDER BY max(localVisitDate, remoteVisitDate) DESC " +
        "LIMIT \(limit) "

        if includeIcon {
            // We select the history items then immediately join to get the largest icon.
            // We do this so that we limit and filter *before* joining against icons.
            let sql = "SELECT " +
                "historyID, url, title, guid, domain_id, domain, " +
                "localVisitDate, remoteVisitDate, visitCount, " +
                "iconID, iconURL, iconDate, iconType, iconWidth " +
                "FROM (\(historySQL)) LEFT OUTER JOIN " +
                "view_history_id_favicon ON historyID = view_history_id_favicon.id"
            let factory = SQLiteHistory.iconHistoryColumnFactory
            return db.runQuery(sql, args: args, factory: factory)
        }

        let factory = SQLiteHistory.basicHistoryColumnFactory
        return db.runQuery(historySQL, args: args, factory: factory)
    }

    private func getFilteredSitesByFrecencyWithLimit(limit: Int,
                                                     whereURLContains filter: String? = nil,
                                                     groupClause: String = "GROUP BY historyID ",
                                                     whereData: String? = nil,
                                                     includeIcon: Bool = true) -> Deferred<Maybe<Cursor<Site>>> {
        let factory: (SDRow) -> Site
        if includeIcon {
            factory = SQLiteHistory.iconHistoryColumnFactory
        } else {
            factory = SQLiteHistory.basicHistoryColumnFactory
        }

        let (query, args) = filteredSitesByFrecencyQueryWithLimit(limit,
            whereURLContains: filter,
            groupClause: groupClause,
            whereData: whereData,
            includeIcon: includeIcon
        )

        return db.runQuery(query, args: args, factory: factory)
    }

    private func filteredSitesByFrecencyQueryWithLimit(limit: Int,
                                                       whereURLContains filter: String? = nil,
                                                       groupClause: String = "GROUP BY historyID ",
                                                       whereData: String? = nil,
                                                       includeIcon: Bool = true) -> (String, Args?) {
        let localFrecencySQL = getLocalFrecencySQL()
        let remoteFrecencySQL = getRemoteFrecencySQL()
        let sixMonthsInMicroseconds: UInt64 = 15_724_800_000_000      // 182 * 1000 * 1000 * 60 * 60 * 24
        let sixMonthsAgo = NSDate.nowMicroseconds() - sixMonthsInMicroseconds

        let args: Args?
        let whereClause: String
        let whereFragment = (whereData == nil) ? "" : " AND (\(whereData!))"
        if let filter = filter {
            args = ["%\(filter)%", "%\(filter)%"]

            // No deleted item has a URL, so there is no need to explicitly add that here.
            whereClause = " WHERE ((\(TableHistory).url LIKE ?) OR (\(TableHistory).title LIKE ?)) \(whereFragment)"
        } else {
            args = []
            whereClause = " WHERE (\(TableHistory).is_deleted = 0) \(whereFragment)"
        }

        // Innermost: grab history items and basic visit/domain metadata.
        let ungroupedSQL =
        "SELECT \(TableHistory).id AS historyID, \(TableHistory).url AS url, title, guid, domain_id, domain" +
        ", COALESCE(max(case \(TableVisits).is_local when 1 then \(TableVisits).date else 0 end), 0) AS localVisitDate" +
        ", COALESCE(max(case \(TableVisits).is_local when 0 then \(TableVisits).date else 0 end), 0) AS remoteVisitDate" +
        ", COALESCE(sum(\(TableVisits).is_local), 0) AS localVisitCount" +
        ", COALESCE(sum(case \(TableVisits).is_local when 1 then 0 else 1 end), 0) AS remoteVisitCount" +
        " FROM \(TableHistory) " +
        "INNER JOIN \(TableDomains) ON \(TableDomains).id = \(TableHistory).domain_id " +
        "INNER JOIN \(TableVisits) ON \(TableVisits).siteID = \(TableHistory).id " +
        whereClause + " GROUP BY historyID"

        // Next: limit to only those that have been visited at all within the last six months.
        // (Don't do that in the innermost: we want to get the full count, even if some visits are older.)
        // Discard all but the 1000 most frecent.
        // Compute and return the frecency for all 1000 URLs.
        let frecenciedSQL =
        "SELECT *, (\(localFrecencySQL) + \(remoteFrecencySQL)) AS frecency" +
        " FROM (" + ungroupedSQL + ")" +
        " WHERE (" +
        "((localVisitCount > 0) OR (remoteVisitCount > 0)) AND " +                         // Eliminate dead rows from coalescing.
        "((localVisitDate > \(sixMonthsAgo)) OR (remoteVisitDate > \(sixMonthsAgo)))" +    // Exclude really old items.
        ") ORDER BY frecency DESC" +
        " LIMIT 1000"                                 // Don't even look at a huge set. This avoids work.
        
        // Next: merge by domain and sum frecency, ordering by that sum and reducing to a (typically much lower) limit.
        let historySQL =
        "SELECT historyID, url, title, guid, domain_id, domain" +
        ", max(localVisitDate) AS localVisitDate" +
        ", max(remoteVisitDate) AS remoteVisitDate" +
        ", sum(localVisitCount) AS localVisitCount" +
        ", sum(remoteVisitCount) AS remoteVisitCount" +
        ", sum(frecency) AS frecencies" +
        " FROM (" + frecenciedSQL + ") " +
        groupClause + " " +
        "ORDER BY frecencies DESC " +
        "LIMIT \(limit) "
        
        // Finally: join this small list to the favicon data.
        if includeIcon {
            // We select the history items then immediately join to get the largest icon.
            // We do this so that we limit and filter *before* joining against icons.
            let sql = "SELECT" +
                      " historyID, url, title, guid, domain_id, domain" +
                      ", localVisitDate, remoteVisitDate, localVisitCount, remoteVisitCount" +
                      ", iconID, iconURL, iconDate, iconType, iconWidth, frecencies" +
                      " FROM (\(historySQL)) LEFT OUTER JOIN " +
                      "view_history_id_favicon ON historyID = view_history_id_favicon.id"
            return (sql, args)
        }

        return (historySQL, args)
    }
}

extension SQLiteHistory: Favicons {
    // These two getter functions are only exposed for testing purposes (and aren't part of the public interface).
    func getFaviconsForURL(url: String) -> Deferred<Maybe<Cursor<Favicon?>>> {
        let sql = "SELECT iconID AS id, iconURL AS url, iconDate AS date, iconType AS type, iconWidth AS width FROM " +
            "\(ViewWidestFaviconsForSites), \(TableHistory) WHERE " +
            "\(TableHistory).id = siteID AND \(TableHistory).url = ?"
        let args: Args = [url]
        return db.runQuery(sql, args: args, factory: SQLiteHistory.iconColumnFactory)
    }

    func getFaviconsForBookmarkedURL(url: String) -> Deferred<Maybe<Cursor<Favicon?>>> {
        let sql = "SELECT \(TableFavicons).id AS id, \(TableFavicons).url AS url, \(TableFavicons).date AS date, \(TableFavicons).type AS type, \(TableFavicons).width AS width FROM \(TableFavicons), \(TableBookmarks) WHERE \(TableBookmarks).faviconID = \(TableFavicons).id AND \(TableBookmarks).url IS ?"
        let args: Args = [url]
        return db.runQuery(sql, args: args, factory: SQLiteHistory.iconColumnFactory)
    }

    public func clearAllFavicons() -> Success {
        var err: NSError? = nil

        db.withWritableConnection(&err) { (conn, inout err: NSError?) -> Int in
            err = conn.executeChange("DELETE FROM \(TableFaviconSites)", withArgs: nil)
            if err == nil {
                err = conn.executeChange("DELETE FROM \(TableFavicons)", withArgs: nil)
            }
            return 1
        }

        return failOrSucceed(err, op: "Clear favicons")
    }

    public func addFavicon(icon: Favicon) -> Deferred<Maybe<Int>> {
        var err: NSError?
        let res = db.withWritableConnection(&err) { (conn, inout err: NSError?) -> Int in
            // Blind! We don't see failure here.
            let id = self.favicons.insertOrUpdate(conn, obj: icon)
            return id ?? 0
        }

        if err == nil {
            return deferMaybe(res)
        }
        return deferMaybe(DatabaseError(err: err))
    }

    /**
     * This method assumes that the site has already been recorded
     * in the history table.
     */
    public func addFavicon(icon: Favicon, forSite site: Site) -> Deferred<Maybe<Int>> {
        if Logger.logPII {
            log.verbose("Adding favicon \(icon.url) for site \(site.url).")
        }
        func doChange(query: String, args: Args?) -> Deferred<Maybe<Int>> {
            var err: NSError?
            let res = db.withWritableConnection(&err) { (conn, inout err: NSError?) -> Int in
                // Blind! We don't see failure here.
                let id = self.favicons.insertOrUpdate(conn, obj: icon)

                // Now set up the mapping.
                err = conn.executeChange(query, withArgs: args)
                if let err = err {
                    log.error("Got error adding icon: \(err).")
                    return 0
                }

                // Try to update the favicon ID column in the bookmarks table as well for this favicon
                // if this site has been bookmarked
                if let id = id {
                    conn.executeChange("UPDATE \(TableBookmarks) SET faviconID = ? WHERE url = ?", withArgs: [id, site.url])
                }

                return id ?? 0
            }

            if res == 0 {
                return deferMaybe(DatabaseError(err: err))
            }
            return deferMaybe(icon.id!)
        }

        let siteSubselect = "(SELECT id FROM \(TableHistory) WHERE url = ?)"
        let iconSubselect = "(SELECT id FROM \(TableFavicons) WHERE url = ?)"
        let insertOrIgnore = "INSERT OR IGNORE INTO \(TableFaviconSites)(siteID, faviconID) VALUES "
        if let iconID = icon.id {
            // Easy!
            if let siteID = site.id {
                // So easy!
                let args: Args? = [siteID, iconID]
                return doChange("\(insertOrIgnore) (?, ?)", args: args)
            }

            // Nearly easy.
            let args: Args? = [site.url, iconID]
            return doChange("\(insertOrIgnore) (\(siteSubselect), ?)", args: args)

        }

        // Sigh.
        if let siteID = site.id {
            let args: Args? = [siteID, icon.url]
            return doChange("\(insertOrIgnore) (?, \(iconSubselect))", args: args)
        }

        // The worst.
        let args: Args? = [site.url, icon.url]
        return doChange("\(insertOrIgnore) (\(siteSubselect), \(iconSubselect))", args: args)
    }
}

extension SQLiteHistory: SyncableHistory {
    /**
     * TODO:
     * When we replace an existing row, we want to create a deleted row with the old
     * GUID and switch the new one in -- if the old record has escaped to a Sync server,
     * we want to delete it so that we don't have two records with the same URL on the server.
     * We will know if it's been uploaded because it'll have a server_modified time.
     */
    public func ensurePlaceWithURL(url: String, hasGUID guid: GUID) -> Success {
        let args: Args = [guid, url, guid]

        // The additional IS NOT is to ensure that we don't do a write for no reason.
        return db.run("UPDATE \(TableHistory) SET guid = ? WHERE url = ? AND guid IS NOT ?", withArgs: args)
    }

    public func deleteByGUID(guid: GUID, deletedAt: Timestamp) -> Success {
        let args: Args = [guid]
        // This relies on ON DELETE CASCADE to remove visits.
        return db.run("DELETE FROM \(TableHistory) WHERE guid = ?", withArgs: args)
    }

    // Fails on non-existence.
    private func getSiteIDForGUID(guid: GUID) -> Deferred<Maybe<Int>> {
        let args: Args = [guid]
        let query = "SELECT id FROM history WHERE guid = ?"
        let factory: SDRow -> Int = { return $0["id"] as! Int }

        return db.runQuery(query, args: args, factory: factory)
            >>== { cursor in
                if cursor.count == 0 {
                    return deferMaybe(NoSuchRecordError(guid: guid))
                }
                return deferMaybe(cursor[0]!)
        }
    }

    public func storeRemoteVisits(visits: [Visit], forGUID guid: GUID) -> Success {
        return self.getSiteIDForGUID(guid)
            >>== { (siteID: Int) -> Success in
            let visitArgs = visits.map { (visit: Visit) -> Args in
                let realDate = NSNumber(unsignedLongLong: visit.date)
                let isLocal = 0
                let args: Args = [siteID, realDate, visit.type.rawValue, isLocal]
                return args
            }

            // Magic happens here. The INSERT OR IGNORE relies on the multi-column uniqueness
            // constraint on `visits`: we allow only one row for (siteID, date, type), so if a
            // local visit already exists, this silently keeps it. End result? Any new remote
            // visits are added with only one query, keeping any existing rows.
            return self.db.bulkInsert(TableVisits, op: .InsertOrIgnore, columns: ["siteID", "date", "type", "is_local"], values: visitArgs)
        }
    }

    private struct HistoryMetadata {
        let id: Int
        let serverModified: Timestamp?
        let localModified: Timestamp?
        let isDeleted: Bool
        let shouldUpload: Bool
        let title: String
    }

    private func metadataForGUID(guid: GUID) -> Deferred<Maybe<HistoryMetadata?>> {
        let select = "SELECT id, server_modified, local_modified, is_deleted, should_upload, title FROM \(TableHistory) WHERE guid = ?"
        let args: Args = [guid]
        let factory = { (row: SDRow) -> HistoryMetadata in
            return HistoryMetadata(
                id: row["id"] as! Int,
                serverModified: row.getTimestamp("server_modified"),
                localModified: row.getTimestamp("local_modified"),
                isDeleted: row.getBoolean("is_deleted"),
                shouldUpload: row.getBoolean("should_upload"),
                title: row["title"] as! String
            )
        }
        return db.runQuery(select, args: args, factory: factory) >>== { cursor in
            return deferMaybe(cursor[0])
        }
    }

    public func insertOrUpdatePlace(place: Place, modified: Timestamp) -> Deferred<Maybe<GUID>> {
        // One of these things will be true here.
        // 0. The item is new.
        //    (a) We have a local place with the same URL but a different GUID.
        //    (b) We have never visited this place locally.
        //    In either case, reconcile and proceed.
        // 1. The remote place is not modified when compared to our mirror of it. This
        //    can occur when we redownload after a partial failure.
        //    (a) And it's not modified locally, either. Nothing to do. Ideally we
        //        will short-circuit so we don't need to update visits. (TODO)
        //    (b) It's modified locally. Don't overwrite anything; let the upload happen.
        // 2. The remote place is modified (either title or visits).
        //    (a) And it's not locally modified. Update the local entry.
        //    (b) And it's locally modified. Preserve the title of whichever was modified last.
        //        N.B., this is the only instance where we compare two timestamps to see
        //        which one wins.

        // We use this throughout.
        let serverModified = NSNumber(unsignedLongLong: modified)

        // Check to see if our modified time is unchanged, if the record exists locally, etc.
        let insertWithMetadata = { (metadata: HistoryMetadata?) -> Deferred<Maybe<GUID>> in
            if let metadata = metadata {
                // The item exists locally (perhaps originally with a different GUID).
                if metadata.serverModified == modified {
                    log.verbose("History item \(place.guid) is unchanged; skipping insert-or-update.")
                    return deferMaybe(place.guid)
                }

                // Otherwise, the server record must have changed since we last saw it.
                if metadata.shouldUpload {
                    // Uh oh, it changed locally.
                    // This might well just be a visit change, but we can't tell. Usually this conflict is harmless.
                    log.debug("Warning: history item \(place.guid) changed both locally and remotely. Comparing timestamps from different clocks!")
                    if metadata.localModified > modified {
                        log.debug("Local changes overriding remote.")

                        // Update server modified time only. (Though it'll be overwritten again after a successful upload.)
                        let update = "UPDATE \(TableHistory) SET server_modified = ? WHERE id = ?"
                        let args: Args = [serverModified, metadata.id]
                        return self.db.run(update, withArgs: args) >>> always(place.guid)
                    }

                    log.verbose("Remote changes overriding local.")
                    // Fall through.
                }

                // The record didn't change locally. Update it.
                log.verbose("Updating local history item for guid \(place.guid).")
                let update = "UPDATE \(TableHistory) SET title = ?, server_modified = ?, is_deleted = 0 WHERE id = ?"
                let args: Args = [place.title, serverModified, metadata.id]
                return self.db.run(update, withArgs: args) >>> always(place.guid)
            }

            // The record doesn't exist locally. Insert it.
            log.verbose("Inserting remote history item for guid \(place.guid).")
            if let host = place.url.asURL?.normalizedHost() {
                if Logger.logPII {
                    log.debug("Inserting: \(place.url).")
                }

                let insertDomain = "INSERT OR IGNORE INTO \(TableDomains) (domain) VALUES (?)"
                let insertHistory = "INSERT INTO \(TableHistory) (guid, url, title, server_modified, is_deleted, should_upload, domain_id) " +
                                    "SELECT ?, ?, ?, ?, 0, 0, id FROM \(TableDomains) where domain = ?"
                return self.db.run([
                    (insertDomain, [host]),
                    (insertHistory, [place.guid, place.url, place.title, serverModified, host])
                ]) >>> always(place.guid)
            } else {
                // This is a URL with no domain. Insert it directly.
                if Logger.logPII {
                    log.debug("Inserting: \(place.url) with no domain.")
                }

                let insertHistory = "INSERT INTO \(TableHistory) (guid, url, title, server_modified, is_deleted, should_upload, domain_id) " +
                                    "VALUES (?, ?, ?, ?, 0, 0, NULL)"
                return self.db.run([
                    (insertHistory, [place.guid, place.url, place.title, serverModified])
                ]) >>> always(place.guid)
            }
        }

        // Make sure that we only need to compare GUIDs by pre-merging on URL.
        return self.ensurePlaceWithURL(place.url, hasGUID: place.guid)
            >>> { self.metadataForGUID(place.guid) >>== insertWithMetadata }
    }

    public func getDeletedHistoryToUpload() -> Deferred<Maybe<[GUID]>> {
        // Use the partial index on should_upload to make this nice and quick.
        let sql = "SELECT guid FROM \(TableHistory) WHERE \(TableHistory).should_upload = 1 AND \(TableHistory).is_deleted = 1"
        let f: SDRow -> String = { $0["guid"] as! String }

        return self.db.runQuery(sql, args: nil, factory: f) >>== { deferMaybe($0.asArray()) }
    }

    public func getModifiedHistoryToUpload() -> Deferred<Maybe<[(Place, [Visit])]>> {
        // What we want to do: find all items flagged for update, selecting some number of their
        // visits alongside.
        //
        // A difficulty here: we don't want to fetch *all* visits, only some number of the most recent.
        // (It's not enough to only get new ones, because the server record should contain more.)
        //
        // That's the greatest-N-per-group problem in SQL. Please read and understand the solution
        // to this (particularly how the LEFT OUTER JOIN/HAVING clause works) before changing this query!
        //
        // We can do this in a single query, rather than the N+1 that desktop takes.
        // We then need to flatten the cursor. We do that by collecting
        // places as a side-effect of the factory, producing visits as a result, and merging in memory.

        let args: Args = [
            20,                 // Maximum number of visits to retrieve.
        ]

        // Exclude 'unknown' visits, because they're not syncable.
        let filter = "history.should_upload = 1 AND v1.type IS NOT 0"

        let sql =
        "SELECT " +
        "history.id AS siteID, history.guid AS guid, history.url AS url, history.title AS title, " +
        "v1.siteID AS siteID, v1.date AS visitDate, v1.type AS visitType " +
        "FROM " +
        "visits AS v1 " +
        "JOIN history ON history.id = v1.siteID AND \(filter) " +
        "LEFT OUTER JOIN " +
        "visits AS v2 " +
        "ON v1.siteID = v2.siteID AND v1.date < v2.date " +
        "GROUP BY v1.date " +
        "HAVING COUNT(*) < ? " +
        "ORDER BY v1.siteID, v1.date DESC"

        var places = [Int: Place]()
        var visits = [Int: [Visit]]()

        // Add a place to the accumulator, prepare to accumulate visits, return the ID.
        let ensurePlace: SDRow -> Int = { row in
            let id = row["siteID"] as! Int
            if places[id] == nil {
                let guid = row["guid"] as! String
                let url = row["url"] as! String
                let title = row["title"] as! String
                places[id] = Place(guid: guid, url: url, title: title)
                visits[id] = Array()
            }
            return id
        }

        // Store the place and the visit.
        let factory: SDRow -> Int = { row in
            let date = row.getTimestamp("visitDate")!
            let type = VisitType(rawValue: row["visitType"] as! Int)!
            let visit = Visit(date: date, type: type)
            let id = ensurePlace(row)
            visits[id]?.append(visit)
            return id
        }

        return db.runQuery(sql, args: args, factory: factory)
            >>== { c in

                // Consume every row, with the side effect of populating the places
                // and visit accumulators.
                var ids = Set<Int>()
                for row in c {
                    // Collect every ID first, so that we're guaranteed to have
                    // fully populated the visit lists, and we don't have to
                    // worry about only collecting each place once.
                    ids.insert(row!)
                }

                // Now we're done with the cursor. Close it.
                c.close()

                // Now collect the return value.
                return deferMaybe(ids.map { return (places[$0]!, visits[$0]!) } )
        }
    }

    public func markAsDeleted(guids: [GUID]) -> Success {
        // TODO: support longer GUID lists.
        assert(guids.count < BrowserDB.MaxVariableNumber)

        if guids.isEmpty {
            return succeed()
        }

        log.debug("Wiping \(guids.count) deleted GUIDs.")

        // We deliberately don't limit this to records marked as should_upload, just
        // in case a coding error leaves records with is_deleted=1 but not flagged for
        // upload -- this will catch those and throw them away.
        let inClause = BrowserDB.varlist(guids.count)
        let sql =
        "DELETE FROM \(TableHistory) WHERE " +
        "is_deleted = 1 AND guid IN \(inClause)"

        let args: Args = guids.map { $0 as AnyObject }
        return self.db.run(sql, withArgs: args)
    }

    public func markAsSynchronized(guids: [GUID], modified: Timestamp) -> Deferred<Maybe<Timestamp>> {
        // TODO: support longer GUID lists.
        assert(guids.count < 99)

        if guids.isEmpty {
            return deferMaybe(modified)
        }

        log.debug("Marking \(guids.count) GUIDs as synchronized. Returning timestamp \(modified).")

        let inClause = BrowserDB.varlist(guids.count)
        let sql =
        "UPDATE \(TableHistory) SET " +
        "should_upload = 0, server_modified = \(modified) " +
        "WHERE guid IN \(inClause)"

        let args: Args = guids.map { $0 as AnyObject }
        return self.db.run(sql, withArgs: args) >>> always(modified)
    }

    public func doneApplyingRecordsAfterDownload() -> Success {
        self.db.checkpoint()
        return succeed()
    }

    public func doneUpdatingMetadataAfterUpload() -> Success {
        self.db.checkpoint()
        return succeed()
    }
}

extension SQLiteHistory: ResettableSyncStorage {
    // We don't drop deletions when we reset -- we might need to upload a deleted item
    // that never made it to the server.
    public func resetClient() -> Success {
        let flag = "UPDATE \(TableHistory) SET should_upload = 1, server_modified = NULL"
        return self.db.run(flag)
    }
}

extension SQLiteHistory: AccountRemovalDelegate {
    public func onRemovedAccount() -> Success {
        log.info("Clearing history metadata and deleted items after account removal.")
        let discard = "DELETE FROM \(TableHistory) WHERE is_deleted = 1"
        return self.db.run(discard) >>> self.resetClient
    }
}<|MERGE_RESOLUTION|>--- conflicted
+++ resolved
@@ -290,12 +290,7 @@
 
     public func refreshTopSitesCache() -> Success {
         let cacheSize = Int(prefs.intForKey(PrefsKeys.KeyTopSitesCacheSize) ?? 0)
-<<<<<<< HEAD
-        return self.clearTopSitesCache()
-            >>> { self.updateTopSitesCacheWithLimit(cacheSize) }
-=======
         return updateTopSitesCacheWithLimit(cacheSize)
->>>>>>> d0d94d48
     }
 
     private func updateTopSitesCacheWithLimit(limit : Int) -> Success {
@@ -303,17 +298,10 @@
         let (query, args) = self.filteredSitesByFrecencyQueryWithLimit(limit, groupClause: groupBy, whereData: whereData)
         let insertQuery = "INSERT INTO \(TableCachedTopSites) \(query)"
         return self.clearTopSitesCache() >>> {
-<<<<<<< HEAD
-            self.db.run(insertQuery, withArgs: args) >>> {
-                self.prefs.setBool(true, forKey: PrefsKeys.KeyTopSitesCacheIsValid)
-                return succeed()
-            }
-=======
             return self.db.run(insertQuery, withArgs: args)
         } >>> {
             self.prefs.setBool(true, forKey: PrefsKeys.KeyTopSitesCacheIsValid)
             return succeed()
->>>>>>> d0d94d48
         }
     }
 
