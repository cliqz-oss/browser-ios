/* This Source Code Form is subject to the terms of the Mozilla Public
 * License, v. 2.0. If a copy of the MPL was not distributed with this
 * file, You can obtain one at http://mozilla.org/MPL/2.0/. */

import Foundation
import XCGLogger
import Shared

public let NotificationDatabaseWasRecreated = "NotificationDatabaseWasRecreated"

private let log = Logger.syncLogger

typealias Args = [AnyObject?]

/* This is a base interface into our browser db. It holds arrays of tables and handles basic creation/updating of them. */
// Version 1 - Basic history table.
// Version 2 - Added a visits table, refactored the history table to be a GenericTable.
// Version 3 - Added a favicons table.
// Version 4 - Added a readinglist table.
// Version 5 - Added the clients and the tabs tables.
// Version 6 - Visit timestamps are now microseconds.
// Version 7 - Eliminate most tables.
public class BrowserDB {
    private let db: SwiftData
    // XXX: Increasing this should blow away old history, since we currently don't support any upgrades.
    private let Version: Int = 7
    private let files: FileAccessor
    private let filename: String
    private let secretKey: String?
    private let schemaTable: SchemaTable

    private var initialized = [String]()

    // SQLITE_MAX_VARIABLE_NUMBER = 999 by default. This controls how many ?s can
    // appear in a query string.
    static let MaxVariableNumber = 999

    public init(filename: String, secretKey: String? = nil, files: FileAccessor) {
        log.debug("Initializing BrowserDB: \(filename).")
        self.files = files
        self.filename = filename
        self.schemaTable = SchemaTable()
        self.secretKey = secretKey

        let file = ((try! files.getAndEnsureDirectory()) as NSString).stringByAppendingPathComponent(filename)
        self.db = SwiftData(filename: file, key: secretKey, prevKey: nil)

        if AppConstants.BuildChannel == .Developer && secretKey != nil {
            log.debug("Creating db: \(file) with secret = \(secretKey)")
        }

        // Create or update will also delete and create the database if our key was incorrect.
        self.createOrUpdate(self.schemaTable)
    }

    // Creates a table and writes its table info into the table-table database.
    private func createTable(conn: SQLiteDBConnection, table: SectionCreator) -> TableResult {
        log.debug("Try create \(table.name) version \(table.version)")
        if !table.create(conn) {
            // If creating failed, we'll bail without storing the table info
            log.debug("Creation failed.")
            return .Failed
        }

        var err: NSError? = nil
        return schemaTable.insert(conn, item: table, err: &err) > -1 ? .Created : .Failed
    }

    // Updates a table and writes its table into the table-table database.
    // Exposed internally for testing.
    func updateTable(conn: SQLiteDBConnection, table: SectionUpdater) -> TableResult {
        log.debug("Trying update \(table.name) version \(table.version)")
        var from = 0
        // Try to find the stored version of the table
        let cursor = schemaTable.query(conn, options: QueryOptions(filter: table.name))
        if cursor.count > 0 {
            if let info = cursor[0] as? TableInfoWrapper {
                from = info.version
            }
        }

        // If the versions match, no need to update
        if from == table.version {
            return .Exists
        }

        if !table.updateTable(conn, from: from) {
            // If the update failed, we'll bail without writing the change to the table-table.
            log.debug("Updating failed.")
            return .Failed
        }

        var err: NSError? = nil

        // Yes, we UPDATE OR INSERT… because we might be transferring ownership of a database table
        // to a different Table. It'll trigger exists, and thus take the update path, but we won't
        // necessarily have an existing schema entry -- i.e., we'll be updating from 0.
        if schemaTable.update(conn, item: table, err: &err) > 0 ||
           schemaTable.insert(conn, item: table, err: &err) > 0 {
            return .Updated
        }
        return .Failed
    }

    // Utility for table classes. They should call this when they're initialized to force
    // creation of the table in the database.
    func createOrUpdate(tables: Table...) -> Bool {
        var success = true

        let doCreate = { (table: Table, connection: SQLiteDBConnection) -> () in
            switch self.createTable(connection, table: table) {
            case .Created:
                success = true
                return
            case .Exists:
                log.debug("Table already exists.")
                success = true
                return
            default:
                success = false
            }
        }

        if let _ = self.db.transaction({ connection -> Bool in
            let thread = NSThread.currentThread().description
            // If the table doesn't exist, we'll create it.
            for table in tables {
                log.debug("Create or update \(table.name) version \(table.version) on \(thread).")
                if !table.exists(connection) {
                    log.debug("Doesn't exist. Creating table \(table.name).")
                    doCreate(table, connection)
                } else {
                    // Otherwise, we'll update it
                    switch self.updateTable(connection, table: table) {
                    case .Updated:
                        log.debug("Updated table \(table.name).")
                        success = true
                        break
                    case .Exists:
                        log.debug("Table \(table.name) already exists.")
                        success = true
                        break
                    default:
                        log.error("Update failed for \(table.name). Dropping and recreating.")

                        table.drop(connection)
                        var err: NSError? = nil
                        self.schemaTable.delete(connection, item: table, err: &err)

                        doCreate(table, connection)
                    }
                }

                if !success {
                    log.warning("Failed to configure multiple tables. Aborting.")
                    return false
                }
            }
            return success
        }) {
            // Err getting a transaction
            success = false
        }

        // If we failed, move the file and try again. This will probably break things that are already
        // attached and expecting a working DB, but at least we should be able to restart.
        var notify: NSNotification? = nil
        if !success {
            log.debug("Couldn't create or update \(tables.map { $0.name }).")
            log.debug("Attempting to move \(self.filename) to another location.")

            // Make sure that we don't still have open the files that we want to move!
<<<<<<< HEAD
            db.close()
=======
            // Note that we use sqlite3_close_v2, which might actually _not_ close the
            // database file yet. For this reason we move the -shm and -wal files, too.
            db.forceClose()
>>>>>>> d0d94d48

            // Note that a backup file might already exist! We append a counter to avoid this.
            var bakCounter = 0
            var bak: String
            repeat {
                bak = "\(self.filename).bak.\(++bakCounter)"
            } while self.files.exists(bak)

            do {
                try self.files.move(self.filename, toRelativePath: bak)

                let shm = self.filename + "-shm"
                let wal = self.filename + "-wal"
                log.debug("Moving \(shm) and \(wal)…")
                if self.files.exists(shm) {
                    log.debug("\(shm) exists.")
                    try self.files.move(shm, toRelativePath: bak + "-shm")
                }
                if self.files.exists(wal) {
                    log.debug("\(wal) exists.")
                    try self.files.move(wal, toRelativePath: bak + "-wal")
                }
                success = true

                // Notify the world that we moved the database. This allows us to
                // reset sync and start over in the case of corruption.
                let notification = NotificationDatabaseWasRecreated
                notify = NSNotification(name: notification, object: self.filename)
            } catch _ {
                success = false
            }
            assert(success)

            // Do this after the relevant tables have been created.
            defer {
                if let notify = notify {
                    NSNotificationCenter.defaultCenter().postNotification(notify)
                }
            }

            if let _ = db.transaction({ connection -> Bool in
                for table in tables {
                    doCreate(table, connection)
                    if !success {
                        return false
                    }
                }
                return success
            }) {
                success = false;
            }
        }

        return success
    }

    typealias IntCallback = (connection: SQLiteDBConnection, inout err: NSError?) -> Int

    func withConnection<T>(flags flags: SwiftData.Flags, inout err: NSError?, callback: (connection: SQLiteDBConnection, inout err: NSError?) -> T) -> T {
        var res: T!
        err = db.withConnection(flags) { connection in
            var err: NSError? = nil
            res = callback(connection: connection, err: &err)
            return err
        }
        return res
    }

    func withWritableConnection<T>(inout err: NSError?, callback: (connection: SQLiteDBConnection, inout err: NSError?) -> T) -> T {
        return withConnection(flags: SwiftData.Flags.ReadWrite, err: &err, callback: callback)
    }

    func withReadableConnection<T>(inout err: NSError?, callback: (connection: SQLiteDBConnection, inout err: NSError?) -> Cursor<T>) -> Cursor<T> {
        return withConnection(flags: SwiftData.Flags.ReadOnly, err: &err, callback: callback)
    }

    func transaction(inout err: NSError?, callback: (connection: SQLiteDBConnection, inout err: NSError?) -> Bool) {
        db.transaction { connection in
            var err: NSError? = nil
            return callback(connection: connection, err: &err)
        }
    }
}

extension BrowserDB {
    func vacuum() {
        log.debug("Vacuuming a BrowserDB.")
        db.withConnection(SwiftData.Flags.ReadWriteCreate) { connection in
            return connection.vacuum()
        }
    }

    func checkpoint() {
        log.debug("Checkpointing a BrowserDB.")
        db.transaction { connection in
            connection.checkpoint()
            return true
        }
    }
}

extension BrowserDB {
    public class func varlist(count: Int) -> String {
        return "(" + Array(count: count, repeatedValue: "?").joinWithSeparator(", ") + ")"
    }

    enum InsertOperation: String {
        case Insert = "INSERT"
        case Replace = "REPLACE"
        case InsertOrIgnore = "INSERT OR IGNORE"
        case InsertOrReplace = "INSERT OR REPLACE"
        case InsertOrRollback = "INSERT OR ROLLBACK"
        case InsertOrAbort = "INSERT OR ABORT"
        case InsertOrFail = "INSERT OR FAIL"
    }

    /**
     * Insert multiple sets of values into the given table.
     *
     * Assumptions:
     * 1. The table exists and contains the provided columns.
     * 2. Every item in `values` is the same length.
     * 3. That length is the same as the length of `columns`.
     * 4. Every value in each element of `values` is non-nil.
     *
     * If there are too many items to insert, multiple individual queries will run
     * in sequence.
     *
     * A failure anywhere in the sequence will cause immediate return of failure, but
     * will not roll back — use a transaction if you need one.
     */
    func bulkInsert(table: String, op: InsertOperation, columns: [String], values: [Args]) -> Success {
        // Note that there's a limit to how many ?s can be in a single query!
        // So here we execute 999 / (columns * rows) insertions per query.
        // Note that we can't use variables for the column names, so those don't affect the count.
        if values.isEmpty {
            log.debug("No values to insert.")
            return succeed()
        }

        let variablesPerRow = columns.count

        // Sanity check.
        assert(values[0].count == variablesPerRow)

        let cols = columns.joinWithSeparator(", ")
        let queryStart = "\(op.rawValue) INTO \(table) (\(cols)) VALUES "

        let varString = BrowserDB.varlist(variablesPerRow)

        let insertChunk: [Args] -> Success = { vals -> Success in
            let valuesString = Array(count: vals.count, repeatedValue: varString).joinWithSeparator(", ")
            let args: Args = vals.flatMap { $0 }
            return self.run(queryStart + valuesString, withArgs: args)
        }

        let rowCount = values.count
        if (variablesPerRow * rowCount) < BrowserDB.MaxVariableNumber {
            return insertChunk(values)
        }

        log.debug("Splitting bulk insert across multiple runs. I hope you started a transaction!")
        let rowsPerInsert = (999 / variablesPerRow)
        let chunks = chunk(values, by: rowsPerInsert)
        log.debug("Inserting in \(chunks.count) chunks.")

        // There's no real reason why we can't pass the ArraySlice here, except that I don't
        // want to keep fighting Swift.
        return walk(chunks, f: { insertChunk(Array($0)) })
    }

    func runWithConnection<T>(block: (connection: SQLiteDBConnection, inout err: NSError?) -> T) -> Deferred<Maybe<T>> {
        return DeferredDBOperation(db: self.db, block: block).start()
    }

    func write(sql: String, withArgs args: Args? = nil) -> Deferred<Maybe<Int>> {
        return self.runWithConnection() { (connection, err) -> Int in
            err = connection.executeChange(sql, withArgs: args)
            if err == nil {
                let modified = connection.numberOfRowsModified
                log.debug("Modified rows: \(modified).")
                return modified
            }
            return 0
        }
    }

    public func forceClose() {
        db.forceClose()
    }

    func run(sql: String, withArgs args: Args? = nil) -> Success {
        return run([(sql, args)])
    }

    func run(commands: [String]) -> Success {
        return self.run(commands.map { (sql: $0, args: nil) })
    }

    /**
     * Runs an array of sql commands. Note: These will all run in order in a transaction and will block
     * the callers thread until they've finished. If any of them fail the operation will abort (no more
     * commands will be run) and the transaction will rollback, returning a DatabaseError.
     */
    func run(sql: [(sql: String, args: Args?)]) -> Success {
        var err: NSError? = nil
        self.transaction(&err) { (conn, err) -> Bool in
            for (sql, args) in sql {
                err = conn.executeChange(sql, withArgs: args)
                if err != nil {
                    return false
                }
            }
            return true
        }

        if let err = err {
            return deferMaybe(DatabaseError(err: err))
        }

        return succeed()
    }

    func runQuery<T>(sql: String, args: Args?, factory: SDRow -> T) -> Deferred<Maybe<Cursor<T>>> {
        return runWithConnection { (connection, err) -> Cursor<T> in
            return connection.executeQuery(sql, factory: factory, withArgs: args)
        }
    }
}

extension SQLiteDBConnection {
    func tablesExist(names: [String]) -> Bool {
        let count = names.count
        let orClause = Array(count: count, repeatedValue: "name = ?").joinWithSeparator(" OR ")
        let tablesSQL = "SELECT name FROM sqlite_master WHERE type = 'table' AND (\(orClause))"

        let res = self.executeQuery(tablesSQL, factory: StringFactory, withArgs: names.map { $0 as AnyObject })
        log.debug("\(res.count) tables exist. Expected \(count)")
        return res.count > 0
    }
}<|MERGE_RESOLUTION|>--- conflicted
+++ resolved
@@ -170,13 +170,9 @@
             log.debug("Attempting to move \(self.filename) to another location.")
 
             // Make sure that we don't still have open the files that we want to move!
-<<<<<<< HEAD
-            db.close()
-=======
             // Note that we use sqlite3_close_v2, which might actually _not_ close the
             // database file yet. For this reason we move the -shm and -wal files, too.
             db.forceClose()
->>>>>>> d0d94d48
 
             // Note that a backup file might already exist! We append a counter to avoid this.
             var bakCounter = 0
