--- conflicted
+++ resolved
@@ -10,11 +10,8 @@
 
 let TableLoginsMirror = "loginsM"
 let TableLoginsLocal = "loginsL"
-<<<<<<< HEAD
-=======
 let IndexLoginsOverrideHostname = "idx_loginsM_is_overridden_hostname"
 let IndexLoginsDeletedHostname = "idx_loginsL_is_deleted_hostname"
->>>>>>> b479f722
 let AllLoginTables: [String] = [TableLoginsMirror, TableLoginsLocal]
 
 private let OverriddenHostnameIndexQuery =
@@ -90,14 +87,11 @@
             // This is likely an upgrade from before Bug 1160399.
             log.debug("Updating logins tables from zero. Assuming drop and recreate.")
             return drop(db) && create(db)
-<<<<<<< HEAD
-=======
         }
 
         if from < 3 && to >= 3 {
             log.debug("Updating logins tables to include version 3 indices")
             return self.run(db, queries: [OverriddenHostnameIndexQuery, DeletedHostnameIndexQuery])
->>>>>>> b479f722
         }
 
         // TODO: real update!
