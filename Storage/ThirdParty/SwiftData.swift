--- conflicted
+++ resolved
@@ -81,11 +81,7 @@
         dispatch_sync(sharedConnectionQueue) {
             if self.sharedConnection == nil {
                 log.debug(">>> Creating shared SQLiteDBConnection for \(self.filename) on thread \(NSThread.currentThread()).")
-<<<<<<< HEAD
-                self.sharedConnection = SQLiteDBConnection(filename: self.filename, flags: SwiftData.Flags.ReadWriteCreate.toSQL(), key: self.key, prevKey: self.prevKey)
-=======
                 self.sharedConnection = ConcreteSQLiteDBConnection(filename: self.filename, flags: SwiftData.Flags.ReadWriteCreate.toSQL(), key: self.key, prevKey: self.prevKey)
->>>>>>> b479f722
             }
             connection = self.sharedConnection
         }
@@ -104,11 +100,7 @@
             conn = getSharedConnection()
         } else {
             log.debug(">>> Creating non-shared SQLiteDBConnection for \(self.filename) on thread \(NSThread.currentThread()).")
-<<<<<<< HEAD
-            connection = SQLiteDBConnection(filename: filename, flags: flags.toSQL(), key: self.key, prevKey: self.prevKey)
-=======
             conn = ConcreteSQLiteDBConnection(filename: filename, flags: flags.toSQL(), key: self.key, prevKey: self.prevKey)
->>>>>>> b479f722
         }
 
         guard let connection = conn else {
@@ -380,16 +372,6 @@
             log.error("\(message): \(cursorResult), \(expected)")
             throw NSError(domain: "mozilla", code: 0, userInfo: [NSLocalizedDescriptionKey: "PRAGMA didn't return expected output: \(message)."])
         }
-<<<<<<< HEAD
-    }
-
-    private func pragma<T>(pragma: String, factory: SDRow -> T) -> T? {
-        let cursor = executeQueryUnsafe("PRAGMA \(pragma)", factory: factory)
-        defer { cursor.close() }
-        return cursor[0]
-    }
-
-=======
     }
 
     private func pragma<T>(pragma: String, factory: SDRow -> T) -> T? {
@@ -398,7 +380,6 @@
         return cursor[0]
     }
 
->>>>>>> b479f722
     private func prepareShared() {
         if SwiftData.EnableForeignKeys {
             pragma("foreign_keys=ON", factory: IntFactory)
@@ -470,14 +451,6 @@
             let desiredCheckpointSize = desiredPagesPerJournal * desiredPageSize
             let desiredJournalSizeLimit = 3 * desiredCheckpointSize
 
-<<<<<<< HEAD
-            try pragma("journal_mode=WAL", expected: "wal",
-                       factory: StringFactory, message: "WAL journal mode set")
-            try pragma("wal_autocheckpoint=\(desiredPagesPerJournal)", expected: desiredPagesPerJournal,
-                       factory: IntFactory, message: "WAL autocheckpoint set")
-            try pragma("journal_size_limit=\(desiredJournalSizeLimit)", expected: desiredJournalSizeLimit,
-                       factory: IntFactory, message: "WAL journal size limit set")
-=======
             /*
              * With whole-module-optimization enabled in Xcode 7.2 and 7.2.1, the
              * compiler seems to eagerly discard these queries if they're simply
@@ -501,7 +474,6 @@
                 try pragma(journalSizeQuery, expected: desiredJournalSizeLimit,
                            factory: IntFactory, message: "WAL journal size limit set")
             })
->>>>>>> b479f722
         }
 
         self.prepareShared()
@@ -553,11 +525,7 @@
     /**
      * Blindly attempts a WAL checkpoint on all attached databases.
      */
-<<<<<<< HEAD
-    func checkpoint(mode: Int32 = SQLITE_CHECKPOINT_FULL) {
-=======
     func checkpoint(mode: Int32) {
->>>>>>> b479f722
         guard sqliteDB != nil else {
             log.warning("Trying to checkpoint a nil DB!")
             return
@@ -707,8 +675,7 @@
             logger.error("DB file size: \(dbFileSize) bytes")
 
             logger.error("Integrity check:")
-<<<<<<< HEAD
-            let messages = self.executeQueryUnsafe("PRAGMA integrity_check", factory: StringFactory)
+            let messages = self.executeQueryUnsafe("PRAGMA integrity_check", factory: StringFactory, withArgs: nil)
             defer { messages.close() }
 
             if messages.status == CursorStatus.Success {
@@ -727,27 +694,6 @@
             }
             logger.error("----")
 
-=======
-            let messages = self.executeQueryUnsafe("PRAGMA integrity_check", factory: StringFactory, withArgs: nil)
-            defer { messages.close() }
-
-            if messages.status == CursorStatus.Success {
-                for message in messages {
-                    logger.error(message)
-                }
-                logger.error("----")
-            } else {
-                logger.error("Couldn't run integrity check: \(messages.statusMessage).")
-            }
-
-            // Write call stack.
-            logger.error("Call stack: ")
-            for message in NSThread.callStackSymbols() {
-                logger.error(" >> \(message)")
-            }
-            logger.error("----")
-
->>>>>>> b479f722
             // Write open file handles.
             let openDescriptors = FSUtils.openFileDescriptors()
             logger.error("Open file descriptors: ")
