<?xml version="1.0" encoding="UTF-8"?>
<Scheme
   LastUpgradeVersion = "0700"
   version = "1.3">
   <BuildAction
      parallelizeBuildables = "YES"
      buildImplicitDependencies = "YES">
      <BuildActionEntries>
         <BuildActionEntry
            buildForTesting = "YES"
            buildForRunning = "YES"
            buildForProfiling = "YES"
            buildForArchiving = "YES"
            buildForAnalyzing = "YES">
            <BuildableReference
               BuildableIdentifier = "primary"
               BlueprintIdentifier = "F84B21BD1A090F8100AAB793"
               BuildableName = "CLIQZ.app"
               BlueprintName = "Client"
               ReferencedContainer = "container:Client.xcodeproj">
            </BuildableReference>
         </BuildActionEntry>
         <BuildActionEntry
            buildForTesting = "NO"
            buildForRunning = "NO"
            buildForProfiling = "NO"
            buildForArchiving = "NO"
            buildForAnalyzing = "YES">
            <BuildableReference
               BuildableIdentifier = "primary"
               BlueprintIdentifier = "F84B21D21A090F8100AAB793"
               BuildableName = "FennecAurora.xctest"
               BlueprintName = "ClientTests"
               ReferencedContainer = "container:Client.xcodeproj">
            </BuildableReference>
         </BuildActionEntry>
         <BuildActionEntry
            buildForTesting = "YES"
            buildForRunning = "NO"
            buildForProfiling = "NO"
            buildForArchiving = "NO"
            buildForAnalyzing = "YES">
            <BuildableReference
               BuildableIdentifier = "primary"
               BlueprintIdentifier = "D39FA15E1A83E0EC00EE869C"
               BuildableName = "UITests.xctest"
               BlueprintName = "UITests"
               ReferencedContainer = "container:Client.xcodeproj">
            </BuildableReference>
         </BuildActionEntry>
         <BuildActionEntry
            buildForTesting = "YES"
            buildForRunning = "NO"
            buildForProfiling = "NO"
            buildForArchiving = "NO"
            buildForAnalyzing = "YES">
            <BuildableReference
               BuildableIdentifier = "primary"
               BlueprintIdentifier = "2FA436041ABB83B4008031D1"
               BuildableName = "AccountTests.xctest"
               BlueprintName = "AccountTests"
               ReferencedContainer = "container:Client.xcodeproj">
            </BuildableReference>
         </BuildActionEntry>
         <BuildActionEntry
            buildForTesting = "YES"
            buildForRunning = "NO"
            buildForProfiling = "NO"
            buildForArchiving = "NO"
            buildForAnalyzing = "YES">
            <BuildableReference
               BuildableIdentifier = "primary"
               BlueprintIdentifier = "282731671ABC9BE700AA1954"
               BuildableName = "SyncTests.xctest"
               BlueprintName = "SyncTests"
               ReferencedContainer = "container:Client.xcodeproj">
            </BuildableReference>
         </BuildActionEntry>
         <BuildActionEntry
            buildForTesting = "YES"
            buildForRunning = "NO"
            buildForProfiling = "NO"
            buildForArchiving = "NO"
            buildForAnalyzing = "YES">
            <BuildableReference
               BuildableIdentifier = "primary"
               BlueprintIdentifier = "E4D567211ADECE2700F1EFE7"
               BuildableName = "ReadingListTests.xctest"
               BlueprintName = "ReadingListTests"
               ReferencedContainer = "container:Client.xcodeproj">
            </BuildableReference>
         </BuildActionEntry>
         <BuildActionEntry
            buildForTesting = "YES"
            buildForRunning = "NO"
            buildForProfiling = "NO"
            buildForArchiving = "NO"
            buildForAnalyzing = "YES">
            <BuildableReference
               BuildableIdentifier = "primary"
               BlueprintIdentifier = "E6F9650B1B2F1CF20034B023"
               BuildableName = "SharedTests.xctest"
               BlueprintName = "SharedTests"
               ReferencedContainer = "container:Client.xcodeproj">
            </BuildableReference>
         </BuildActionEntry>
      </BuildActionEntries>
   </BuildAction>
   <TestAction
      buildConfiguration = "Debug"
      selectedDebuggerIdentifier = "Xcode.DebuggerFoundation.Debugger.LLDB"
      selectedLauncherIdentifier = "Xcode.DebuggerFoundation.Launcher.LLDB"
      shouldUseLaunchSchemeArgsEnv = "YES">
      <Testables>
         <TestableReference
            skipped = "YES">
            <BuildableReference
               BuildableIdentifier = "primary"
               BlueprintIdentifier = "D39FA15E1A83E0EC00EE869C"
               BuildableName = "UITests.xctest"
               BlueprintName = "UITests"
               ReferencedContainer = "container:Client.xcodeproj">
            </BuildableReference>
         </TestableReference>
         <TestableReference
            skipped = "YES">
            <BuildableReference
               BuildableIdentifier = "primary"
               BlueprintIdentifier = "2FA436041ABB83B4008031D1"
               BuildableName = "AccountTests.xctest"
               BlueprintName = "AccountTests"
               ReferencedContainer = "container:Client.xcodeproj">
            </BuildableReference>
         </TestableReference>
         <TestableReference
            skipped = "YES">
            <BuildableReference
               BuildableIdentifier = "primary"
               BlueprintIdentifier = "282731671ABC9BE700AA1954"
               BuildableName = "SyncTests.xctest"
               BlueprintName = "SyncTests"
               ReferencedContainer = "container:Client.xcodeproj">
            </BuildableReference>
         </TestableReference>
         <TestableReference
            skipped = "YES">
            <BuildableReference
               BuildableIdentifier = "primary"
               BlueprintIdentifier = "2FCAE2231ABB51F800877008"
               BuildableName = "StorageTests.xctest"
               BlueprintName = "StorageTests"
               ReferencedContainer = "container:Client.xcodeproj">
            </BuildableReference>
         </TestableReference>
         <TestableReference
            skipped = "YES">
            <BuildableReference
               BuildableIdentifier = "primary"
               BlueprintIdentifier = "E4D567211ADECE2700F1EFE7"
               BuildableName = "ReadingListTests.xctest"
               BlueprintName = "ReadingListTests"
               ReferencedContainer = "container:Client.xcodeproj">
            </BuildableReference>
         </TestableReference>
         <TestableReference
            skipped = "YES">
            <BuildableReference
               BuildableIdentifier = "primary"
               BlueprintIdentifier = "E6F9650B1B2F1CF20034B023"
               BuildableName = "SharedTests.xctest"
               BlueprintName = "SharedTests"
               ReferencedContainer = "container:Client.xcodeproj">
            </BuildableReference>
         </TestableReference>
         <TestableReference
            skipped = "NO">
            <BuildableReference
               BuildableIdentifier = "primary"
<<<<<<< HEAD
               BlueprintIdentifier = "4F0E82441C7DE4E9004EBB3E"
               BuildableName = "CliqzUITests.xctest"
               BlueprintName = "CliqzUITests"
=======
               BlueprintIdentifier = "E65C5BC31BEA4F6500D28BEF"
               BuildableName = "NativeRefTests.xctest"
               BlueprintName = "NativeRefTests"
               ReferencedContainer = "container:Client.xcodeproj">
            </BuildableReference>
         </TestableReference>
         <TestableReference
            skipped = "NO">
            <BuildableReference
               BuildableIdentifier = "primary"
               BlueprintIdentifier = "7BD028CD1C073AA90032FDC0"
               BuildableName = "MarketingSnapshotTests.xctest"
               BlueprintName = "MarketingSnapshotTests"
               ReferencedContainer = "container:Client.xcodeproj">
            </BuildableReference>
         </TestableReference>
         <TestableReference
            skipped = "NO">
            <BuildableReference
               BuildableIdentifier = "primary"
               BlueprintIdentifier = "7B3632D01C2983F000D12AF9"
               BuildableName = "L10nSnapshotTests.xctest"
               BlueprintName = "L10nSnapshotTests"
               ReferencedContainer = "container:Client.xcodeproj">
            </BuildableReference>
         </TestableReference>
         <TestableReference
            skipped = "NO">
            <BuildableReference
               BuildableIdentifier = "primary"
               BlueprintIdentifier = "7B95CD161C3AB2EE00638E31"
               BuildableName = "MarketingUITests.xctest"
               BlueprintName = "MarketingUITests"
>>>>>>> b479f722
               ReferencedContainer = "container:Client.xcodeproj">
            </BuildableReference>
         </TestableReference>
      </Testables>
      <MacroExpansion>
         <BuildableReference
            BuildableIdentifier = "primary"
            BlueprintIdentifier = "F84B21BD1A090F8100AAB793"
            BuildableName = "CLIQZ.app"
            BlueprintName = "Client"
            ReferencedContainer = "container:Client.xcodeproj">
         </BuildableReference>
      </MacroExpansion>
      <AdditionalOptions>
      </AdditionalOptions>
   </TestAction>
   <LaunchAction
      buildConfiguration = "Debug"
      selectedDebuggerIdentifier = "Xcode.DebuggerFoundation.Debugger.LLDB"
      selectedLauncherIdentifier = "Xcode.DebuggerFoundation.Launcher.LLDB"
      launchStyle = "0"
      useCustomWorkingDirectory = "NO"
      ignoresPersistentStateOnLaunch = "NO"
      debugDocumentVersioning = "YES"
      debugServiceExtension = "internal"
      allowLocationSimulation = "YES">
      <BuildableProductRunnable
         runnableDebuggingMode = "0">
         <BuildableReference
            BuildableIdentifier = "primary"
            BlueprintIdentifier = "F84B21BD1A090F8100AAB793"
            BuildableName = "CLIQZ.app"
            BlueprintName = "Client"
            ReferencedContainer = "container:Client.xcodeproj">
         </BuildableReference>
      </BuildableProductRunnable>
      <AdditionalOptions>
      </AdditionalOptions>
   </LaunchAction>
   <ProfileAction
      buildConfiguration = "Debug"
      shouldUseLaunchSchemeArgsEnv = "YES"
      savedToolIdentifier = ""
      useCustomWorkingDirectory = "NO"
      debugDocumentVersioning = "YES">
      <BuildableProductRunnable
         runnableDebuggingMode = "0">
         <BuildableReference
            BuildableIdentifier = "primary"
            BlueprintIdentifier = "F84B21BD1A090F8100AAB793"
            BuildableName = "CLIQZ.app"
            BlueprintName = "Client"
            ReferencedContainer = "container:Client.xcodeproj">
         </BuildableReference>
      </BuildableProductRunnable>
   </ProfileAction>
   <AnalyzeAction
      buildConfiguration = "Debug">
   </AnalyzeAction>
   <ArchiveAction
      buildConfiguration = "Firefox"
      customArchiveName = "CliqzBeta"
      revealArchiveInOrganizer = "YES">
   </ArchiveAction>
</Scheme><|MERGE_RESOLUTION|>--- conflicted
+++ resolved
@@ -176,11 +176,16 @@
             skipped = "NO">
             <BuildableReference
                BuildableIdentifier = "primary"
-<<<<<<< HEAD
-               BlueprintIdentifier = "4F0E82441C7DE4E9004EBB3E"
+               BlueprintIdentifier = "1E1119D41C873C2700455C8C"
                BuildableName = "CliqzUITests.xctest"
                BlueprintName = "CliqzUITests"
-=======
+               ReferencedContainer = "container:Client.xcodeproj">
+            </BuildableReference>
+         </TestableReference>
+         <TestableReference
+            skipped = "NO">
+            <BuildableReference
+               BuildableIdentifier = "primary"
                BlueprintIdentifier = "E65C5BC31BEA4F6500D28BEF"
                BuildableName = "NativeRefTests.xctest"
                BlueprintName = "NativeRefTests"
@@ -214,7 +219,6 @@
                BlueprintIdentifier = "7B95CD161C3AB2EE00638E31"
                BuildableName = "MarketingUITests.xctest"
                BlueprintName = "MarketingUITests"
->>>>>>> b479f722
                ReferencedContainer = "container:Client.xcodeproj">
             </BuildableReference>
          </TestableReference>
