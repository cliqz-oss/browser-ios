--- conflicted
+++ resolved
@@ -222,15 +222,16 @@
             skipped = "NO">
             <BuildableReference
                BuildableIdentifier = "primary"
-<<<<<<< HEAD
                BlueprintIdentifier = "1E1119D41C873C2700455C8C"
                BuildableName = "CliqzUITests.xctest"
                BlueprintName = "CliqzUITests"
-=======
+               ReferencedContainer = "container:Client.xcodeproj">
+               </BuildableReference>
+               <BuildableReference
+               BuildableIdentifier = "primary"
                BlueprintIdentifier = "E65C5BC31BEA4F6500D28BEF"
                BuildableName = "NativeRefTests.xctest"
                BlueprintName = "NativeRefTests"
->>>>>>> ba858e01
                ReferencedContainer = "container:Client.xcodeproj">
             </BuildableReference>
          </TestableReference>
