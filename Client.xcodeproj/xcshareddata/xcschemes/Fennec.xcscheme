--- conflicted
+++ resolved
@@ -20,20 +20,6 @@
                ReferencedContainer = "container:Client.xcodeproj">
             </BuildableReference>
          </BuildActionEntry>
-         <BuildActionEntry
-            buildForTesting = "YES"
-            buildForRunning = "NO"
-            buildForProfiling = "NO"
-            buildForArchiving = "NO"
-            buildForAnalyzing = "NO">
-            <BuildableReference
-               BuildableIdentifier = "primary"
-               BlueprintIdentifier = "1E32B4271CF5A81C00412468"
-               BuildableName = "CliqzUITests.xctest"
-               BlueprintName = "CliqzUITests"
-               ReferencedContainer = "container:Client.xcodeproj">
-            </BuildableReference>
-         </BuildActionEntry>
       </BuildActionEntries>
    </BuildAction>
    <TestAction
@@ -46,95 +32,9 @@
             skipped = "NO">
             <BuildableReference
                BuildableIdentifier = "primary"
-<<<<<<< HEAD
-               BlueprintIdentifier = "1E32B4271CF5A81C00412468"
+               BlueprintIdentifier = "1E79DEBE1D5098F6006BEB4A"
                BuildableName = "CliqzUITests.xctest"
                BlueprintName = "CliqzUITests"
-=======
-               BlueprintIdentifier = "F84B21D21A090F8100AAB793"
-               BuildableName = "ClientTests.xctest"
-               BlueprintName = "ClientTests"
-               ReferencedContainer = "container:Client.xcodeproj">
-            </BuildableReference>
-            <SkippedTests>
-               <Test
-                  Identifier = "FxAClientTests/testLoginSuccess()">
-               </Test>
-            </SkippedTests>
-         </TestableReference>
-         <TestableReference
-            skipped = "NO">
-            <BuildableReference
-               BuildableIdentifier = "primary"
-               BlueprintIdentifier = "D39FA15E1A83E0EC00EE869C"
-               BuildableName = "UITests.xctest"
-               BlueprintName = "UITests"
-               ReferencedContainer = "container:Client.xcodeproj">
-            </BuildableReference>
-            <SkippedTests>
-               <Test
-                  Identifier = "SessionRestoreTests/testTabRestore()">
-               </Test>
-            </SkippedTests>
-         </TestableReference>
-         <TestableReference
-            skipped = "NO">
-            <BuildableReference
-               BuildableIdentifier = "primary"
-               BlueprintIdentifier = "2FA436041ABB83B4008031D1"
-               BuildableName = "AccountTests.xctest"
-               BlueprintName = "AccountTests"
-               ReferencedContainer = "container:Client.xcodeproj">
-            </BuildableReference>
-         </TestableReference>
-         <TestableReference
-            skipped = "NO">
-            <BuildableReference
-               BuildableIdentifier = "primary"
-               BlueprintIdentifier = "282731671ABC9BE700AA1954"
-               BuildableName = "SyncTests.xctest"
-               BlueprintName = "SyncTests"
-               ReferencedContainer = "container:Client.xcodeproj">
-            </BuildableReference>
-         </TestableReference>
-         <TestableReference
-            skipped = "NO">
-            <BuildableReference
-               BuildableIdentifier = "primary"
-               BlueprintIdentifier = "2FCAE2231ABB51F800877008"
-               BuildableName = "StorageTests.xctest"
-               BlueprintName = "StorageTests"
-               ReferencedContainer = "container:Client.xcodeproj">
-            </BuildableReference>
-         </TestableReference>
-         <TestableReference
-            skipped = "NO">
-            <BuildableReference
-               BuildableIdentifier = "primary"
-               BlueprintIdentifier = "E4D567211ADECE2700F1EFE7"
-               BuildableName = "ReadingListTests.xctest"
-               BlueprintName = "ReadingListTests"
-               ReferencedContainer = "container:Client.xcodeproj">
-            </BuildableReference>
-         </TestableReference>
-         <TestableReference
-            skipped = "NO">
-            <BuildableReference
-               BuildableIdentifier = "primary"
-               BlueprintIdentifier = "E6F9650B1B2F1CF20034B023"
-               BuildableName = "SharedTests.xctest"
-               BlueprintName = "SharedTests"
-               ReferencedContainer = "container:Client.xcodeproj">
-            </BuildableReference>
-         </TestableReference>
-         <TestableReference
-            skipped = "NO">
-            <BuildableReference
-               BuildableIdentifier = "primary"
-               BlueprintIdentifier = "E65C5BC31BEA4F6500D28BEF"
-               BuildableName = "NativeRefTests.xctest"
-               BlueprintName = "NativeRefTests"
->>>>>>> 3156cb6e
                ReferencedContainer = "container:Client.xcodeproj">
             </BuildableReference>
          </TestableReference>
