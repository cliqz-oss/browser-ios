--- conflicted
+++ resolved
@@ -70,36 +70,6 @@
 		0BF648111A9C54E900BA963C /* TopSitesPanel.swift in Sources */ = {isa = PBXBuildFile; fileRef = 0BF648101A9C54E900BA963C /* TopSitesPanel.swift */; };
 		0BF8F8DA1AEFF1C900E90BC2 /* noTitle.html in Resources */ = {isa = PBXBuildFile; fileRef = 0BF8F8D91AEFF1C900E90BC2 /* noTitle.html */; };
 		0BF9F8BC1A3A82CA0049A0FA /* Images.xcassets in Resources */ = {isa = PBXBuildFile; fileRef = F84B21EF1A0910F600AAB793 /* Images.xcassets */; };
-<<<<<<< HEAD
-		1E79B83A1BE91AC800B19219 /* CliqzSearch.swift in Sources */ = {isa = PBXBuildFile; fileRef = 1E79B8351BE91AC800B19219 /* CliqzSearch.swift */; };
-		1E79B83B1BE91AC800B19219 /* CliqzSearchViewController.swift in Sources */ = {isa = PBXBuildFile; fileRef = 1E79B8361BE91AC800B19219 /* CliqzSearchViewController.swift */; };
-		1E79B8401BE91ADE00B19219 /* CliqzSearch.swift in Sources */ = {isa = PBXBuildFile; fileRef = 1E79B8351BE91AC800B19219 /* CliqzSearch.swift */; };
-		1E8F3D2F1BE113F30050C791 /* CliqzSearchTests.swift in Sources */ = {isa = PBXBuildFile; fileRef = 1E8F3D2E1BE113F30050C791 /* CliqzSearchTests.swift */; };
-		1EF1B8AF1BF4CFA100698822 /* AtomicInt.swift in Sources */ = {isa = PBXBuildFile; fileRef = 1EF1B89B1BF4CFA100698822 /* AtomicInt.swift */; };
-		1EF1B8B01BF4CFA100698822 /* AtomicInt.swift in Sources */ = {isa = PBXBuildFile; fileRef = 1EF1B89B1BF4CFA100698822 /* AtomicInt.swift */; };
-		1EF1B8B11BF4CFA100698822 /* LocalDataStore.swift in Sources */ = {isa = PBXBuildFile; fileRef = 1EF1B89C1BF4CFA100698822 /* LocalDataStore.swift */; };
-		1EF1B8B21BF4CFA100698822 /* LocalDataStore.swift in Sources */ = {isa = PBXBuildFile; fileRef = 1EF1B89C1BF4CFA100698822 /* LocalDataStore.swift */; };
-		1EF1B8B31BF4CFA100698822 /* SynchronousArray.swift in Sources */ = {isa = PBXBuildFile; fileRef = 1EF1B89D1BF4CFA100698822 /* SynchronousArray.swift */; };
-		1EF1B8B41BF4CFA100698822 /* SynchronousArray.swift in Sources */ = {isa = PBXBuildFile; fileRef = 1EF1B89D1BF4CFA100698822 /* SynchronousArray.swift */; };
-		1EF1B8B51BF4CFA100698822 /* DebugLogger.swift in Sources */ = {isa = PBXBuildFile; fileRef = 1EF1B89F1BF4CFA100698822 /* DebugLogger.swift */; };
-		1EF1B8B61BF4CFA100698822 /* DebugLogger.swift in Sources */ = {isa = PBXBuildFile; fileRef = 1EF1B89F1BF4CFA100698822 /* DebugLogger.swift */; };
-		1EF1B8B71BF4CFA100698822 /* StatisticsCollector.swift in Sources */ = {isa = PBXBuildFile; fileRef = 1EF1B8A01BF4CFA100698822 /* StatisticsCollector.swift */; };
-		1EF1B8B81BF4CFA100698822 /* StatisticsCollector.swift in Sources */ = {isa = PBXBuildFile; fileRef = 1EF1B8A01BF4CFA100698822 /* StatisticsCollector.swift */; };
-		1EF1B8B91BF4CFA100698822 /* AppStatus.swift in Sources */ = {isa = PBXBuildFile; fileRef = 1EF1B8A21BF4CFA100698822 /* AppStatus.swift */; };
-		1EF1B8BB1BF4CFA100698822 /* NSDateExtension.swift in Sources */ = {isa = PBXBuildFile; fileRef = 1EF1B8A41BF4CFA100698822 /* NSDateExtension.swift */; };
-		1EF1B8BC1BF4CFA100698822 /* NSDateExtension.swift in Sources */ = {isa = PBXBuildFile; fileRef = 1EF1B8A41BF4CFA100698822 /* NSDateExtension.swift */; };
-		1EF1B8BD1BF4CFA100698822 /* StringExtension.swift in Sources */ = {isa = PBXBuildFile; fileRef = 1EF1B8A51BF4CFA100698822 /* StringExtension.swift */; };
-		1EF1B8BE1BF4CFA100698822 /* StringExtension.swift in Sources */ = {isa = PBXBuildFile; fileRef = 1EF1B8A51BF4CFA100698822 /* StringExtension.swift */; };
-		1EF1B8BF1BF4CFA100698822 /* EventsLogger.swift in Sources */ = {isa = PBXBuildFile; fileRef = 1EF1B8A71BF4CFA100698822 /* EventsLogger.swift */; };
-		1EF1B8C11BF4CFA100698822 /* TelemetryLogger.swift in Sources */ = {isa = PBXBuildFile; fileRef = 1EF1B8A81BF4CFA100698822 /* TelemetryLogger.swift */; };
-		1EF1B8C31BF4CFA100698822 /* ConnectionManager.swift in Sources */ = {isa = PBXBuildFile; fileRef = 1EF1B8AA1BF4CFA100698822 /* ConnectionManager.swift */; };
-		1EF1B8C41BF4CFA100698822 /* ConnectionManager.swift in Sources */ = {isa = PBXBuildFile; fileRef = 1EF1B8AA1BF4CFA100698822 /* ConnectionManager.swift */; };
-		1EF1B8C51BF4CFA100698822 /* NetworkReachability.swift in Sources */ = {isa = PBXBuildFile; fileRef = 1EF1B8AB1BF4CFA100698822 /* NetworkReachability.swift */; };
-		1EF1B8C71BF4CFA100698822 /* Reachability.m in Sources */ = {isa = PBXBuildFile; fileRef = 1EF1B8AE1BF4CFA100698822 /* Reachability.m */; };
-		1EF1B8C81BF4CFA100698822 /* Reachability.m in Sources */ = {isa = PBXBuildFile; fileRef = 1EF1B8AE1BF4CFA100698822 /* Reachability.m */; };
-		1EF1B8DC1BF9EBD100698822 /* UIDeviceExtension.swift in Sources */ = {isa = PBXBuildFile; fileRef = 1EF1B8DB1BF9EBD100698822 /* UIDeviceExtension.swift */; };
-		1EF1B8DD1BF9EBD100698822 /* UIDeviceExtension.swift in Sources */ = {isa = PBXBuildFile; fileRef = 1EF1B8DB1BF9EBD100698822 /* UIDeviceExtension.swift */; };
-=======
 		1E3301E41BFDCE9C00E8718D /* ExtendedBrowserHistory.swift in Sources */ = {isa = PBXBuildFile; fileRef = 1EEC01561BFCAA5700A8FC49 /* ExtendedBrowserHistory.swift */; settings = {ASSET_TAGS = (); }; };
 		1E33020A1BFDCEAA00E8718D /* SQLiteHistoryExtension.swift in Sources */ = {isa = PBXBuildFile; fileRef = 1EEC01591BFCAB0000A8FC49 /* SQLiteHistoryExtension.swift */; settings = {ASSET_TAGS = (); }; };
 		1E33020C1BFE6FA900E8718D /* SearchBarTelemetryHelper.swift in Sources */ = {isa = PBXBuildFile; fileRef = 1E33020B1BFE6FA900E8718D /* SearchBarTelemetryHelper.swift */; settings = {ASSET_TAGS = (); }; };
@@ -133,7 +103,6 @@
 		1EF1B8C81BF4CFA100698822 /* Reachability.m in Sources */ = {isa = PBXBuildFile; fileRef = 1EF1B8AE1BF4CFA100698822 /* Reachability.m */; settings = {ASSET_TAGS = (); }; };
 		1EF1B8DC1BF9EBD100698822 /* UIDeviceExtension.swift in Sources */ = {isa = PBXBuildFile; fileRef = 1EF1B8DB1BF9EBD100698822 /* UIDeviceExtension.swift */; settings = {ASSET_TAGS = (); }; };
 		1EF1B8DD1BF9EBD100698822 /* UIDeviceExtension.swift in Sources */ = {isa = PBXBuildFile; fileRef = 1EF1B8DB1BF9EBD100698822 /* UIDeviceExtension.swift */; settings = {ASSET_TAGS = (); }; };
->>>>>>> e942ba26
 		2805F5A61B8BCA7A00268FD1 /* ReadingList.framework in Frameworks */ = {isa = PBXBuildFile; fileRef = E4D567181ADECE2700F1EFE7 /* ReadingList.framework */; };
 		28078A471B1507EF0053B46A /* ReadingList.framework in Frameworks */ = {isa = PBXBuildFile; fileRef = E4D567181ADECE2700F1EFE7 /* ReadingList.framework */; };
 		28158BAC1ABC7C0E00C56FC8 /* Bytes.swift in Sources */ = {isa = PBXBuildFile; fileRef = 2FCAE2401ABB531100877008 /* Bytes.swift */; };
